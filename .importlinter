[importlinter]
root_package=mlrun
include_external_packages=True


[importlinter:contract:mlrun-common]
name=Common modules shouldn't import other mlrun utilities
type=forbidden
source_modules=
    mlrun.common

forbidden_modules=
    mlrun.api
    mlrun.artifacts
    mlrun.data_types
    mlrun.datastore
    mlrun.db
    mlrun.feature_store
    mlrun.frameworks
    mlrun.launcher
    mlrun.mlutils
    mlrun.model_monitoring
    mlrun.package
    mlrun.platforms
    mlrun.projects
    mlrun.runtimes
    mlrun.serving
    mlrun.execution
    mlrun.features
    mlrun.k8s_utils
    mlrun.kfpops
    mlrun.lists
    mlrun.model
    mlrun.render
    mlrun.run
    mlrun.secrets

ignore_imports =
    mlrun.config -> mlrun.db
    mlrun.utils.clones -> mlrun
    mlrun.utils.helpers -> mlrun

[importlinter:contract:mlrun-api]
name=MLRun modules shouldn't import MLRun API
type=forbidden
source_modules=
    mlrun.artifacts
    mlrun.common
    mlrun.data_types
    mlrun.datastore
    mlrun.db
    mlrun.feature_store
    mlrun.frameworks
    mlrun.launcher
    mlrun.mlutils
    mlrun.model_monitoring
    mlrun.package
    mlrun.platforms
    mlrun.projects
    mlrun.runtimes
    mlrun.serving
    mlrun.utils
    mlrun.config
    mlrun.errors
    mlrun.execution
    mlrun.features
    mlrun.k8s_utils
    mlrun.kfpops
    mlrun.lists
    mlrun.model
    mlrun.render
    mlrun.run
    mlrun.secrets

forbidden_modules=
    mlrun.api

ignore_imports =
    mlrun.feature_store.feature_set -> mlrun.api.api.utils
    mlrun.feature_store.ingestion -> mlrun.api.api.utils
    mlrun.utils.notifications.notification_pusher -> mlrun.api.db.session
    mlrun.utils.notifications.notification_pusher -> mlrun.api.db.base
    mlrun.runtimes.daskjob -> mlrun.api.utils.singletons.k8s
<<<<<<< HEAD
    mlrun.runtimes.daskjob -> mlrun.api.db.base
    mlrun.runtimes.mpijob.v1 -> mlrun.api.db.base
    mlrun.runtimes.mpijob.v1alpha1 -> mlrun.api.db.base
    mlrun.runtimes.sparkjob.abstract -> mlrun.api.db.base
    mlrun.runtimes.utils -> mlrun.api.utils.singletons.k8s
=======
    mlrun.runtimes.utils -> mlrun.api.utils.singletons.k8s
    mlrun.model_monitoring.helpers -> mlrun.api.crud.secrets
>>>>>>> 42bf7ea5
<|MERGE_RESOLUTION|>--- conflicted
+++ resolved
@@ -81,13 +81,4 @@
     mlrun.utils.notifications.notification_pusher -> mlrun.api.db.session
     mlrun.utils.notifications.notification_pusher -> mlrun.api.db.base
     mlrun.runtimes.daskjob -> mlrun.api.utils.singletons.k8s
-<<<<<<< HEAD
-    mlrun.runtimes.daskjob -> mlrun.api.db.base
-    mlrun.runtimes.mpijob.v1 -> mlrun.api.db.base
-    mlrun.runtimes.mpijob.v1alpha1 -> mlrun.api.db.base
-    mlrun.runtimes.sparkjob.abstract -> mlrun.api.db.base
-    mlrun.runtimes.utils -> mlrun.api.utils.singletons.k8s
-=======
-    mlrun.runtimes.utils -> mlrun.api.utils.singletons.k8s
-    mlrun.model_monitoring.helpers -> mlrun.api.crud.secrets
->>>>>>> 42bf7ea5
+    mlrun.runtimes.utils -> mlrun.api.utils.singletons.k8s