# Copyright 2023 Iguazio
#
# Licensed under the Apache License, Version 2.0 (the "License");
# you may not use this file except in compliance with the License.
# You may obtain a copy of the License at
#
#   http://www.apache.org/licenses/LICENSE-2.0
#
# Unless required by applicable law or agreed to in writing, software
# distributed under the License is distributed on an "AS IS" BASIS,
# WITHOUT WARRANTIES OR CONDITIONS OF ANY KIND, either express or implied.
# See the License for the specific language governing permissions and
# limitations under the License.
import datetime
from abc import ABC, abstractmethod
from typing import Any, Optional, Union

from deprecated import deprecated

import mlrun.common.schemas
import mlrun.lists
import mlrun.model


class DBError(Exception):
    pass


class DBInterface(ABC):
    @abstractmethod
    def initialize(self, session):
        pass

    @abstractmethod
    def store_log(
        self,
        session,
        uid,
        project="",
        body=None,
        append=False,
    ):
        pass

    @abstractmethod
    def get_log(self, session, uid, project="", offset=0, size=0):
        pass

    @abstractmethod
    def store_run(
        self,
        session,
        struct,
        uid,
        project="",
        iter=0,
    ):
        pass

    @abstractmethod
    def update_run(self, session, updates: dict, uid, project="", iter=0):
        pass

    @abstractmethod
    def list_distinct_runs_uids(
        self,
        session,
        project: str = None,
        requested_logs_modes: list[bool] = None,
        only_uids: bool = False,
        last_update_time_from: datetime.datetime = None,
<<<<<<< HEAD
        states: list[str] = None,
=======
        states: List[str] = None,
        specific_uids: List[str] = None,
>>>>>>> bcb163bd
    ):
        pass

    @abstractmethod
    def update_runs_requested_logs(
        self, session, uids: list[str], requested_logs: bool = True
    ):
        pass

    @abstractmethod
    def read_run(self, session, uid, project="", iter=0):
        pass

    @abstractmethod
    def list_runs(
        self,
        session,
        name: Optional[str] = None,
        uid: Optional[Union[str, list[str]]] = None,
        project: str = "",
        labels: Optional[Union[str, list[str]]] = None,
        states: Optional[list[str]] = None,
        sort: bool = True,
        last: int = 0,
        iter: bool = False,
        start_time_from: datetime.datetime = None,
        start_time_to: datetime.datetime = None,
        last_update_time_from: datetime.datetime = None,
        last_update_time_to: datetime.datetime = None,
        partition_by: mlrun.common.schemas.RunPartitionByField = None,
        rows_per_partition: int = 1,
        partition_sort_by: mlrun.common.schemas.SortField = None,
        partition_order: mlrun.common.schemas.OrderType = mlrun.common.schemas.OrderType.desc,
        max_partitions: int = 0,
        requested_logs: bool = None,
        return_as_run_structs: bool = True,
        with_notifications: bool = False,
    ) -> mlrun.lists.RunList:
        pass

    @abstractmethod
    def del_run(self, session, uid, project="", iter=0):
        pass

    @abstractmethod
    def del_runs(self, session, name="", project="", labels=None, state="", days_ago=0):
        pass

    def overwrite_artifacts_with_tag(
        self,
        session,
        project: str,
        tag: str,
        identifiers: list[mlrun.common.schemas.ArtifactIdentifier],
    ):
        pass

    def append_tag_to_artifacts(
        self,
        session,
        project: str,
        tag: str,
        identifiers: list[mlrun.common.schemas.ArtifactIdentifier],
    ):
        pass

    def delete_tag_from_artifacts(
        self,
        session,
        project: str,
        tag: str,
        identifiers: list[mlrun.common.schemas.ArtifactIdentifier],
    ):
        pass

    @abstractmethod
    def store_artifact(
        self,
        session,
        key,
        artifact,
        uid=None,
        iter=None,
        tag="",
        project="",
        producer_id=None,
        best_iteration=False,
        always_overwrite=False,
    ):
        pass

    @abstractmethod
    def create_artifact(
        self,
        session,
        project,
        artifact,
        key,
        tag="",
        uid=None,
        iteration=None,
        producer_id="",
        best_iteration=False,
    ):
        pass

    @abstractmethod
    def read_artifact(
        self,
        session,
        key,
        tag="",
        iter=None,
        project="",
        producer_id: str = None,
        uid: str = None,
        raise_on_not_found: bool = True,
    ):
        pass

    @abstractmethod
    def list_artifacts(
        self,
        session,
        name="",
        project="",
        tag="",
        labels=None,
        since=None,
        until=None,
        kind=None,
        category: mlrun.common.schemas.ArtifactCategories = None,
        iter: int = None,
        best_iteration: bool = False,
        as_records: bool = False,
        uid=None,
        producer_id=None,
    ):
        pass

    @abstractmethod
    def del_artifact(
        self, session, key, tag="", project="", uid=None, producer_id=None
    ):
        pass

    @abstractmethod
    def del_artifacts(
        self,
        session,
        name="",
        project="",
        tag="*",
        labels=None,
        ids=None,
        producer_id=None,
    ):
        pass

    def list_artifact_tags(
        self, session, project, category: mlrun.common.schemas.ArtifactCategories = None
    ):
        return []

    # TODO: remove in 1.8.0
    @deprecated(
        version="1.8.0",
        reason="'store_artifact_v1' will be removed from this file in 1.8.0, use "
        "'store_artifact' instead",
        category=FutureWarning,
    )
    def store_artifact_v1(
        self,
        session,
        key,
        artifact,
        uid,
        iter=None,
        tag="",
        project="",
        tag_artifact=True,
    ):
        """
        Store artifact v1 in the DB, this is the deprecated legacy artifact format
        and is only left for testing purposes
        """
        pass

    # TODO: remove in 1.8.0
    @deprecated(
        version="1.8.0",
        reason="'read_artifact_v1' will be removed from this file in 1.8.0, use "
        "'read_artifact' instead",
        category=FutureWarning,
    )
    def read_artifact_v1(self, session, key, tag="", iter=None, project=""):
        """
        Read artifact v1 from the DB, this is the deprecated legacy artifact format
        and is only left for testing purposes
        """
        pass

    @abstractmethod
    def store_function(
        self,
        session,
        function,
        name,
        project="",
        tag="",
        versioned=False,
    ) -> str:
        pass

    @abstractmethod
    def get_function(self, session, name, project="", tag="", hash_key=""):
        pass

    @abstractmethod
    def delete_function(self, session, project: str, name: str):
        pass

    @abstractmethod
    def list_functions(
        self,
        session,
        name: str = None,
        project: str = None,
        tag: str = None,
        labels: list[str] = None,
        hash_key: str = None,
    ):
        pass

    @abstractmethod
    def create_schedule(
        self,
        session,
        project: str,
        name: str,
        kind: mlrun.common.schemas.ScheduleKinds,
        scheduled_object: Any,
        cron_trigger: mlrun.common.schemas.ScheduleCronTrigger,
        concurrency_limit: int,
        labels: dict = None,
        next_run_time: datetime.datetime = None,
    ):
        pass

    @abstractmethod
    def update_schedule(
        self,
        session,
        project: str,
        name: str,
        scheduled_object: Any = None,
        cron_trigger: mlrun.common.schemas.ScheduleCronTrigger = None,
        labels: dict = None,
        last_run_uri: str = None,
        concurrency_limit: int = None,
        next_run_time: datetime.datetime = None,
    ):
        pass

    def store_schedule(
        self,
        session,
        project: str,
        name: str,
        kind: mlrun.common.schemas.ScheduleKinds = None,
        scheduled_object: Any = None,
        cron_trigger: mlrun.common.schemas.ScheduleCronTrigger = None,
        labels: dict = None,
        last_run_uri: str = None,
        concurrency_limit: int = None,
        next_run_time: datetime = None,
    ):
        pass

    @abstractmethod
    def list_schedules(
        self,
        session,
        project: str = None,
        name: str = None,
        labels: str = None,
        kind: mlrun.common.schemas.ScheduleKinds = None,
    ) -> list[mlrun.common.schemas.ScheduleRecord]:
        pass

    @abstractmethod
    def get_schedule(
        self, session, project: str, name: str, raise_on_not_found: bool = True
    ) -> mlrun.common.schemas.ScheduleRecord:
        pass

    @abstractmethod
    def delete_schedule(self, session, project: str, name: str):
        pass

    @abstractmethod
    def delete_schedules(self, session, project: str):
        pass

    @abstractmethod
    def generate_projects_summaries(
        self, session, projects: list[str]
    ) -> list[mlrun.common.schemas.ProjectSummary]:
        pass

    @abstractmethod
    def delete_project_related_resources(self, session, name: str):
        pass

    @abstractmethod
    def verify_project_has_no_related_resources(self, session, name: str):
        pass

    @abstractmethod
    def is_project_exists(self, session, name: str):
        pass

    @abstractmethod
    def list_projects(
        self,
        session,
        owner: str = None,
        format_: mlrun.common.schemas.ProjectsFormat = mlrun.common.schemas.ProjectsFormat.full,
        labels: list[str] = None,
        state: mlrun.common.schemas.ProjectState = None,
        names: Optional[list[str]] = None,
    ) -> mlrun.common.schemas.ProjectsOutput:
        pass

    @abstractmethod
    def get_project(
        self,
        session,
        name: str = None,
        project_id: int = None,
    ) -> mlrun.common.schemas.Project:
        pass

    @abstractmethod
    async def get_project_resources_counters(
        self,
    ) -> tuple[
        dict[str, int],
        dict[str, int],
        dict[str, int],
        dict[str, int],
        dict[str, int],
        dict[str, int],
    ]:
        pass

    @abstractmethod
    def create_project(self, session, project: mlrun.common.schemas.Project):
        pass

    @abstractmethod
    def store_project(self, session, name: str, project: mlrun.common.schemas.Project):
        pass

    @abstractmethod
    def patch_project(
        self,
        session,
        name: str,
        project: dict,
        patch_mode: mlrun.common.schemas.PatchMode = mlrun.common.schemas.PatchMode.replace,
    ):
        pass

    @abstractmethod
    def delete_project(
        self,
        session,
        name: str,
        deletion_strategy: mlrun.common.schemas.DeletionStrategy = mlrun.common.schemas.DeletionStrategy.default(),
    ):
        pass

    @abstractmethod
    def create_feature_set(
        self,
        session,
        project,
        feature_set: mlrun.common.schemas.FeatureSet,
        versioned=True,
    ) -> str:
        pass

    @abstractmethod
    def store_feature_set(
        self,
        session,
        project,
        name,
        feature_set: mlrun.common.schemas.FeatureSet,
        tag=None,
        uid=None,
        versioned=True,
        always_overwrite=False,
    ) -> str:
        pass

    @abstractmethod
    def get_feature_set(
        self, session, project: str, name: str, tag: str = None, uid: str = None
    ) -> mlrun.common.schemas.FeatureSet:
        pass

    @abstractmethod
    def list_features(
        self,
        session,
        project: str,
        name: str = None,
        tag: str = None,
        entities: list[str] = None,
        labels: list[str] = None,
    ) -> mlrun.common.schemas.FeaturesOutput:
        pass

    @abstractmethod
    def list_entities(
        self,
        session,
        project: str,
        name: str = None,
        tag: str = None,
        labels: list[str] = None,
    ) -> mlrun.common.schemas.EntitiesOutput:
        pass

    @abstractmethod
    def list_feature_sets(
        self,
        session,
        project: str,
        name: str = None,
        tag: str = None,
        state: str = None,
        entities: list[str] = None,
        features: list[str] = None,
        labels: list[str] = None,
        partition_by: mlrun.common.schemas.FeatureStorePartitionByField = None,
        rows_per_partition: int = 1,
        partition_sort_by: mlrun.common.schemas.SortField = None,
        partition_order: mlrun.common.schemas.OrderType = mlrun.common.schemas.OrderType.desc,
    ) -> mlrun.common.schemas.FeatureSetsOutput:
        pass

    @abstractmethod
    def list_feature_sets_tags(
        self,
        session,
        project: str,
    ) -> list[tuple[str, str, str]]:
        """
        :return: a list of Tuple of (project, feature_set.name, tag)
        """
        pass

    @abstractmethod
    def patch_feature_set(
        self,
        session,
        project,
        name,
        feature_set_patch: dict,
        tag=None,
        uid=None,
        patch_mode: mlrun.common.schemas.PatchMode = mlrun.common.schemas.PatchMode.replace,
    ) -> str:
        pass

    @abstractmethod
    def delete_feature_set(self, session, project, name, tag=None, uid=None):
        pass

    @abstractmethod
    def create_feature_vector(
        self,
        session,
        project,
        feature_vector: mlrun.common.schemas.FeatureVector,
        versioned=True,
    ) -> str:
        pass

    @abstractmethod
    def get_feature_vector(
        self, session, project: str, name: str, tag: str = None, uid: str = None
    ) -> mlrun.common.schemas.FeatureVector:
        pass

    @abstractmethod
    def list_feature_vectors(
        self,
        session,
        project: str,
        name: str = None,
        tag: str = None,
        state: str = None,
        labels: list[str] = None,
        partition_by: mlrun.common.schemas.FeatureStorePartitionByField = None,
        rows_per_partition: int = 1,
        partition_sort_by: mlrun.common.schemas.SortField = None,
        partition_order: mlrun.common.schemas.OrderType = mlrun.common.schemas.OrderType.desc,
    ) -> mlrun.common.schemas.FeatureVectorsOutput:
        pass

    @abstractmethod
    def list_feature_vectors_tags(
        self,
        session,
        project: str,
    ) -> list[tuple[str, str, str]]:
        """
        :return: a list of Tuple of (project, feature_vector.name, tag)
        """
        pass

    @abstractmethod
    def store_feature_vector(
        self,
        session,
        project,
        name,
        feature_vector: mlrun.common.schemas.FeatureVector,
        tag=None,
        uid=None,
        versioned=True,
        always_overwrite=False,
    ) -> str:
        pass

    @abstractmethod
    def patch_feature_vector(
        self,
        session,
        project,
        name,
        feature_vector_update: dict,
        tag=None,
        uid=None,
        patch_mode: mlrun.common.schemas.PatchMode = mlrun.common.schemas.PatchMode.replace,
    ) -> str:
        pass

    @abstractmethod
    def delete_feature_vector(
        self,
        session,
        project,
        name,
        tag=None,
        uid=None,
    ):
        pass

    def create_hub_source(
        self, session, ordered_source: mlrun.common.schemas.IndexedHubSource
    ):
        pass

    def store_hub_source(
        self,
        session,
        name,
        ordered_source: mlrun.common.schemas.IndexedHubSource,
    ):
        pass

    def list_hub_sources(self, session) -> list[mlrun.common.schemas.IndexedHubSource]:
        pass

    def delete_hub_source(self, session, name):
        pass

    def get_hub_source(
        self, session, name=None, index=None
    ) -> mlrun.common.schemas.IndexedHubSource:
        pass

    def store_background_task(
        self,
        session,
        name: str,
        project: str,
        state: str = mlrun.common.schemas.BackgroundTaskState.running,
        timeout: int = None,
        error: str = None,
    ):
        pass

    def get_background_task(
        self, session, name: str, project: str, background_task_exceeded_timeout_func
    ) -> mlrun.common.schemas.BackgroundTask:
        pass

    def list_background_tasks(
        self,
        session,
        project: str,
        background_task_exceeded_timeout_func,
        states: Optional[list[str]] = None,
        created_from: datetime.datetime = None,
        created_to: datetime.datetime = None,
        last_update_time_from: datetime.datetime = None,
        last_update_time_to: datetime.datetime = None,
    ) -> list[mlrun.common.schemas.BackgroundTask]:
        pass

    def delete_background_task(self, session, name: str, project: str):
        pass

    @abstractmethod
    def store_run_notifications(
        self,
        session,
        notification_objects: list[mlrun.model.Notification],
        run_uid: str,
        project: str,
    ):
        pass

    @abstractmethod
    def list_run_notifications(
        self,
        session,
        run_uid: str,
        project: str,
    ) -> list[mlrun.model.Notification]:
        pass

    def delete_run_notifications(
        self,
        session,
        name: str = None,
        run_uid: str = None,
        project: str = None,
        commit: bool = True,
    ):
        pass

    def set_run_notifications(
        self,
        session,
        project: str,
        notifications: list[mlrun.model.Notification],
        identifiers: list[mlrun.common.schemas.RunIdentifier],
        **kwargs,
    ):
        pass

    def store_datastore_profile(
        self,
        session,
        profile: mlrun.common.schemas.DatastoreProfile,
    ) -> str:
        pass

    def get_datastore_profile(
        self,
        session,
        profile: str,
        project: str,
    ) -> Optional[mlrun.common.schemas.DatastoreProfile]:
        pass

    def delete_datastore_profile(
        self,
        session,
        profile: str,
        project: str,
    ):
        pass

    def list_datastore_profiles(
        self,
        session,
        project: str,
    ) -> list[mlrun.common.schemas.DatastoreProfile]:
        pass<|MERGE_RESOLUTION|>--- conflicted
+++ resolved
@@ -12,8 +12,9 @@
 # See the License for the specific language governing permissions and
 # limitations under the License.
 import datetime
+import typing
 from abc import ABC, abstractmethod
-from typing import Any, Optional, Union
+from typing import Any, Dict, List, Optional, Tuple
 
 from deprecated import deprecated
 
@@ -66,21 +67,17 @@
         self,
         session,
         project: str = None,
-        requested_logs_modes: list[bool] = None,
+        requested_logs_modes: List[bool] = None,
         only_uids: bool = False,
         last_update_time_from: datetime.datetime = None,
-<<<<<<< HEAD
-        states: list[str] = None,
-=======
         states: List[str] = None,
         specific_uids: List[str] = None,
->>>>>>> bcb163bd
     ):
         pass
 
     @abstractmethod
     def update_runs_requested_logs(
-        self, session, uids: list[str], requested_logs: bool = True
+        self, session, uids: List[str], requested_logs: bool = True
     ):
         pass
 
@@ -92,11 +89,11 @@
     def list_runs(
         self,
         session,
-        name: Optional[str] = None,
-        uid: Optional[Union[str, list[str]]] = None,
+        name: typing.Optional[str] = None,
+        uid: typing.Optional[typing.Union[str, typing.List[str]]] = None,
         project: str = "",
-        labels: Optional[Union[str, list[str]]] = None,
-        states: Optional[list[str]] = None,
+        labels: typing.Optional[typing.Union[str, typing.List[str]]] = None,
+        states: typing.Optional[typing.List[str]] = None,
         sort: bool = True,
         last: int = 0,
         iter: bool = False,
@@ -128,7 +125,7 @@
         session,
         project: str,
         tag: str,
-        identifiers: list[mlrun.common.schemas.ArtifactIdentifier],
+        identifiers: List[mlrun.common.schemas.ArtifactIdentifier],
     ):
         pass
 
@@ -137,7 +134,7 @@
         session,
         project: str,
         tag: str,
-        identifiers: list[mlrun.common.schemas.ArtifactIdentifier],
+        identifiers: List[mlrun.common.schemas.ArtifactIdentifier],
     ):
         pass
 
@@ -146,7 +143,7 @@
         session,
         project: str,
         tag: str,
-        identifiers: list[mlrun.common.schemas.ArtifactIdentifier],
+        identifiers: List[mlrun.common.schemas.ArtifactIdentifier],
     ):
         pass
 
@@ -304,7 +301,7 @@
         name: str = None,
         project: str = None,
         tag: str = None,
-        labels: list[str] = None,
+        labels: List[str] = None,
         hash_key: str = None,
     ):
         pass
@@ -319,7 +316,7 @@
         scheduled_object: Any,
         cron_trigger: mlrun.common.schemas.ScheduleCronTrigger,
         concurrency_limit: int,
-        labels: dict = None,
+        labels: Dict = None,
         next_run_time: datetime.datetime = None,
     ):
         pass
@@ -332,7 +329,7 @@
         name: str,
         scheduled_object: Any = None,
         cron_trigger: mlrun.common.schemas.ScheduleCronTrigger = None,
-        labels: dict = None,
+        labels: Dict = None,
         last_run_uri: str = None,
         concurrency_limit: int = None,
         next_run_time: datetime.datetime = None,
@@ -347,7 +344,7 @@
         kind: mlrun.common.schemas.ScheduleKinds = None,
         scheduled_object: Any = None,
         cron_trigger: mlrun.common.schemas.ScheduleCronTrigger = None,
-        labels: dict = None,
+        labels: Dict = None,
         last_run_uri: str = None,
         concurrency_limit: int = None,
         next_run_time: datetime = None,
@@ -362,7 +359,7 @@
         name: str = None,
         labels: str = None,
         kind: mlrun.common.schemas.ScheduleKinds = None,
-    ) -> list[mlrun.common.schemas.ScheduleRecord]:
+    ) -> List[mlrun.common.schemas.ScheduleRecord]:
         pass
 
     @abstractmethod
@@ -381,8 +378,8 @@
 
     @abstractmethod
     def generate_projects_summaries(
-        self, session, projects: list[str]
-    ) -> list[mlrun.common.schemas.ProjectSummary]:
+        self, session, projects: List[str]
+    ) -> List[mlrun.common.schemas.ProjectSummary]:
         pass
 
     @abstractmethod
@@ -403,9 +400,9 @@
         session,
         owner: str = None,
         format_: mlrun.common.schemas.ProjectsFormat = mlrun.common.schemas.ProjectsFormat.full,
-        labels: list[str] = None,
+        labels: List[str] = None,
         state: mlrun.common.schemas.ProjectState = None,
-        names: Optional[list[str]] = None,
+        names: Optional[List[str]] = None,
     ) -> mlrun.common.schemas.ProjectsOutput:
         pass
 
@@ -421,13 +418,13 @@
     @abstractmethod
     async def get_project_resources_counters(
         self,
-    ) -> tuple[
-        dict[str, int],
-        dict[str, int],
-        dict[str, int],
-        dict[str, int],
-        dict[str, int],
-        dict[str, int],
+    ) -> Tuple[
+        Dict[str, int],
+        Dict[str, int],
+        Dict[str, int],
+        Dict[str, int],
+        Dict[str, int],
+        Dict[str, int],
     ]:
         pass
 
@@ -495,8 +492,8 @@
         project: str,
         name: str = None,
         tag: str = None,
-        entities: list[str] = None,
-        labels: list[str] = None,
+        entities: List[str] = None,
+        labels: List[str] = None,
     ) -> mlrun.common.schemas.FeaturesOutput:
         pass
 
@@ -507,7 +504,7 @@
         project: str,
         name: str = None,
         tag: str = None,
-        labels: list[str] = None,
+        labels: List[str] = None,
     ) -> mlrun.common.schemas.EntitiesOutput:
         pass
 
@@ -519,9 +516,9 @@
         name: str = None,
         tag: str = None,
         state: str = None,
-        entities: list[str] = None,
-        features: list[str] = None,
-        labels: list[str] = None,
+        entities: List[str] = None,
+        features: List[str] = None,
+        labels: List[str] = None,
         partition_by: mlrun.common.schemas.FeatureStorePartitionByField = None,
         rows_per_partition: int = 1,
         partition_sort_by: mlrun.common.schemas.SortField = None,
@@ -534,7 +531,7 @@
         self,
         session,
         project: str,
-    ) -> list[tuple[str, str, str]]:
+    ) -> List[Tuple[str, str, str]]:
         """
         :return: a list of Tuple of (project, feature_set.name, tag)
         """
@@ -581,7 +578,7 @@
         name: str = None,
         tag: str = None,
         state: str = None,
-        labels: list[str] = None,
+        labels: List[str] = None,
         partition_by: mlrun.common.schemas.FeatureStorePartitionByField = None,
         rows_per_partition: int = 1,
         partition_sort_by: mlrun.common.schemas.SortField = None,
@@ -594,7 +591,7 @@
         self,
         session,
         project: str,
-    ) -> list[tuple[str, str, str]]:
+    ) -> List[Tuple[str, str, str]]:
         """
         :return: a list of Tuple of (project, feature_vector.name, tag)
         """
@@ -651,7 +648,7 @@
     ):
         pass
 
-    def list_hub_sources(self, session) -> list[mlrun.common.schemas.IndexedHubSource]:
+    def list_hub_sources(self, session) -> List[mlrun.common.schemas.IndexedHubSource]:
         pass
 
     def delete_hub_source(self, session, name):
@@ -683,7 +680,7 @@
         session,
         project: str,
         background_task_exceeded_timeout_func,
-        states: Optional[list[str]] = None,
+        states: typing.Optional[typing.List[str]] = None,
         created_from: datetime.datetime = None,
         created_to: datetime.datetime = None,
         last_update_time_from: datetime.datetime = None,
@@ -698,7 +695,7 @@
     def store_run_notifications(
         self,
         session,
-        notification_objects: list[mlrun.model.Notification],
+        notification_objects: typing.List[mlrun.model.Notification],
         run_uid: str,
         project: str,
     ):
@@ -710,7 +707,7 @@
         session,
         run_uid: str,
         project: str,
-    ) -> list[mlrun.model.Notification]:
+    ) -> typing.List[mlrun.model.Notification]:
         pass
 
     def delete_run_notifications(
@@ -727,8 +724,8 @@
         self,
         session,
         project: str,
-        notifications: list[mlrun.model.Notification],
-        identifiers: list[mlrun.common.schemas.RunIdentifier],
+        notifications: typing.List[mlrun.model.Notification],
+        identifiers: typing.List[mlrun.common.schemas.RunIdentifier],
         **kwargs,
     ):
         pass
@@ -760,5 +757,5 @@
         self,
         session,
         project: str,
-    ) -> list[mlrun.common.schemas.DatastoreProfile]:
+    ) -> List[mlrun.common.schemas.DatastoreProfile]:
         pass