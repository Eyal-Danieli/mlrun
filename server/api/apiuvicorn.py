--- conflicted
+++ resolved
@@ -13,20 +13,24 @@
 # limitations under the License.
 
 import uvicorn
+import uvicorn.logging
+
+import mlrun.utils
+
+
+# This class is a mixin that combines the default uvicorn formatter with the MLRun once
+# This allows us to get a unified log format for all the logs in the system
+class UvicornMLRunLoggerMixin(
+    uvicorn.logging.DefaultFormatter, mlrun.utils.HumanReadableFormatter
+):
+    pass
 
 
 def _get_uvicorn_log_config():
     base_log_config = uvicorn.config.LOGGING_CONFIG
-<<<<<<< HEAD
-    base_log_config["handlers"]["default"]["stream"] = "ext://sys.stdout"
-    base_log_config["formatters"]["default"] = {
-        "()": "mlrun.utils.HumanReadableFormatter"
-    }
-=======
     base_log_config["formatters"]["default"]["()"] = (
         "server.api.apiuvicorn.UvicornMLRunLoggerMixin"
     )
->>>>>>> bcb163bd
     return base_log_config
 
 
