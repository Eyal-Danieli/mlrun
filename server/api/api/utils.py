# Copyright 2023 Iguazio
#
# Licensed under the Apache License, Version 2.0 (the "License");
# you may not use this file except in compliance with the License.
# You may obtain a copy of the License at
#
#   http://www.apache.org/licenses/LICENSE-2.0
#
# Unless required by applicable law or agreed to in writing, software
# distributed under the License is distributed on an "AS IS" BASIS,
# WITHOUT WARRANTIES OR CONDITIONS OF ANY KIND, either express or implied.
# See the License for the specific language governing permissions and
# limitations under the License.
#
import collections
import copy
import functools
import json
import re
import time
import traceback
import typing
import uuid
from hashlib import sha1, sha224
from http import HTTPStatus
from os import environ
from pathlib import Path

import kubernetes.client
import semver
import sqlalchemy.orm
from fastapi import HTTPException
from fastapi.concurrency import run_in_threadpool
from sqlalchemy.orm import Session

import mlrun.common.schemas
import mlrun.errors
import mlrun.runtimes.pod
import mlrun.utils.helpers
import mlrun.utils.notifications.notification_pusher
import server.api.constants
import server.api.crud
import server.api.db.base
import server.api.db.session
import server.api.utils.auth.verifier
import server.api.utils.background_tasks
import server.api.utils.clients.iguazio
import server.api.utils.helpers
import server.api.utils.singletons.k8s
from mlrun.common.helpers import parse_versioned_object_uri
from mlrun.config import config
from mlrun.errors import err_to_str
from mlrun.run import import_function, new_function
from mlrun.runtimes.utils import enrich_function_from_dict
from mlrun.utils import get_in, logger
from server.api.db.sqldb.db import SQLDB
from server.api.rundb.sqldb import SQLRunDB
from server.api.utils.singletons.db import get_db
from server.api.utils.singletons.logs_dir import get_logs_dir
from server.api.utils.singletons.project_member import get_project_member
from server.api.utils.singletons.scheduler import get_scheduler


def log_and_raise(status=HTTPStatus.BAD_REQUEST.value, **kw):
    logger.error(str(kw))
    raise HTTPException(status_code=status, detail=kw)


def lru_cache_with_ttl(maxsize=128, typed=False, ttl_seconds=60):
    """
    Thread-safety least-recently used cache with time-to-live (ttl_seconds) limit.
    https://stackoverflow.com/a/71634221/5257501
    """

    class Result:
        __slots__ = ("value", "death")

        def __init__(self, value, death):
            self.value = value
            self.death = death

    def decorator(func):
        @functools.lru_cache(maxsize=maxsize, typed=typed)
        def cached_func(*args, **kwargs):
            value = func(*args, **kwargs)
            death = time.monotonic() + ttl_seconds
            return Result(value, death)

        @functools.wraps(func)
        def wrapper(*args, **kwargs):
            result = cached_func(*args, **kwargs)
            if result.death < time.monotonic():
                result.value = func(*args, **kwargs)
                result.death = time.monotonic() + ttl_seconds
            return result.value

        wrapper.cache_clear = cached_func.cache_clear
        return wrapper

    return decorator


def log_path(project, uid) -> Path:
    return project_logs_path(project) / uid


def project_logs_path(project) -> Path:
    return get_logs_dir() / project


def get_obj_path(schema, path, user=""):
    """
    Perform standardization and validation on paths, which may be provided with an inline schema or not, and may point
    at FUSE mounted paths, which should be adjusted - these paths are replaced with schema-based paths that can be
    accessed by MLRun's data-store mechanism and are not dependent on a specific mount configuration. Also, it validates
    that the path is allowed access through APIs.

    This method does the following:
    - Merges `schema` provided as parameter with the schema given as part of path (if given)
    - Changes User FUSE paths (beginning with `/User`) to v3io paths pointing at the user in the `users` container
    - Changes v3io FUSE paths (beginning with `/v3io`) to v3io schema paths
    - Replace paths in the `data_volume` configured in the MLRun config (if specified) to begin with `real_path`
    - Validate that the path is allowed - allowed paths are those beginning with `v3io://`, `real_path` if specified,
      and any path specified in the `httpdb.allowed_file_paths` config param
    On success, the path returned will always be in the format `<schema>://<path>`
    """
    real_path = config.httpdb.real_path
    if path.startswith("/User/"):
        user = user or environ.get("V3IO_USERNAME", "admin")
        path = "v3io:///users/" + user + path[5:]
        schema = schema or "v3io"
    elif path.startswith("/v3io"):
        path = "v3io://" + path[len("/v3io") :]
        schema = schema or "v3io"
    elif config.httpdb.data_volume and path.startswith(config.httpdb.data_volume):
        data_volume_prefix = config.httpdb.data_volume
        if data_volume_prefix.endswith("/"):
            data_volume_prefix = data_volume_prefix[:-1]
        if real_path:
            path_from_volume = path[len(data_volume_prefix) :]
            if path_from_volume.startswith("/"):
                path_from_volume = path_from_volume[1:]
            path = str(Path(real_path) / Path(path_from_volume))
    if schema:
        schema_prefix = schema + "://"
        if not path.startswith(schema_prefix):
            path = f"{schema_prefix}{path}"

    allowed_paths_list = get_allowed_path_prefixes_list()
    if not any(path.startswith(allowed_path) for allowed_path in allowed_paths_list):
        raise mlrun.errors.MLRunAccessDeniedError("Unauthorized path")
    return path


def get_allowed_path_prefixes_list() -> list[str]:
    """
    Get list of allowed paths - v3io:// is always allowed, and also the real_path parameter if specified.
    We never allow local files in the allowed paths list. Allowed paths must contain a schema (://).
    """
    real_path = config.httpdb.real_path
    allowed_file_paths = config.httpdb.allowed_file_paths or ""
    allowed_paths_list = [
        path.strip() for path in allowed_file_paths.split(",") if "://" in path
    ]
    if real_path:
        allowed_paths_list.append(real_path)
    allowed_paths_list.append("v3io://")
    return allowed_paths_list


def get_secrets(
    auth_info: mlrun.common.schemas.AuthInfo,
):
    return {
        "V3IO_ACCESS_KEY": auth_info.data_session,
    }


def get_run_db_instance(
    db_session: Session,
):
    # TODO: getting the run db should be done seamlessly by the run db factory and not require this logic to
    #  inject the session
    db = get_db()
    if isinstance(db, SQLDB):
        run_db = SQLRunDB(db.dsn, db_session)
    else:
        run_db = db.db
    run_db.connect()
    return run_db


def parse_submit_run_body(data):
    task = data.get("task")
    function_dict = data.get("function")
    function_url = data.get("functionUrl")
    if not function_url and task:
        function_url = get_in(task, "spec.function")
    if not (function_dict or function_url) or not task:
        log_and_raise(
            HTTPStatus.BAD_REQUEST.value,
            reason="bad JSON, need to include function/url and task objects",
        )
    return function_dict, function_url, task


def _generate_function_and_task_from_submit_run_body(db_session: Session, data):
    function_dict, function_url, task = parse_submit_run_body(data)

    if function_dict and not function_url:
        function = new_function(runtime=function_dict)
    else:
        if "://" in function_url:
            function = import_function(
                url=function_url, project=task.get("metadata", {}).get("project")
            )
        else:
            project, name, tag, hash_key = parse_versioned_object_uri(function_url)
            function_record = get_db().get_function(
                db_session, name, project, tag, hash_key
            )
            if not function_record:
                log_and_raise(
                    HTTPStatus.NOT_FOUND.value,
                    reason=f"Runtime error: function {function_url} not found",
                )
            function = new_function(runtime=function_record)

        if function_dict:
            # The purpose of the function dict is to enable the user to override configurations of the existing function
            # without modifying it - to do that we're creating a function object from the request function dict and
            # assign values from it to the main function object
            function = enrich_function_from_dict(function, function_dict)

    apply_enrichment_and_validation_on_task(task)

    return function, task


async def submit_run(
    db_session: Session, auth_info: mlrun.common.schemas.AuthInfo, data
):
    _, _, _, response = await run_in_threadpool(
        submit_run_sync, db_session, auth_info, data
    )
    return response


def apply_enrichment_and_validation_on_task(task):
    # Conceal notification config params from the task object with secrets
    mask_notification_params_on_task(task, server.api.constants.MaskOperations.CONCEAL)


def mask_notification_params_on_task(
    task: dict,
    action: server.api.constants.MaskOperations,
):
    """
    Mask notification config params from the task object
    :param task:    The task object to mask
    :param action:  The masking operation to perform on the notification config params (conceal/redact)
    """
    mask_op = _notification_params_mask_op(action)
    run_uid = get_in(task, "metadata.uid")
    project = get_in(task, "metadata.project")
    notifications = task.get("spec", {}).get("notifications", [])
    masked_notifications = []
    if notifications:
        for notification in notifications:
            notification_object = mlrun.model.Notification.from_dict(notification)
            masked_notifications.append(
                mask_op(project, run_uid, notification_object).to_dict()
            )
        task.setdefault("spec", {})["notifications"] = masked_notifications


def _notification_params_mask_op(
    action,
) -> typing.Callable[[str, str, mlrun.model.Notification], mlrun.model.Notification]:
    return {
        server.api.constants.MaskOperations.CONCEAL: _conceal_notification_params_with_secret,
        server.api.constants.MaskOperations.REDACT: _redact_notification_params,
    }[action]


def _conceal_notification_params_with_secret(
    project: str, parent: str, notification_object: mlrun.model.Notification
) -> mlrun.model.Notification:
    if (
        notification_object.secret_params
        and "secret" not in notification_object.secret_params
    ):
        # create secret key from a hash of the secret params. this will allow multiple notifications with the same
        # params to share the same secret (saving secret storage space).
        # TODO: add holders to the secret content, so we can monitor when all runs that use the secret are deleted.
        #       as we currently don't delete runs unless the project is deleted (in which case, the entire secret is
        #       deleted), we don't need the mechanism yet.
        secret_key = server.api.crud.Secrets().generate_client_project_secret_key(
            server.api.crud.SecretsClientType.notifications,
            _generate_notification_secret_key(notification_object),
        )
        server.api.crud.Secrets().store_project_secrets(
            project,
            mlrun.common.schemas.SecretsData(
                provider=mlrun.common.schemas.SecretProviderName.kubernetes,
                secrets={secret_key: json.dumps(notification_object.secret_params)},
            ),
            allow_internal_secrets=True,
        )
        notification_object.secret_params = {"secret": secret_key}

    return notification_object


def _redact_notification_params(
    project: str, parent: str, notification_object: mlrun.model.Notification
) -> mlrun.model.Notification:
    if not notification_object.secret_params:
        return notification_object

    # If the notification params contain a secret key, we consider them concealed and don't redact them
    if "secret" in notification_object.secret_params:
        return notification_object

    for param in notification_object.secret_params:
        notification_object.secret_params[param] = "REDACTED"

    return notification_object


def _generate_notification_secret_key(
    notification_object: mlrun.model.Notification,
) -> str:
    # hash notification params to generate a unique secret key
    return sha224(
        json.dumps(notification_object.secret_params, sort_keys=True).encode("utf-8")
    ).hexdigest()


def unmask_notification_params_secret_on_task(
    db: server.api.db.base.DBInterface,
    db_session: Session,
    run: typing.Union[dict, mlrun.model.RunObject],
):
    if isinstance(run, dict):
        run = mlrun.model.RunObject.from_dict(run)

    notifications = []
    for notification in run.spec.notifications:
        invalid_notifications = []
        try:
            notifications.append(
                unmask_notification_params_secret(run.metadata.project, notification)
            )
        except Exception as exc:
            logger.warning(
                "Failed to unmask notification params, notification will not be sent",
                project=run.metadata.project,
                run_uid=run.metadata.uid,
                notification=notification.name,
                exc=err_to_str(exc),
            )
            # set error status in order to later save the db
            notification.status = mlrun.common.schemas.NotificationStatus.ERROR
            invalid_notifications.append(notification)

        if invalid_notifications:
            db.store_run_notifications(
                db_session,
                invalid_notifications,
                run.metadata.uid,
                run.metadata.project,
            )

    run.spec.notifications = notifications

    return run


def unmask_notification_params_secret(
    project: str, notification_object: mlrun.model.Notification
) -> mlrun.model.Notification:
    secret_params = notification_object.secret_params or {}
    params_secret = secret_params.get("secret", "")
    if not params_secret:
        return notification_object

    k8s = server.api.utils.singletons.k8s.get_k8s_helper()
    if not k8s:
        raise mlrun.errors.MLRunRuntimeError(
            "Not running in k8s environment, cannot load notification params secret"
        )

    notification_object.secret_params = json.loads(
        server.api.crud.Secrets().get_project_secret(
            project,
            mlrun.common.schemas.SecretProviderName.kubernetes,
            secret_key=params_secret,
            allow_internal_secrets=True,
            allow_secrets_from_k8s=True,
        )
    )

    return notification_object


def delete_notification_params_secret(
    project: str, notification_object: mlrun.model.Notification
) -> None:
    secret_params = notification_object.secret_params or {}
    params_secret = secret_params.get("secret", "")
    if not params_secret:
        return

    k8s = server.api.utils.singletons.k8s.get_k8s_helper()
    if not k8s:
        raise mlrun.errors.MLRunRuntimeError(
            "Not running in k8s environment, cannot delete notification params secret"
        )

    server.api.crud.Secrets().delete_project_secret(
        project,
        mlrun.common.schemas.SecretProviderName.kubernetes,
        secret_key=params_secret,
        allow_internal_secrets=True,
        allow_secrets_from_k8s=True,
    )


def validate_and_mask_notification_list(
    notifications: list[
        typing.Union[mlrun.model.Notification, mlrun.common.schemas.Notification, dict]
    ],
    parent: str,
    project: str,
) -> list[mlrun.model.Notification]:
    """
    Validates notification schema, uniqueness and masks notification params with secret if needed.
    If at least one of the validation steps fails, the function will raise an exception and cause the API to return
    an error response.
    :param notifications: list of notification objects
    :param parent: parent identifier
    :param project: project name
    :return: list of validated and masked notification objects
    """
    notification_objects = []

    for notification in notifications:
        if isinstance(notification, dict):
            notification_object = mlrun.model.Notification.from_dict(notification)
        elif isinstance(notification, mlrun.common.schemas.Notification):
            notification_object = mlrun.model.Notification.from_dict(
                notification.dict()
            )
        elif isinstance(notification, mlrun.model.Notification):
            notification_object = notification
        else:
            raise mlrun.errors.MLRunInvalidArgumentError(
                "notification must be a dict or a Notification object"
            )

        # validate notification schema
        mlrun.common.schemas.Notification(**notification_object.to_dict())

        notification_objects.append(notification_object)

    mlrun.model.Notification.validate_notification_uniqueness(notification_objects)

    return [
        _conceal_notification_params_with_secret(project, parent, notification_object)
        for notification_object in notification_objects
    ]


# TODO: split enrichment and validation to separate functions should be in the launcher
def apply_enrichment_and_validation_on_function(
    function,
    auth_info: mlrun.common.schemas.AuthInfo,
    ensure_auth: bool = True,
    perform_auto_mount: bool = True,
    validate_service_account: bool = True,
    mask_sensitive_data: bool = True,
    ensure_security_context: bool = True,
):
    """
    This function should be used only on server side.

    This function is utilized in several flows as a consequence of different endpoints in MLRun for deploying different
    runtimes such as dask and nuclio, depends on the flow and runtime we decide which util functions we
    want to apply on the runtime.

    When adding a new util function, go through the other flows that utilize the function
    and make sure to specify the appropriate flag for each runtime.
    """
    # if auth given in request ensure the function pod will have these auth env vars set, otherwise the job won't
    # be able to communicate with the api
    if ensure_auth:
        ensure_function_has_auth_set(function, auth_info)

    # if this was triggered by the UI, we will need to attempt auto-mount based on auto-mount config and params passed
    # in the auth_info. If this was triggered by the SDK, then auto-mount was already attempted and will be skipped.
    if perform_auto_mount:
        try_perform_auto_mount(function, auth_info)

    # Validate function's service-account, based on allowed SAs for the project, if existing in a project-secret.
    if validate_service_account:
        process_function_service_account(function)

    if mask_sensitive_data:
        mask_function_sensitive_data(function, auth_info)

    if ensure_security_context:
        ensure_function_security_context(function, auth_info)


def ensure_function_auth_and_sensitive_data_is_masked(
    function,
    auth_info: mlrun.common.schemas.AuthInfo,
    allow_empty_access_key: bool = False,
):
    ensure_function_has_auth_set(function, auth_info, allow_empty_access_key)
    mask_function_sensitive_data(function, auth_info)


def mask_function_sensitive_data(function, auth_info: mlrun.common.schemas.AuthInfo):
    if not mlrun.runtimes.RuntimeKinds.is_local_runtime(function.kind):
        _mask_v3io_access_key_env_var(function, auth_info)
        _mask_v3io_volume_credentials(function, auth_info)


def _mask_v3io_volume_credentials(
    function: mlrun.runtimes.pod.KubeResource,
    auth_info: mlrun.common.schemas.AuthInfo = None,
):
    """
    Go over all of the flex volumes with v3io/fuse driver of the function and try mask their access key to a secret
    """
    get_item_attribute = mlrun.runtimes.utils.get_item_name
    v3io_volume_indices = []
    # to prevent the code from having to deal both with the scenario of the volume as V1Volume object and both as
    # (sanitized) dict (it's also snake case vs camel case), transforming all to dicts
    new_volumes = []
    k8s_api_client = kubernetes.client.ApiClient()
    for volume in function.spec.volumes:
        if isinstance(volume, dict):
            if "flexVolume" in volume:
                # mlrun.platforms.iguazio.v3io_to_vol generates a dict with a class in the flexVolume field
                if not isinstance(volume["flexVolume"], dict):
                    # sanity
                    if isinstance(
                        volume["flexVolume"], kubernetes.client.V1FlexVolumeSource
                    ):
                        volume["flexVolume"] = (
                            k8s_api_client.sanitize_for_serialization(
                                volume["flexVolume"]
                            )
                        )
                    else:
                        raise mlrun.errors.MLRunInvalidArgumentError(
                            f"Unexpected flex volume type: {type(volume['flexVolume'])}"
                        )
            new_volumes.append(volume)
        elif isinstance(volume, kubernetes.client.V1Volume):
            new_volumes.append(k8s_api_client.sanitize_for_serialization(volume))
        else:
            raise mlrun.errors.MLRunInvalidArgumentError(
                f"Unexpected volume type: {type(volume)}"
            )
    function.spec.volumes = new_volumes

    for index, volume in enumerate(function.spec.volumes):
        if volume.get("flexVolume", {}).get("driver") == "v3io/fuse":
            v3io_volume_indices.append(index)
    if v3io_volume_indices:
        volume_name_to_volume_mounts = collections.defaultdict(list)
        for volume_mount in function.spec.volume_mounts:
            # sanity
            if not get_item_attribute(volume_mount, "name"):
                logger.warning(
                    "Found volume mount without name, skipping it for volume masking username resolution",
                    volume_mount=volume_mount,
                )
                continue
            volume_name_to_volume_mounts[
                get_item_attribute(volume_mount, "name")
            ].append(volume_mount)
        for index in v3io_volume_indices:
            volume = function.spec.volumes[index]
            flex_volume = volume["flexVolume"]
            # if it's already referencing a secret, nothing to do
            if flex_volume.get("secretRef"):
                continue
            access_key = flex_volume.get("options", {}).get("accessKey")
            # sanity
            if not access_key:
                logger.warning(
                    "Found v3io fuse volume without access key, skipping masking",
                    volume=volume,
                )
                continue
            if not volume.get("name"):
                logger.warning(
                    "Found volume without name, skipping masking", volume=volume
                )
                continue
            username = _resolve_v3io_fuse_volume_access_key_matching_username(
                function,
                volume,
                volume["name"],
                volume_name_to_volume_mounts,
                auth_info,
            )
            if not username:
                continue
            secret_name = server.api.crud.Secrets().store_auth_secret(
                mlrun.common.schemas.AuthSecretData(
                    provider=mlrun.common.schemas.SecretProviderName.kubernetes,
                    username=username,
                    access_key=access_key,
                )
            )

            del flex_volume["options"]["accessKey"]
            flex_volume["secretRef"] = {"name": secret_name}


def _resolve_v3io_fuse_volume_access_key_matching_username(
    function: mlrun.runtimes.pod.KubeResource,
    volume: dict,
    volume_name: str,
    volume_name_to_volume_mounts: dict,
    auth_info: mlrun.common.schemas.AuthInfo = None,
) -> typing.Optional[str]:
    """
    Usually v3io fuse mount is set using mlrun.mount_v3io, which by default add a volume mount to /users/<username>, try
    to resolve the username from there.
    If it's not found (user may set custom volume mounts), try to look for V3IO_USERNAME env var.
    If it's still not found, look for the username in the auth info provided from the REST call (assuming we got here
    through store-function API flow, for example).
    If it's not found, skip masking for this volume.
    :return: the resolved username (string), none if not found.
    """

    get_item_attribute = mlrun.runtimes.utils.get_item_name
    username = None
    found_more_than_one_username = False
    for volume_mount in volume_name_to_volume_mounts[volume_name]:
        # volume_mount may be an V1VolumeMount instance (object access, snake case) or sanitized dict (dict
        # access, camel case)
        sub_path = get_item_attribute(volume_mount, "subPath") or get_item_attribute(
            volume_mount, "sub_path"
        )
        if sub_path and sub_path.startswith("users/"):
            username_from_sub_path = sub_path.replace("users/", "")
            if username_from_sub_path:
                if username is not None and username != username_from_sub_path:
                    found_more_than_one_username = True
                    break
                username = username_from_sub_path
    if found_more_than_one_username:
        logger.warning(
            "Found more than one user for volume, skipping masking",
            volume=volume,
            volume_mounts=volume_name_to_volume_mounts[volume_name],
        )
        return None
    if not username:
        v3io_username = function.get_env("V3IO_USERNAME")
        if not v3io_username and auth_info:
            v3io_username = auth_info.username

        if not v3io_username or not isinstance(v3io_username, str):
            logger.warning(
                "Could not resolve username from volume mount or env vars, skipping masking",
                volume=volume,
                volume_mounts=volume_name_to_volume_mounts[volume_name],
                env=function.spec.env,
            )
            return None
        username = v3io_username
    return username


def _mask_v3io_access_key_env_var(
    function: mlrun.runtimes.pod.KubeResource, auth_info: mlrun.common.schemas.AuthInfo
):
    v3io_access_key = function.get_env("V3IO_ACCESS_KEY")
    # if it's already a V1EnvVarSource or dict instance, it's already been masked
    if (
        v3io_access_key
        and not isinstance(v3io_access_key, kubernetes.client.V1EnvVarSource)
        and not isinstance(v3io_access_key, dict)
    ):
        username = None
        v3io_username = function.get_env("V3IO_USERNAME")
        if v3io_username and isinstance(v3io_username, str):
            username = v3io_username
        if not username:
            if server.api.utils.auth.verifier.AuthVerifier().is_jobs_auth_required():
                # auth_info should always has username, sanity
                if not auth_info.username:
                    raise mlrun.errors.MLRunInvalidArgumentError(
                        "Username is missing from auth info"
                    )
                username = auth_info.username
            else:
                logger.warning(
                    "Could not find matching username for v3io access key in env or session, skipping masking",
                )
                return
        secret_name = server.api.crud.Secrets().store_auth_secret(
            mlrun.common.schemas.AuthSecretData(
                provider=mlrun.common.schemas.SecretProviderName.kubernetes,
                username=username,
                access_key=v3io_access_key,
            )
        )
        access_key_secret_key = (
            mlrun.common.schemas.AuthSecretData.get_field_secret_key("access_key")
        )
        function.set_env_from_secret(
            "V3IO_ACCESS_KEY", secret_name, access_key_secret_key
        )


def ensure_function_has_auth_set(
    function: mlrun.runtimes.BaseRuntime,
    auth_info: mlrun.common.schemas.AuthInfo,
    allow_empty_access_key: bool = False,
):
    """
    :param function:    Function object.
    :param auth_info:   The auth info of the request.
    :param allow_empty_access_key: Whether to raise an error if access key wasn't set or requested to get generated
    """
    if (
        not mlrun.runtimes.RuntimeKinds.is_local_runtime(function.kind)
        and server.api.utils.auth.verifier.AuthVerifier().is_jobs_auth_required()
    ):
        function: mlrun.runtimes.pod.KubeResource
        if (
            function.metadata.credentials.access_key
            == mlrun.model.Credentials.generate_access_key
        ):
            if not auth_info.access_key:
                auth_info.access_key = server.api.utils.auth.verifier.AuthVerifier().get_or_create_access_key(
                    auth_info.session
                )
                # created an access key with control and data session plane, so enriching auth_info with those planes
                auth_info.planes = [
                    server.api.utils.clients.iguazio.SessionPlanes.control,
                    server.api.utils.clients.iguazio.SessionPlanes.data,
                ]

            function.metadata.credentials.access_key = auth_info.access_key

        if not function.metadata.credentials.access_key:
            if allow_empty_access_key:
                # skip further enrichment as we allow empty access key
                return

            raise mlrun.errors.MLRunInvalidArgumentError(
                "Function access key must be set (function.metadata.credentials.access_key)"
            )

        # after access key was passed or enriched with the condition above, we mask it with creating auth secret
        if not function.metadata.credentials.access_key.startswith(
            mlrun.model.Credentials.secret_reference_prefix
        ):
            if not auth_info.username:
                raise mlrun.errors.MLRunInvalidArgumentError(
                    "Username is missing from auth info"
                )
            secret_name = server.api.crud.Secrets().store_auth_secret(
                mlrun.common.schemas.AuthSecretData(
                    provider=mlrun.common.schemas.SecretProviderName.kubernetes,
                    username=auth_info.username,
                    access_key=function.metadata.credentials.access_key,
                )
            )
            function.metadata.credentials.access_key = (
                f"{mlrun.model.Credentials.secret_reference_prefix}{secret_name}"
            )
        else:
            secret_name = function.metadata.credentials.access_key.lstrip(
                mlrun.model.Credentials.secret_reference_prefix
            )

        access_key_secret_key = (
            mlrun.common.schemas.AuthSecretData.get_field_secret_key("access_key")
        )
        auth_env_vars = {
            mlrun.runtimes.constants.FunctionEnvironmentVariables.auth_session: (
                secret_name,
                access_key_secret_key,
            )
        }
        for env_key, (secret_name, secret_key) in auth_env_vars.items():
            function.set_env_from_secret(env_key, secret_name, secret_key)


def try_perform_auto_mount(function, auth_info: mlrun.common.schemas.AuthInfo):
    if (
        mlrun.runtimes.RuntimeKinds.is_local_runtime(function.kind)
        or function.spec.disable_auto_mount
    ):
        return
    # Retrieve v3io auth params from the caller auth info
    override_params = {}
    if auth_info.data_session or auth_info.access_key:
        override_params["access_key"] = auth_info.data_session or auth_info.access_key
    if auth_info.username:
        override_params["user"] = auth_info.username

    function.try_auto_mount_based_on_config(override_params)


def process_function_service_account(function):
    # If we're not running inside k8s, skip this check as it's not relevant.
    if not server.api.utils.singletons.k8s.get_k8s_helper(
        silent=True
    ).is_running_inside_kubernetes_cluster():
        return

    (
        allowed_service_accounts,
        default_service_account,
    ) = resolve_project_default_service_account(function.metadata.project)

    function.validate_and_enrich_service_account(
        allowed_service_accounts, default_service_account
    )


def resolve_project_default_service_account(project_name: str):
    allowed_service_accounts = server.api.crud.secrets.Secrets().get_project_secret(
        project_name,
        mlrun.common.schemas.SecretProviderName.kubernetes,
        server.api.crud.secrets.Secrets().generate_client_project_secret_key(
            server.api.crud.secrets.SecretsClientType.service_accounts, "allowed"
        ),
        allow_secrets_from_k8s=True,
        allow_internal_secrets=True,
    )
    if allowed_service_accounts:
        allowed_service_accounts = [
            service_account.strip()
            for service_account in allowed_service_accounts.split(",")
        ]

    default_service_account = server.api.crud.secrets.Secrets().get_project_secret(
        project_name,
        mlrun.common.schemas.SecretProviderName.kubernetes,
        server.api.crud.secrets.Secrets().generate_client_project_secret_key(
            server.api.crud.secrets.SecretsClientType.service_accounts, "default"
        ),
        allow_secrets_from_k8s=True,
        allow_internal_secrets=True,
    )

    # If default SA was not configured for the project, try to retrieve it from global config (if exists)
    default_service_account = (
        default_service_account or mlrun.mlconf.function.spec.service_account.default
    )

    # Sanity check on project configuration
    if (
        default_service_account
        and allowed_service_accounts
        and default_service_account not in allowed_service_accounts
    ):
        raise mlrun.errors.MLRunInvalidArgumentError(
            f"Default service account {default_service_account} is not in list of allowed "
            + f"service accounts {allowed_service_accounts}"
        )

    return allowed_service_accounts, default_service_account


def ensure_function_security_context(
    function, auth_info: mlrun.common.schemas.AuthInfo
):
    """
    For iguazio we enforce that pods run with user id and group id depending on
    mlrun.mlconf.function.spec.security_context.enrichment_mode
    and mlrun.mlconf.function.spec.security_context.enrichment_group_id
    """

    # if security context is not required.
    # security context is not yet supported with spark runtime since it requires spark 3.2+
    if (
        mlrun.mlconf.function.spec.security_context.enrichment_mode
        == mlrun.common.schemas.SecurityContextEnrichmentModes.disabled.value
        or mlrun.runtimes.RuntimeKinds.is_local_runtime(function.kind)
        or function.kind == mlrun.runtimes.RuntimeKinds.spark
        # remote spark image currently requires running with user 1000 or root
        # and by default it runs with user 1000 (when security context is not set)
        or function.kind == mlrun.runtimes.RuntimeKinds.remotespark
        or not mlrun.mlconf.is_running_on_iguazio()
    ):
        return

    function: mlrun.runtimes.pod.KubeResource

    # TODO: enrich old functions being triggered after upgrading mlrun with project owner uid.
    #  Enrichment with retain enrichment mode should occur on function creation only.
    if (
        mlrun.mlconf.function.spec.security_context.enrichment_mode
        == mlrun.common.schemas.SecurityContextEnrichmentModes.retain.value
        and function.spec.security_context is not None
        and function.spec.security_context.run_as_user is not None
        and function.spec.security_context.run_as_group is not None
    ):
        logger.debug(
            "Security context is already set",
            mode=mlrun.mlconf.function.spec.security_context.enrichment_mode,
            function_name=function.metadata.name,
        )
        return

    if mlrun.mlconf.function.spec.security_context.enrichment_mode in [
        mlrun.common.schemas.SecurityContextEnrichmentModes.override.value,
        mlrun.common.schemas.SecurityContextEnrichmentModes.retain.value,
    ]:
        # before iguazio 3.6 the user unix id is not passed in the session verification response headers
        # so we need to request it explicitly
        if auth_info.user_unix_id is None:
            iguazio_client = server.api.utils.clients.iguazio.Client()
            if (
                server.api.utils.clients.iguazio.SessionPlanes.control
                not in auth_info.planes
            ):
                logger.warning(
                    "Auth info doesn't contain a session tagged as a control session plane, trying to get user unix id",
                    function_name=function.metadata.name,
                )
                try:
                    auth_info.user_unix_id = iguazio_client.get_user_unix_id(
                        auth_info.session
                    )
                    # if we were able to get the user unix id it means we have a control session plane so adding that
                    # to the auth info
                    auth_info.planes.append(
                        server.api.utils.clients.iguazio.SessionPlanes.control
                    )
                except Exception as exc:
                    raise mlrun.errors.MLRunUnauthorizedError(
                        "Were unable to enrich user unix id, missing control plane session"
                    ) from exc
            else:
                auth_info.user_unix_id = iguazio_client.get_user_unix_id(
                    auth_info.session
                )

        # if enrichment group id is -1 we set group id to user unix id
        enriched_group_id = mlrun.mlconf.get_security_context_enrichment_group_id(
            auth_info.user_unix_id
        )
        logger.debug(
            "Enriching/overriding security context",
            mode=mlrun.mlconf.function.spec.security_context.enrichment_mode,
            function_name=function.metadata.name,
            enriched_group_id=enriched_group_id,
            user_unix_id=auth_info.user_unix_id,
        )
        function.spec.security_context = kubernetes.client.V1SecurityContext(
            run_as_user=auth_info.user_unix_id,
            run_as_group=enriched_group_id,
        )

    else:
        raise mlrun.errors.MLRunInvalidArgumentError(
            f"Invalid security context enrichment mode {mlrun.mlconf.function.spec.security_context.enrichment_mode}"
        )


def submit_run_sync(
    db_session: Session, auth_info: mlrun.common.schemas.AuthInfo, data
) -> tuple[str, str, str, dict]:
    """
    :return: Tuple with:
        1. str of the project of the run
        2. str of the kind of the function of the run
        3. str of the uid of the run that started execution (None when it was scheduled)
        4. dict of the response info
    """
    run_uid = None
    project = None
    response = None
    try:
        fn, task = _generate_function_and_task_from_submit_run_body(db_session, data)

        run_db = get_run_db_instance(db_session)
        fn.set_db_connection(run_db)

        task_for_logging = copy.deepcopy(task)
        for notification in task_for_logging["spec"].get("notifications", []):
            mlrun.utils.notifications.notification_pusher.sanitize_notification(
                notification
            )

        logger.info("Submitting run", function=fn.to_dict(), task=task_for_logging)
        schedule = data.get("schedule")
        if schedule:
            cron_trigger = schedule
            if isinstance(cron_trigger, dict):
                cron_trigger = mlrun.common.schemas.ScheduleCronTrigger(**cron_trigger)
            schedule_labels = task["metadata"].get("labels")

            # save the generated function enriched with the specific configuration to the db
            # and update the task to point to the saved function, so that the scheduler will be able to
            # access the db version of the function, and not the original function with the default spec
            # (which can be changed between runs)
            function_uri = fn.save(versioned=True)
            data.pop("function", None)
            data.pop("function_url", None)
            task["spec"]["function"] = function_uri.replace("db://", "")

            is_update = get_scheduler().store_schedule(
                db_session,
                auth_info,
                task["metadata"]["project"],
                task["metadata"]["name"],
                mlrun.common.schemas.ScheduleKinds.job,
                data,
                cron_trigger,
                schedule_labels,
            )

            project = task["metadata"]["project"]
            response = {
                "schedule": schedule,
                "project": task["metadata"]["project"],
                "name": task["metadata"]["name"],
                # indicate whether it was created or modified
                "action": "modified" if is_update else "created",
            }

        else:
            # When processing a hyper-param run, secrets may be needed to access the parameters file (which is accessed
            # locally from the mlrun service pod) - include project secrets and the caller's access key
            param_file_secrets = (
                server.api.crud.Secrets()
                .list_project_secrets(
                    task["metadata"]["project"],
                    mlrun.common.schemas.SecretProviderName.kubernetes,
                    allow_secrets_from_k8s=True,
                )
                .secrets
            )
            param_file_secrets["V3IO_ACCESS_KEY"] = (
                auth_info.data_session or auth_info.access_key
            )

            run = fn.run(
                task,
                watch=False,
                param_file_secrets=param_file_secrets,
                auth_info=auth_info,
            )
            run_uid = run.metadata.uid
            project = run.metadata.project
            if run:
                response = run.to_dict()

    except HTTPException:
        logger.error(traceback.format_exc())
        raise
    except mlrun.errors.MLRunHTTPStatusError:
        raise
    except Exception as err:
        logger.error(traceback.format_exc())
        log_and_raise(
            HTTPStatus.BAD_REQUEST.value,
            reason=f"Runtime error: {err_to_str(err)}",
        )

    logger.info("Run submission succeeded", run_uid=run_uid, function=fn.metadata.name)
    return project, fn.kind, run_uid, {"data": response}


# uid is hexdigest of sha1 value, which is double the digest size due to hex encoding
hash_len = sha1().digest_size * 2
uid_regex = re.compile(f"^[0-9a-f]{{{hash_len}}}$", re.IGNORECASE)


def parse_reference(reference: str):
    tag = None
    uid = None
    regex_match = uid_regex.match(reference)
    if not regex_match:
        tag = reference
    else:
        uid = regex_match.string
    return tag, uid


# Extract project and artifact name from the artifact
def artifact_project_and_resource_name_extractor(artifact):
    return (
        artifact.get("metadata").get("project", mlrun.mlconf.default_project),
        artifact.get("spec")["db_key"],
    )


def get_or_create_project_deletion_background_task(
<<<<<<< HEAD
    project_name: str, deletion_strategy: str, db_session, auth_info
) -> tuple[typing.Optional[typing.Callable], str]:
=======
    project: mlrun.common.schemas.Project, deletion_strategy: str, db_session, auth_info
) -> typing.Tuple[typing.Optional[typing.Callable], str]:
>>>>>>> bcb163bd
    """
    This method is responsible for creating a background task for deleting a project.
    The project deletion flow is as follows:
        When MLRun is leader:
        1. Create a background task for deleting the project
        2. The background task will delete the project resources and then project itself
        When MLRun is a follower:
        Due to the nature of the project deletion flow, we need to wrap the task as:
            MLRunDeletionWrapperTask(LeaderDeletionJob(MLRunDeletionTask))
        1. Create MLRunDeletionWrapperTask
        2. MLRunDeletionWrapperTask will send a request to the projects leader to delete the project
        3. MLRunDeletionWrapperTask will wait for the project to be deleted using LeaderDeletionJob job id
           During (In leader):
           1. Create LeaderDeletionJob
           2. LeaderDeletionJob will send a second delete project request to the follower
           3. LeaderDeletionJob will wait for the project to be deleted using the MLRunDeletionTask task id
              During (Back here in follower):
              1. Create MLRunDeletionTask
              2. MLRunDeletionTask will delete the project resources and then project itself.
              3. Finish MLRunDeletionTask
           4. Finish LeaderDeletionJob
        4. Finish MLRunDeletionWrapperTask
    """
    igz_version = mlrun.mlconf.get_parsed_igz_version()
    wait_for_project_deletion = False

    # If the request is from the leader, or MLRun is the leader, we create a background task for deleting the
    # project. Otherwise, we create a wrapper background task for deletion of the project.
    background_task_kind_format = (
        server.api.utils.background_tasks.BackgroundTaskKinds.project_deletion_wrapper
    )
    if (
        server.api.utils.helpers.is_request_from_leader(auth_info.projects_role)
        or mlrun.mlconf.httpdb.projects.leader == "mlrun"
    ):
        background_task_kind_format = (
            server.api.utils.background_tasks.BackgroundTaskKinds.project_deletion
        )
    elif igz_version and igz_version < semver.VersionInfo.parse("3.5.5"):
        # The project deletion wrapper should wait for the project deletion to complete. This is a backwards
        # compatibility feature for when working with iguazio < 3.5.5 that does not support background tasks and
        # therefore doesn't wait for the project deletion to complete.
        wait_for_project_deletion = True

    background_task_kind = background_task_kind_format.format(project.metadata.name)
    try:
        task = server.api.utils.background_tasks.InternalBackgroundTasksHandler().get_active_background_task_by_kind(
            background_task_kind,
            raise_on_not_found=True,
        )
        return None, task.metadata.name
    except mlrun.errors.MLRunNotFoundError:
        logger.debug(
            "Existing background task not found, creating new one",
            background_task_kind=background_task_kind,
        )

    background_task_name = str(uuid.uuid4())
    return server.api.utils.background_tasks.InternalBackgroundTasksHandler().create_background_task(
        background_task_kind,
        mlrun.mlconf.background_tasks.default_timeouts.operations.delete_project,
        _delete_project,
        background_task_name,
        db_session=db_session,
        project=project,
        deletion_strategy=deletion_strategy,
        auth_info=auth_info,
        wait_for_project_deletion=wait_for_project_deletion,
        background_task_name=background_task_name,
    )


async def _delete_project(
    db_session: sqlalchemy.orm.Session,
    project: mlrun.common.schemas.Project,
    deletion_strategy: mlrun.common.schemas.DeletionStrategy,
    auth_info: mlrun.common.schemas.AuthInfo,
    wait_for_project_deletion: bool,
    background_task_name: str,
):
    force_delete = False
    project_name = project.metadata.name
    try:
        await run_in_threadpool(
            get_project_member().delete_project,
            db_session,
            project_name,
            deletion_strategy,
            auth_info.projects_role,
            auth_info,
            wait_for_completion=True,
            background_task_name=background_task_name,
        )
    except mlrun.errors.MLRunNotFoundError as exc:
        if server.api.utils.helpers.is_request_from_leader(auth_info.projects_role):
            raise exc

        if project.status.state != mlrun.common.schemas.ProjectState.archived:
            raise mlrun.errors.MLRunPreconditionFailedError(
                f"Failed to delete project {project_name}. "
                "Project not found in leader, but it is not in archived state."
            )

        logger.warning(
            "Project not found in leader, ensuring project is deleted in mlrun",
            project_name=project_name,
            exc=err_to_str(exc),
        )
        force_delete = True

    if force_delete:
        # In this case the wrapper delete project job is the one deleting the project because it
        # doesn't exist in the leader.
        await run_in_threadpool(
            server.api.crud.Projects().delete_project,
            db_session,
            project_name,
            deletion_strategy,
            auth_info,
        )

    elif wait_for_project_deletion:
        await run_in_threadpool(
            verify_project_is_deleted,
            project_name,
            auth_info,
        )

    await get_project_member().post_delete_project(project_name)


def verify_project_is_deleted(project_name, auth_info):
    def _verify_project_is_deleted():
        try:
            project = server.api.db.session.run_function_with_new_db_session(
                get_project_member().get_project, project_name, auth_info.session
            )
        except mlrun.errors.MLRunNotFoundError:
            return
        else:
            project_status = project.status.dict()
            if background_task_name := project_status.get(
                "deletion_background_task_name"
            ):
                bg_task = server.api.utils.background_tasks.InternalBackgroundTasksHandler().get_background_task(
                    name=background_task_name, raise_on_not_found=False
                )
                if (
                    bg_task
                    and bg_task.status.state
                    == mlrun.common.schemas.BackgroundTaskState.failed
                ):
                    # Background task failed, stop retrying
                    raise mlrun.errors.MLRunFatalFailureError(
                        original_exception=mlrun.errors.MLRunInternalServerError(
                            f"Failed to delete project {project_name}: {bg_task.status.error}"
                        )
                    )

            raise mlrun.errors.MLRunInternalServerError(
                f"Project {project_name} was not deleted"
            )

    mlrun.utils.helpers.retry_until_successful(
        5,
        60 * 30,  # 30 minutes, to allow for long project deletion
        logger,
        True,
        _verify_project_is_deleted,
    )<|MERGE_RESOLUTION|>--- conflicted
+++ resolved
@@ -14,10 +14,8 @@
 #
 import collections
 import copy
-import functools
 import json
 import re
-import time
 import traceback
 import typing
 import uuid
@@ -66,40 +64,6 @@
     raise HTTPException(status_code=status, detail=kw)
 
 
-def lru_cache_with_ttl(maxsize=128, typed=False, ttl_seconds=60):
-    """
-    Thread-safety least-recently used cache with time-to-live (ttl_seconds) limit.
-    https://stackoverflow.com/a/71634221/5257501
-    """
-
-    class Result:
-        __slots__ = ("value", "death")
-
-        def __init__(self, value, death):
-            self.value = value
-            self.death = death
-
-    def decorator(func):
-        @functools.lru_cache(maxsize=maxsize, typed=typed)
-        def cached_func(*args, **kwargs):
-            value = func(*args, **kwargs)
-            death = time.monotonic() + ttl_seconds
-            return Result(value, death)
-
-        @functools.wraps(func)
-        def wrapper(*args, **kwargs):
-            result = cached_func(*args, **kwargs)
-            if result.death < time.monotonic():
-                result.value = func(*args, **kwargs)
-                result.death = time.monotonic() + ttl_seconds
-            return result.value
-
-        wrapper.cache_clear = cached_func.cache_clear
-        return wrapper
-
-    return decorator
-
-
 def log_path(project, uid) -> Path:
     return project_logs_path(project) / uid
 
@@ -152,7 +116,7 @@
     return path
 
 
-def get_allowed_path_prefixes_list() -> list[str]:
+def get_allowed_path_prefixes_list() -> typing.List[str]:
     """
     Get list of allowed paths - v3io:// is always allowed, and also the real_path parameter if specified.
     We never allow local files in the allowed paths list. Allowed paths must contain a schema (://).
@@ -271,7 +235,7 @@
             masked_notifications.append(
                 mask_op(project, run_uid, notification_object).to_dict()
             )
-        task.setdefault("spec", {})["notifications"] = masked_notifications
+    task.setdefault("spec", {})["notifications"] = masked_notifications
 
 
 def _notification_params_mask_op(
@@ -428,12 +392,12 @@
 
 
 def validate_and_mask_notification_list(
-    notifications: list[
+    notifications: typing.List[
         typing.Union[mlrun.model.Notification, mlrun.common.schemas.Notification, dict]
     ],
     parent: str,
     project: str,
-) -> list[mlrun.model.Notification]:
+) -> typing.List[mlrun.model.Notification]:
     """
     Validates notification schema, uniqueness and masks notification params with secret if needed.
     If at least one of the validation steps fails, the function will raise an exception and cause the API to return
@@ -976,7 +940,7 @@
 
 def submit_run_sync(
     db_session: Session, auth_info: mlrun.common.schemas.AuthInfo, data
-) -> tuple[str, str, str, dict]:
+) -> typing.Tuple[str, str, str, typing.Dict]:
     """
     :return: Tuple with:
         1. str of the project of the run
@@ -1104,13 +1068,8 @@
 
 
 def get_or_create_project_deletion_background_task(
-<<<<<<< HEAD
-    project_name: str, deletion_strategy: str, db_session, auth_info
-) -> tuple[typing.Optional[typing.Callable], str]:
-=======
     project: mlrun.common.schemas.Project, deletion_strategy: str, db_session, auth_info
 ) -> typing.Tuple[typing.Optional[typing.Callable], str]:
->>>>>>> bcb163bd
     """
     This method is responsible for creating a background task for deleting a project.
     The project deletion flow is as follows:
