# Copyright 2023 Iguazio
#
# Licensed under the Apache License, Version 2.0 (the "License");
# you may not use this file except in compliance with the License.
# You may obtain a copy of the License at
#
#   http://www.apache.org/licenses/LICENSE-2.0
#
# Unless required by applicable law or agreed to in writing, software
# distributed under the License is distributed on an "AS IS" BASIS,
# WITHOUT WARRANTIES OR CONDITIONS OF ANY KIND, either express or implied.
# See the License for the specific language governing permissions and
# limitations under the License.
#
from typing import Any, Dict

import fastapi
from sqlalchemy.orm import Session

import mlrun.common.schemas
import server.api.utils.auth.verifier
import server.api.utils.clients.chief
from mlrun.model_monitoring import TrackingPolicy
from mlrun.utils import logger
from server.api.api import deps
from server.api.api.endpoints.functions import process_model_monitoring_secret
from server.api.crud.model_monitoring.deployment import MonitoringDeployment
import server.api.utils.auth.verifier

router = fastapi.APIRouter(prefix="/projects/{project}/jobs")


@router.post("/batch-monitoring")
async def deploy_monitoring_batch_job(
    project: str,
    request: fastapi.Request,
    auth_info: mlrun.common.schemas.AuthInfo = fastapi.Depends(
        deps.authenticate_request
    ),
    db_session: Session = fastapi.Depends(deps.get_db_session),
    default_batch_image: str = "mlrun/mlrun",
    with_schedule: bool = False,
) -> Dict[str, Any]:
    """
    Submit model monitoring batch job. By default, this API submit only the batch job as ML function without scheduling.
    To submit a scheduled job as well, please set with_schedule = True.

    :param project:             Project name.
    :param request:             fastapi request for the HTTP connection.
    :param auth_info:           The auth info of the request.
    :param db_session:          a session that manages the current dialog with the database.
    :param default_batch_image: The default image of the model monitoring batch job. By default, the image
                                is mlrun/mlrun.
    :param with_schedule:       If true, submit the model monitoring scheduled job as well.

    :return: model monitoring batch job as a dictionary.
    """
    print('[EYAL]: going to validate per')
    await server.api.utils.auth.verifier.AuthVerifier().query_project_resource_permissions(
        resource_type=mlrun.common.schemas.AuthorizationResourceTypes.function,
        project_name=project,
        resource_name=mlrun.common.schemas.model_monitoring.MonitoringFunctionNames.BATCH,
        action=mlrun.common.schemas.AuthorizationAction.store,
        auth_info=auth_info,
    )
    print('[EYAL]: Done to validate per')
    if (
        mlrun.mlconf.httpdb.clusterization.role
        != mlrun.common.schemas.ClusterizationRole.chief
    ):
        logger.info(
            "Requesting to deploy model monitoring batch job, re-routing to chief",
            function_name="model-monitoring-batch",
            project=project,
        )
        chief_client = server.api.utils.clients.chief.Client()
        params = {
            "default_batch_image": default_batch_image,
            "with_schedule": with_schedule,
        }
        return await chief_client.deploy_monitoring_batch_job(
            project=project, request=request, json=params
        )

    await server.api.utils.auth.verifier.AuthVerifier().query_project_resource_permissions(
        resource_type=mlrun.common.schemas.AuthorizationResourceTypes.function,
        project_name=project,
        resource_name=mlrun.common.schemas.model_monitoring.MonitoringFunctionNames.BATCH,
        action=mlrun.common.schemas.AuthorizationAction.store,
        auth_info=auth_info,
    )

    if with_schedule and (
        mlrun.mlconf.httpdb.clusterization.role
        != mlrun.common.schemas.ClusterizationRole.chief
    ):
        logger.info(
            "Requesting to deploy model monitoring batch job, re-routing to chief",
            function_name="model-monitoring-batch",
            project=project,
        )
        chief_client = server.api.utils.clients.chief.Client()
        params = {
            "default_batch_image": default_batch_image,
            "with_schedule": with_schedule,
        }
        return await chief_client.deploy_monitoring_batch_job(
            project=project, request=request, json=params
        )

    model_monitoring_access_key = None
    if not mlrun.mlconf.is_ce_mode():
        # Generate V3IO Access Key
        model_monitoring_access_key = process_model_monitoring_secret(
            db_session,
            project,
            mlrun.common.schemas.model_monitoring.ProjectSecretKeys.ACCESS_KEY,
        )

    tracking_policy = TrackingPolicy(default_batch_image=default_batch_image)
    batch_function = MonitoringDeployment().deploy_model_monitoring_batch_processing(
        project=project,
        model_monitoring_access_key=model_monitoring_access_key,
        db_session=db_session,
        auth_info=auth_info,
        tracking_policy=tracking_policy,
        with_schedule=with_schedule,
    )

    if isinstance(batch_function, mlrun.runtimes.kubejob.KubejobRuntime):
        batch_function = batch_function.to_dict()

    return {
        "func": batch_function,
    }


@router.post("/model-monitoring-controller")
async def create_model_monitoring_controller(
    project: str,
    request: fastapi.Request,
    auth_info: mlrun.common.schemas.AuthInfo = fastapi.Depends(
        deps.authenticate_request
    ),
    db_session: Session = fastapi.Depends(deps.get_db_session),
    default_controller_image: str = "mlrun/mlrun",
    base_period: int = 10,
):
    """
    Submit model monitoring application controller job along with deploying the model monitoring writer function.
    While the main goal of the controller job is to handle the monitoring processing and triggering applications,
    the goal of the model monitoring writer function is to write all the monitoring application results to the
    databases. Note that the default scheduling policy of the controller job is to run every 10 min.

    :param project:                  Project name.
    :param request:                  fastapi request for the HTTP connection.
    :param auth_info:                The auth info of the request.
    :param db_session:               A session that manages the current dialog with the database.
    :param default_controller_image: The default image of the model monitoring controller job. Note that the writer
                                     function, which is a real time nuclio functino, will be deployed with the same
                                     image. By default, the image is mlrun/mlrun.
    :param base_period:              Minutes to determine the frequency in which the model monitoring controller job
                                     is running. By default, the base period is 5 minutes.
    """

<<<<<<< HEAD
    print('[EYAL]: going to validate per')
=======
>>>>>>> d9f1289a
    await server.api.utils.auth.verifier.AuthVerifier().query_project_resource_permissions(
        resource_type=mlrun.common.schemas.AuthorizationResourceTypes.function,
        project_name=project,
        resource_name=mlrun.common.schemas.model_monitoring.MonitoringFunctionNames.APPLICATION_CONTROLLER,
        action=mlrun.common.schemas.AuthorizationAction.store,
        auth_info=auth_info,
    )
<<<<<<< HEAD
    print('[EYAL]: Done to validate per')
=======
>>>>>>> d9f1289a

    if (
        mlrun.mlconf.httpdb.clusterization.role
        != mlrun.common.schemas.ClusterizationRole.chief
    ):
        logger.info(
            "Requesting to deploy model monitoring controller, re-routing to chief",
            function_name="model-monitoring-controller",
            project=project,
        )
        chief_client = server.api.utils.clients.chief.Client()
        params = {
            "default_controller_image": default_controller_image,
            "base_period": base_period,
        }
        return await chief_client.create_model_monitoring_controller(
            project=project, request=request, json=params
        )

    model_monitoring_access_key = None
    if not mlrun.mlconf.is_ce_mode():
        # Generate V3IO Access Key
        model_monitoring_access_key = process_model_monitoring_secret(
            db_session,
            project,
            mlrun.common.schemas.model_monitoring.ProjectSecretKeys.ACCESS_KEY,
        )

    # Generate `TrackingPolicy` object with the relevant controller configurations
    controller_policy = TrackingPolicy(
        default_controller_image=default_controller_image, base_period=base_period
    )
    controller_function = MonitoringDeployment().deploy_model_monitoring_controller(
        project=project,
        model_monitoring_access_key=model_monitoring_access_key,
        db_session=db_session,
        auth_info=auth_info,
        tracking_policy=controller_policy,
    )

    if isinstance(controller_function, mlrun.runtimes.kubejob.KubejobRuntime):
        controller_function = controller_function.to_dict()

    return {
        "func": controller_function,
    }<|MERGE_RESOLUTION|>--- conflicted
+++ resolved
@@ -25,7 +25,6 @@
 from server.api.api import deps
 from server.api.api.endpoints.functions import process_model_monitoring_secret
 from server.api.crud.model_monitoring.deployment import MonitoringDeployment
-import server.api.utils.auth.verifier
 
 router = fastapi.APIRouter(prefix="/projects/{project}/jobs")
 
@@ -55,32 +54,6 @@
 
     :return: model monitoring batch job as a dictionary.
     """
-    print('[EYAL]: going to validate per')
-    await server.api.utils.auth.verifier.AuthVerifier().query_project_resource_permissions(
-        resource_type=mlrun.common.schemas.AuthorizationResourceTypes.function,
-        project_name=project,
-        resource_name=mlrun.common.schemas.model_monitoring.MonitoringFunctionNames.BATCH,
-        action=mlrun.common.schemas.AuthorizationAction.store,
-        auth_info=auth_info,
-    )
-    print('[EYAL]: Done to validate per')
-    if (
-        mlrun.mlconf.httpdb.clusterization.role
-        != mlrun.common.schemas.ClusterizationRole.chief
-    ):
-        logger.info(
-            "Requesting to deploy model monitoring batch job, re-routing to chief",
-            function_name="model-monitoring-batch",
-            project=project,
-        )
-        chief_client = server.api.utils.clients.chief.Client()
-        params = {
-            "default_batch_image": default_batch_image,
-            "with_schedule": with_schedule,
-        }
-        return await chief_client.deploy_monitoring_batch_job(
-            project=project, request=request, json=params
-        )
 
     await server.api.utils.auth.verifier.AuthVerifier().query_project_resource_permissions(
         resource_type=mlrun.common.schemas.AuthorizationResourceTypes.function,
@@ -163,10 +136,6 @@
                                      is running. By default, the base period is 5 minutes.
     """
 
-<<<<<<< HEAD
-    print('[EYAL]: going to validate per')
-=======
->>>>>>> d9f1289a
     await server.api.utils.auth.verifier.AuthVerifier().query_project_resource_permissions(
         resource_type=mlrun.common.schemas.AuthorizationResourceTypes.function,
         project_name=project,
@@ -174,10 +143,6 @@
         action=mlrun.common.schemas.AuthorizationAction.store,
         auth_info=auth_info,
     )
-<<<<<<< HEAD
-    print('[EYAL]: Done to validate per')
-=======
->>>>>>> d9f1289a
 
     if (
         mlrun.mlconf.httpdb.clusterization.role
