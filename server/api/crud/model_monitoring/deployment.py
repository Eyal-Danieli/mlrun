# Copyright 2023 Iguazio
#
# Licensed under the Apache License, Version 2.0 (the "License");
# you may not use this file except in compliance with the License.
# You may obtain a copy of the License at
#
#   http://www.apache.org/licenses/LICENSE-2.0
#
# Unless required by applicable law or agreed to in writing, software
# distributed under the License is distributed on an "AS IS" BASIS,
# WITHOUT WARRANTIES OR CONDITIONS OF ANY KIND, either express or implied.
# See the License for the specific language governing permissions and
# limitations under the License.

import json
import os
import typing
from pathlib import Path

# import server.api.api.endpoints.files
import nuclio
import sqlalchemy.orm

import mlrun.common.schemas
import mlrun.common.schemas.model_monitoring.constants as mm_constants
import mlrun.model_monitoring.api
import mlrun.model_monitoring.application
import mlrun.model_monitoring.applications
import mlrun.model_monitoring.controller_handler
import mlrun.model_monitoring.db.tsdb.tdengine
import mlrun.model_monitoring.stream_processing
import mlrun.model_monitoring.writer
import mlrun.serving.states
import server.api.api.endpoints.nuclio
import server.api.api.utils
import server.api.crud.model_monitoring.helpers
import server.api.utils.functions
import server.api.utils.scheduler
import server.api.utils.singletons.db
import server.api.utils.singletons.k8s
from mlrun import feature_store as fstore
from mlrun.config import config
from mlrun.model_monitoring.writer import ModelMonitoringWriter
from mlrun.utils import logger
from server.api.utils.runtimes.nuclio import resolve_nuclio_version

_STREAM_PROCESSING_FUNCTION_PATH = mlrun.model_monitoring.stream_processing.__file__
_MONITORING_APPLICATION_CONTROLLER_FUNCTION_PATH = (
    mlrun.model_monitoring.controller_handler.__file__
)
_MONITORING_WRITER_FUNCTION_PATH = mlrun.model_monitoring.writer.__file__
_HISTOGRAM_DATA_DRIFT_APP_PATH = str(
    Path(mlrun.model_monitoring.applications.__file__).parent
    / "histogram_data_drift.py"
)


class MonitoringDeployment:
    def __init__(
        self,
        project: str,
        auth_info: mlrun.common.schemas.AuthInfo,
        db_session: sqlalchemy.orm.Session,
        model_monitoring_access_key: typing.Optional[str],
        parquet_batching_max_events: int = mlrun.mlconf.model_endpoint_monitoring.parquet_batching_max_events,
        max_parquet_save_interval: int = mlrun.mlconf.model_endpoint_monitoring.parquet_batching_timeout_secs,
    ) -> None:
        """
        Initialize a MonitoringDeployment object, which handles the deployment & scheduling of:
         1. model monitoring stream
         2. model monitoring controller
         3. model monitoring writer

        :param project:                     The name of the project.
        :param auth_info:                   The auth info of the request.
        :param db_session:                  A session that manages the current dialog with the database.
        :param model_monitoring_access_key: Access key to apply the model monitoring process.
        :param parquet_batching_max_events: Maximum number of events that will be used for writing the monitoring
                                            parquet by the monitoring stream function.
        :param max_parquet_save_interval:   Maximum number of seconds to hold events before they are written to the
                                            monitoring parquet target. Note that this value will be used to handle the
                                            offset by the scheduled batch job.
        """
        self.project = project
        self.auth_info = auth_info
        self.db_session = db_session
        self.model_monitoring_access_key = model_monitoring_access_key
        self._parquet_batching_max_events = parquet_batching_max_events
        self._max_parquet_save_interval = max_parquet_save_interval

    def deploy_monitoring_functions(
        self,
        base_period: int = 10,
        image: str = "mlrun/mlrun",
        deploy_histogram_data_drift_app: bool = True,
    ) -> None:
        """
        Deploy model monitoring application controller, writer and stream functions.

        :param base_period: The time period in minutes in which the model monitoring controller function
                            triggers. By default, the base period is 10 minutes.
        :param image:       The image of the model monitoring controller, writer & monitoring
                            stream functions, which are real time nuclio functino.
                            By default, the image is mlrun/mlrun.
        :param deploy_histogram_data_drift_app: If true, deploy the default histogram-based data drift application.
        """

        secrets = server.api.crud.Secrets().list_project_secrets(
            self.project,
            mlrun.common.schemas.SecretProviderName.kubernetes,
            allow_secrets_from_k8s=True,
            allow_internal_secrets=True,
        )

        print("[EYAL]: secrets: ", secrets)

        # verify_secrets = server.api.api.endpoints.files._verify_and_get_project_secrets(
        #     project=self.project, auth_info=self.auth_info
        # )
        # print('[EYAL]: verify secrets: ', verify_secrets)

        self.deploy_model_monitoring_controller(
            controller_image=image, base_period=base_period
        )
        self.deploy_model_monitoring_writer_application(writer_image=image)
        self.deploy_model_monitoring_stream_processing(stream_image=image)
        if deploy_histogram_data_drift_app:
            self.deploy_histogram_data_drift_app(image=image)

    def deploy_model_monitoring_stream_processing(
        self, stream_image: str = "mlrun/mlrun", overwrite: bool = False
    ) -> None:
        """
        Deploying model monitoring stream real time nuclio function. The goal of this real time function is
        to monitor the log of the data stream. It is triggered when a new log entry is detected.
        It processes the new events into statistics that are then written to statistics databases.

        :param stream_image:                The image of the model monitoring stream function.
                                            By default, the image is mlrun/mlrun.
        :param overwrite:                   If true, overwrite the existing model monitoring stream. Default is False.
        """

        if not self._check_if_already_deployed(
            function_name=mm_constants.MonitoringFunctionNames.STREAM,
            overwrite=overwrite,
        ):
            # Get parquet target value for model monitoring stream function
            parquet_target = (
                server.api.crud.model_monitoring.helpers.get_monitoring_parquet_path(
                    db_session=self.db_session, project=self.project
                )
            )

            if (
                overwrite and not self.is_monitoring_stream_has_the_new_stream_trigger()
            ):  # in case of only adding the new stream trigger
                prev_stream_function = server.api.crud.Functions().get_function(
                    name=mm_constants.MonitoringFunctionNames.STREAM,
                    db_session=self.db_session,
                    project=self.project,
                )
                stream_image = prev_stream_function["spec"]["image"]

            fn = self._initial_model_monitoring_stream_processing_function(
                stream_image=stream_image, parquet_target=parquet_target
            )

            # Adding label to the function - will be used to identify the stream pod
            fn.metadata.labels = {"type": mm_constants.MonitoringFunctionNames.STREAM}

            fn, ready = server.api.utils.functions.build_function(
                db_session=self.db_session, auth_info=self.auth_info, function=fn
            )

            logger.debug(
                "Submitted the stream deployment",
                stream_data=fn.to_dict(),
                stream_ready=ready,
            )

    def deploy_model_monitoring_controller(
        self,
        base_period: int,
        controller_image: str = "mlrun/mlrun",
        overwrite: bool = False,
    ) -> None:
        """
        Deploy model monitoring application controller function.
        The main goal of the controller function is to handle the monitoring processing and triggering applications.

        :param base_period:                 The time period in minutes in which the model monitoring controller function
                                            triggers. By default, the base period is 10 minutes.
        :param controller_image:            The image of the model monitoring controller function.
                                            By default, the image is mlrun/mlrun.
        :param overwrite:                   If true, overwrite the existing model monitoring controller.
                                            By default, False.
        """
        print("[EYAL]: going to deploy controller")
        if not self._check_if_already_deployed(
            function_name=mm_constants.MonitoringFunctionNames.APPLICATION_CONTROLLER,
            overwrite=overwrite,
        ):
            fn = self._get_model_monitoring_controller_function(image=controller_image)
            minutes = base_period
            hours = days = 0
            batch_dict = {
                mm_constants.EventFieldType.MINUTES: minutes,
                mm_constants.EventFieldType.HOURS: hours,
                mm_constants.EventFieldType.DAYS: days,
            }
            fn.set_env(
                mm_constants.EventFieldType.BATCH_INTERVALS_DICT,
                json.dumps(batch_dict),
            )

            fn.add_trigger(
                "cron_interval",
                spec=nuclio.CronTrigger(interval=f"{base_period}m"),
            )
            fn, ready = server.api.utils.functions.build_function(
                db_session=self.db_session, auth_info=self.auth_info, function=fn
            )

            logger.debug(
                "Submitted the controller deployment",
                controller_data=fn.to_dict(),
                controller_ready=ready,
            )
            print("[EYAL]: done to deploy controller")

    def deploy_model_monitoring_writer_application(
        self, writer_image: str = "mlrun/mlrun", overwrite: bool = False
    ) -> None:
        """
        Deploying model monitoring writer real time nuclio function. The goal of this real time function is
        to write all the monitoring application result to the databases. It is triggered by those applications.
        It processes and writes the result to the databases.

        :param writer_image:                The image of the model monitoring writer function.
                                            By default, the image is mlrun/mlrun.
        :param overwrite:                   If true, overwrite the existing model monitoring writer. Default is False.
        """
        print("[EYAL]: going to deploy writer")
        if not self._check_if_already_deployed(
            function_name=mm_constants.MonitoringFunctionNames.WRITER,
            overwrite=overwrite,
        ):
            fn = self._initial_model_monitoring_writer_function(
                writer_image=writer_image
            )

            # Adding label to the function - will be used to identify the writer pod
            fn.metadata.labels = {"type": "model-monitoring-writer"}

            fn, ready = server.api.utils.functions.build_function(
                db_session=self.db_session, auth_info=self.auth_info, function=fn
            )

            logger.debug(
                "Submitted the writer deployment",
                writer_data=fn.to_dict(),
                writer_ready=ready,
            )
            # Create tsdb table for model monitoring application results
            self._create_tsdb_application_tables(project=fn.metadata.project)

    def apply_and_create_stream_trigger(
        self, function: mlrun.runtimes.ServingRuntime, function_name: str = None
    ) -> mlrun.runtimes.ServingRuntime:
        """Adding stream source for the nuclio serving function. By default, the function has HTTP stream trigger along
        with another supported stream source that can be either Kafka or V3IO, depends on the stream path schema that is
        defined under mlrun.mlconf.model_endpoint_monitoring.store_prefixes. Note that if no valid stream path has been
        provided then the function will have a single HTTP stream source.

        :param function:                    The serving function object that will be applied with the stream trigger.
        :param function_name:               The name of the function that be applied with the stream trigger,
                                            None for model_monitoring_stream

        :return: ServingRuntime object with stream trigger.
        """
        print("[EYAL]: now in apply and create stream trigger: ", function_name)
        # Get the stream path from the configuration
        stream_paths = server.api.crud.model_monitoring.get_stream_path(
            project=self.project, function_name=function_name
        )
        for i, stream_path in enumerate(stream_paths):
            if stream_path.startswith("kafka://"):
                topic, brokers = mlrun.datastore.utils.parse_kafka_url(url=stream_path)
                # Generate Kafka stream source
                stream_source = mlrun.datastore.sources.KafkaSource(
                    brokers=brokers,
                    topics=[topic],
                )
                function = stream_source.add_nuclio_trigger(function)

            if not mlrun.mlconf.is_ce_mode():
                if stream_path.startswith("v3io://"):
                    if "projects" in stream_path:
                        stream_args = (
                            config.model_endpoint_monitoring.application_stream_args
                        )
                        access_key = self.model_monitoring_access_key
                        kwargs = {"access_key": self.model_monitoring_access_key}
                    else:
                        stream_args = (
                            config.model_endpoint_monitoring.serving_stream_args
                        )
                        access_key = os.environ.get("V3IO_ACCESS_KEY")
                        kwargs = {}
                    if mlrun.mlconf.is_explicit_ack(version=resolve_nuclio_version()):
                        kwargs["explicit_ack_mode"] = "explicitOnly"
                        kwargs["worker_allocation_mode"] = "static"
                    server.api.api.endpoints.nuclio.create_model_monitoring_stream(
                        project=self.project,
                        stream_path=stream_path,
                        access_key=access_key,
                        stream_args=stream_args,
                    )
                    # Generate V3IO stream trigger
                    function.add_v3io_stream_trigger(
                        stream_path=stream_path,
                        name=f"monitoring_{function_name}_trigger{f'_{i}' if i != 0 else ''}",
                        **kwargs,
                    )
                function = self._apply_access_key_and_mount_function(
                    function=function, function_name=function_name
                )
        # Add the default HTTP source
        http_source = mlrun.datastore.sources.HttpSource()
        function = http_source.add_nuclio_trigger(function)

        return function

    def _initial_model_monitoring_stream_processing_function(
        self,
        stream_image: str,
        parquet_target: str,
    ):
        """
        Initialize model monitoring stream processing function.

        :param stream_image:   The image of the model monitoring stream function.
        :param parquet_target: Path to model monitoring parquet file that will be generated by the
                               monitoring stream nuclio function.

        :return:               A function object from a mlrun runtime class

        """

        # Initialize Stream Processor object
        stream_processor = (
            mlrun.model_monitoring.stream_processing.EventStreamProcessor(
                project=self.project,
                parquet_batching_max_events=self._parquet_batching_max_events,
                parquet_batching_timeout_secs=self._max_parquet_save_interval,
                parquet_target=parquet_target,
                model_monitoring_access_key=self.model_monitoring_access_key,
            )
        )

        # Create a new serving function for the streaming process
        function = typing.cast(
            mlrun.runtimes.ServingRuntime,
            mlrun.code_to_function(
                name=mm_constants.MonitoringFunctionNames.STREAM,
                project=self.project,
                filename=_STREAM_PROCESSING_FUNCTION_PATH,
                kind=mlrun.run.RuntimeKinds.serving,
                image=stream_image,
            ),
        )
        function.set_db_connection(
            server.api.api.utils.get_run_db_instance(self.db_session)
        )

        # print("[EYAL]: now going to set secret key to stream pod")
        # function.set_env_from_secret(
        #     mm_constants.ProjectSecretKeys.TSDB_CONNECTION,
        #     server.api.utils.singletons.k8s.get_k8s_helper().get_project_secret_name(
        #         self.project
        #     ),
        #     server.api.crud.secrets.Secrets().generate_client_project_secret_key(
        #         server.api.crud.secrets.SecretsClientType.model_monitoring,
        #         mm_constants.ProjectSecretKeys.TSDB_CONNECTION,
        #     ),
        # )

        # Create monitoring serving graph
        stream_processor.apply_monitoring_serving_graph(
            function,
            tsdb_service_provider=server.api.crud.secrets.get_project_secret_provider(
                project=self.project
            ),
        )

        # Set the project to the serving function
        function.metadata.project = self.project

        # Add stream triggers
        function = self.apply_and_create_stream_trigger(
            function=function, function_name=mm_constants.MonitoringFunctionNames.STREAM
        )

        # Apply feature store run configurations on the serving function
        run_config = fstore.RunConfig(function=function, local=False)
        function.spec.parameters = run_config.parameters

        return function

    def _get_model_monitoring_controller_function(self, image: str):
        """
        Initialize model monitoring controller function.

        :param image:         Base docker image to use for building the function container
        :return:              A function object from a mlrun runtime class
        """
        # Create job function runtime for the controller
        function = mlrun.code_to_function(
            name=mm_constants.MonitoringFunctionNames.APPLICATION_CONTROLLER,
            project=self.project,
            filename=_MONITORING_APPLICATION_CONTROLLER_FUNCTION_PATH,
            kind=mlrun.run.RuntimeKinds.nuclio,
            image=image,
            handler="handler",
        )
        function.set_db_connection(
            server.api.api.utils.get_run_db_instance(self.db_session)
        )

        # Set the project to the job function
        function.metadata.project = self.project

        function = self._apply_access_key_and_mount_function(
            function=function,
            function_name=mm_constants.MonitoringFunctionNames.APPLICATION_CONTROLLER,
        )

        # Enrich runtime with the required configurations
        server.api.api.utils.apply_enrichment_and_validation_on_function(
            function, self.auth_info
        )

        return function

    def _apply_access_key_and_mount_function(
        self,
        function: typing.Union[
            mlrun.runtimes.KubejobRuntime, mlrun.runtimes.ServingRuntime
        ],
        function_name: str = None,
    ) -> typing.Union[mlrun.runtimes.KubejobRuntime, mlrun.runtimes.ServingRuntime]:
        """Applying model monitoring access key on the provided function when using V3IO path. In addition, this method
        mount the V3IO path for the provided function to configure the access to the system files.

        :param function:                    Model monitoring function object that will be filled with the access key and
                                            the access to the system files.

        :return: function runtime object with access key and access to system files.
        """

        if (
            function_name in mm_constants.MonitoringFunctionNames.list()
            and not mlrun.mlconf.is_ce_mode()
        ):
            # Set model monitoring access key for managing permissions
            function.set_env_from_secret(
                mm_constants.ProjectSecretKeys.ACCESS_KEY,
                server.api.utils.singletons.k8s.get_k8s_helper().get_project_secret_name(
                    self.project
                ),
                server.api.crud.secrets.Secrets().generate_client_project_secret_key(
                    server.api.crud.secrets.SecretsClientType.model_monitoring,
                    mm_constants.ProjectSecretKeys.ACCESS_KEY,
                ),
            )

            # # Set model monitoring access key for managing permissions
            # function.set_env_from_secret(
            #     mm_constants.ProjectSecretKeys.TSDB_CONNECTION,
            #     server.api.utils.singletons.k8s.get_k8s_helper().get_project_secret_name(
            #         self.project
            #     ),
            #     server.api.crud.secrets.Secrets().generate_client_project_secret_key(
            #         server.api.crud.secrets.SecretsClientType.model_monitoring,
            #         mm_constants.ProjectSecretKeys.TSDB_CONNECTION,
            #     ),
            # )

            function.metadata.credentials.access_key = self.model_monitoring_access_key
            function.apply(mlrun.v3io_cred())

            # Ensure that the auth env vars are set
            server.api.api.utils.ensure_function_has_auth_set(function, self.auth_info)
        return function

    def _initial_model_monitoring_writer_function(self, writer_image: str):
        """
        Initialize model monitoring writer function.

        :param writer_image:                The image of the model monitoring writer function.

        :return:                            A function object from a mlrun runtime class
        """
        print("[EYAL]: init writer")
        # Create a new serving function for the streaming process
        function = mlrun.code_to_function(
            name=mm_constants.MonitoringFunctionNames.WRITER,
            project=self.project,
            filename=_MONITORING_WRITER_FUNCTION_PATH,
            kind=mlrun.run.RuntimeKinds.serving,
            image=writer_image,
        )
        print("[EYAL]: done init writer")
        function.set_db_connection(
            server.api.api.utils.get_run_db_instance(self.db_session)
        )

        # Set the project to the serving function
        function.metadata.project = self.project

        # Add stream triggers
        function = self.apply_and_create_stream_trigger(
            function=function,
            function_name=mm_constants.MonitoringFunctionNames.WRITER,
        )
        # print("[EYAL]: now going to set secret key to writer pod")
        # function.set_env_from_secret(
        #     mm_constants.ProjectSecretKeys.TSDB_CONNECTION,
        #     server.api.utils.singletons.k8s.get_k8s_helper().get_project_secret_name(
        #         self.project
        #     ),
        #     server.api.crud.secrets.Secrets().generate_client_project_secret_key(
        #         server.api.crud.secrets.SecretsClientType.model_monitoring,
        #         mm_constants.ProjectSecretKeys.TSDB_CONNECTION,
        #     ),
        # )

        # # Set model monitoring access key for managing permissions
        # function.set_env_from_secret(
        #     mm_constants.ProjectSecretKeys.ACCESS_KEY,
        #     server.api.utils.singletons.k8s.get_k8s_helper().get_project_secret_name(
        #         self.project
        #     ),
        #     server.api.crud.secrets.Secrets().generate_client_project_secret_key(
        #         server.api.crud.secrets.SecretsClientType.model_monitoring,
        #         mm_constants.ProjectSecretKeys.ACCESS_KEY,
        #     ),
        # )

        # Create writer monitoring serving graph
        graph = function.set_topology(mlrun.serving.states.StepKinds.flow)
        graph.to(
            ModelMonitoringWriter(
                project=self.project,
                tsdb_secret_provider=server.api.crud.secrets.get_project_secret_provider(
                    project=self.project
                ),
            )
        ).respond()  # writer

        # Apply feature store run configurations on the serving function
        run_config = fstore.RunConfig(function=function, local=False)
        function.spec.parameters = run_config.parameters

        return function

    def _check_if_already_deployed(
        self, function_name: str, overwrite: bool = False
    ) -> bool:
        """
         If overwrite equal False the method check the desired function is all ready deployed

        :param function_name:   The name of the function to check.
        :param overwrite:       If true, overwrite the existing model monitoring controller.
                                By default, False.

        :return:                True if the function is already deployed, otherwise False.
        """
        if not overwrite:
            logger.info(
                f"Checking if {function_name} is already deployed",
                project=self.project,
            )
            try:
                # validate that the function has not yet been deployed
                mlrun.runtimes.nuclio.function.get_nuclio_deploy_status(
                    name=function_name,
                    project=self.project,
                    tag="",
                    auth_info=self.auth_info,
                )
                logger.info(
                    f"Detected {function_name} function already deployed",
                    project=self.project,
                )
                return True
            except mlrun.errors.MLRunNotFoundError:
                pass
        logger.info(f"Deploying {function_name} function", project=self.project)
        return False

    def deploy_histogram_data_drift_app(self, image: str) -> None:
        """
        Deploy the histogram data drift application.

        :param image: The image on with the function will run.
        """
        logger.info("Preparing the histogram data drift function")
        func = mlrun.model_monitoring.api._create_model_monitoring_function_base(
            project=self.project,
            func=_HISTOGRAM_DATA_DRIFT_APP_PATH,
            name=mm_constants.HistogramDataDriftApplicationConstants.NAME,
            application_class="HistogramDataDriftApplication",
            image=image,
        )

        if not mlrun.mlconf.is_ce_mode():
            logger.info("Setting the access key for the histogram data drift function")
            func.metadata.credentials.access_key = self.model_monitoring_access_key
            server.api.api.utils.ensure_function_has_auth_set(func, self.auth_info)
            logger.info("Ensured the histogram data drift function auth")

        func.set_label(
            mm_constants.ModelMonitoringAppLabel.KEY,
            mm_constants.ModelMonitoringAppLabel.VAL,
        )

        fn, ready = server.api.utils.functions.build_function(
            db_session=self.db_session, auth_info=self.auth_info, function=func
        )

        logger.debug(
            "Submitted the histogram data drift app deployment",
            app_data=fn.to_dict(),
            app_ready=ready,
        )

    def is_monitoring_stream_has_the_new_stream_trigger(self) -> bool:
        """
        Check if the monitoring stream function has the new stream trigger.

        :return: True if the monitoring stream function has the new stream trigger, otherwise False.
        """

        try:
            function = server.api.crud.Functions().get_function(
                name=mm_constants.MonitoringFunctionNames.STREAM,
                db_session=self.db_session,
                project=self.project,
            )
        except mlrun.errors.MLRunNotFoundError:
            logger.info(
                "The stream function is not deployed yet when the user will run `enable_model_monitoring` "
                "the stream function will be deployed with the new & the old stream triggers",
                project=self.project,
            )
            return True

        if (
            function["spec"]["config"].get(
                f"spec.triggers.monitoring_{mm_constants.MonitoringFunctionNames.STREAM}_trigger_1"
            )
            is None
        ):
            logger.info(
                "The stream function needs to be updated with the new stream trigger",
                project=self.project,
            )
            return False
        return True

    @staticmethod
    def _create_tsdb_application_tables(project: str):
        """Each project writer service writes the application results into a single TSDB table and therefore the
        target table is created during the writer deployment"""
<<<<<<< HEAD
        print("[EYAL]: going to create TSDB tables, let's bring tsdb connector")
        tsdb_connector: mlrun.model_monitoring.db.TSDBConnector = (
            mlrun.model_monitoring.get_tsdb_connector(
                project=project,
                secret_provider=server.api.crud.secrets.get_project_secret_provider(
                    project=project
                ),
            )
        )

        print("[EYAL]: going to create TSDB tables")
        tsdb_connector.create_tables()
=======

        tsdb_connector: mlrun.model_monitoring.db.TSDBConnector = (
            mlrun.model_monitoring.get_tsdb_connector(
                project=project,
            )
        )

        tsdb_connector.create_tsdb_application_tables()
>>>>>>> f87f68f6


def get_endpoint_features(
    feature_names: list[str],
    feature_stats: dict = None,
    current_stats: dict = None,
) -> list[mlrun.common.schemas.Features]:
    """
    Getting a new list of features that exist in feature_names along with their expected (feature_stats) and
    actual (current_stats) stats. The expected stats were calculated during the creation of the model endpoint,
    usually based on the data from the Model Artifact. The actual stats are based on the results from the latest
    model monitoring batch job.

    param feature_names: List of feature names.
    param feature_stats: Dictionary of feature stats that were stored during the creation of the model endpoint
                         object.
    param current_stats: Dictionary of the latest stats that were stored during the last run of the model monitoring
                         batch job.

    return: List of feature objects. Each feature has a name, weight, expected values, and actual values. More info
            can be found under `mlrun.common.schemas.Features`.
    """

    # Initialize feature and current stats dictionaries
    safe_feature_stats = feature_stats or {}
    safe_current_stats = current_stats or {}

    # Create feature object and add it to a general features list
    features = []
    for name in feature_names:
        if feature_stats is not None and name not in feature_stats:
            logger.warn("Feature missing from 'feature_stats'", name=name)
        if current_stats is not None and name not in current_stats:
            logger.warn("Feature missing from 'current_stats'", name=name)
        f = mlrun.common.schemas.Features.new(
            name, safe_feature_stats.get(name), safe_current_stats.get(name)
        )
        features.append(f)
    return features<|MERGE_RESOLUTION|>--- conflicted
+++ resolved
@@ -17,7 +17,6 @@
 import typing
 from pathlib import Path
 
-# import server.api.api.endpoints.files
 import nuclio
 import sqlalchemy.orm
 
@@ -104,21 +103,6 @@
                             By default, the image is mlrun/mlrun.
         :param deploy_histogram_data_drift_app: If true, deploy the default histogram-based data drift application.
         """
-
-        secrets = server.api.crud.Secrets().list_project_secrets(
-            self.project,
-            mlrun.common.schemas.SecretProviderName.kubernetes,
-            allow_secrets_from_k8s=True,
-            allow_internal_secrets=True,
-        )
-
-        print("[EYAL]: secrets: ", secrets)
-
-        # verify_secrets = server.api.api.endpoints.files._verify_and_get_project_secrets(
-        #     project=self.project, auth_info=self.auth_info
-        # )
-        # print('[EYAL]: verify secrets: ', verify_secrets)
-
         self.deploy_model_monitoring_controller(
             controller_image=image, base_period=base_period
         )
@@ -195,7 +179,6 @@
         :param overwrite:                   If true, overwrite the existing model monitoring controller.
                                             By default, False.
         """
-        print("[EYAL]: going to deploy controller")
         if not self._check_if_already_deployed(
             function_name=mm_constants.MonitoringFunctionNames.APPLICATION_CONTROLLER,
             overwrite=overwrite,
@@ -226,7 +209,6 @@
                 controller_data=fn.to_dict(),
                 controller_ready=ready,
             )
-            print("[EYAL]: done to deploy controller")
 
     def deploy_model_monitoring_writer_application(
         self, writer_image: str = "mlrun/mlrun", overwrite: bool = False
@@ -240,7 +222,7 @@
                                             By default, the image is mlrun/mlrun.
         :param overwrite:                   If true, overwrite the existing model monitoring writer. Default is False.
         """
-        print("[EYAL]: going to deploy writer")
+
         if not self._check_if_already_deployed(
             function_name=mm_constants.MonitoringFunctionNames.WRITER,
             overwrite=overwrite,
@@ -278,7 +260,7 @@
 
         :return: ServingRuntime object with stream trigger.
         """
-        print("[EYAL]: now in apply and create stream trigger: ", function_name)
+
         # Get the stream path from the configuration
         stream_paths = server.api.crud.model_monitoring.get_stream_path(
             project=self.project, function_name=function_name
@@ -373,18 +355,6 @@
             server.api.api.utils.get_run_db_instance(self.db_session)
         )
 
-        # print("[EYAL]: now going to set secret key to stream pod")
-        # function.set_env_from_secret(
-        #     mm_constants.ProjectSecretKeys.TSDB_CONNECTION,
-        #     server.api.utils.singletons.k8s.get_k8s_helper().get_project_secret_name(
-        #         self.project
-        #     ),
-        #     server.api.crud.secrets.Secrets().generate_client_project_secret_key(
-        #         server.api.crud.secrets.SecretsClientType.model_monitoring,
-        #         mm_constants.ProjectSecretKeys.TSDB_CONNECTION,
-        #     ),
-        # )
-
         # Create monitoring serving graph
         stream_processor.apply_monitoring_serving_graph(
             function,
@@ -474,18 +444,6 @@
                 ),
             )
 
-            # # Set model monitoring access key for managing permissions
-            # function.set_env_from_secret(
-            #     mm_constants.ProjectSecretKeys.TSDB_CONNECTION,
-            #     server.api.utils.singletons.k8s.get_k8s_helper().get_project_secret_name(
-            #         self.project
-            #     ),
-            #     server.api.crud.secrets.Secrets().generate_client_project_secret_key(
-            #         server.api.crud.secrets.SecretsClientType.model_monitoring,
-            #         mm_constants.ProjectSecretKeys.TSDB_CONNECTION,
-            #     ),
-            # )
-
             function.metadata.credentials.access_key = self.model_monitoring_access_key
             function.apply(mlrun.v3io_cred())
 
@@ -501,7 +459,7 @@
 
         :return:                            A function object from a mlrun runtime class
         """
-        print("[EYAL]: init writer")
+
         # Create a new serving function for the streaming process
         function = mlrun.code_to_function(
             name=mm_constants.MonitoringFunctionNames.WRITER,
@@ -510,7 +468,6 @@
             kind=mlrun.run.RuntimeKinds.serving,
             image=writer_image,
         )
-        print("[EYAL]: done init writer")
         function.set_db_connection(
             server.api.api.utils.get_run_db_instance(self.db_session)
         )
@@ -523,29 +480,6 @@
             function=function,
             function_name=mm_constants.MonitoringFunctionNames.WRITER,
         )
-        # print("[EYAL]: now going to set secret key to writer pod")
-        # function.set_env_from_secret(
-        #     mm_constants.ProjectSecretKeys.TSDB_CONNECTION,
-        #     server.api.utils.singletons.k8s.get_k8s_helper().get_project_secret_name(
-        #         self.project
-        #     ),
-        #     server.api.crud.secrets.Secrets().generate_client_project_secret_key(
-        #         server.api.crud.secrets.SecretsClientType.model_monitoring,
-        #         mm_constants.ProjectSecretKeys.TSDB_CONNECTION,
-        #     ),
-        # )
-
-        # # Set model monitoring access key for managing permissions
-        # function.set_env_from_secret(
-        #     mm_constants.ProjectSecretKeys.ACCESS_KEY,
-        #     server.api.utils.singletons.k8s.get_k8s_helper().get_project_secret_name(
-        #         self.project
-        #     ),
-        #     server.api.crud.secrets.Secrets().generate_client_project_secret_key(
-        #         server.api.crud.secrets.SecretsClientType.model_monitoring,
-        #         mm_constants.ProjectSecretKeys.ACCESS_KEY,
-        #     ),
-        # )
 
         # Create writer monitoring serving graph
         graph = function.set_topology(mlrun.serving.states.StepKinds.flow)
@@ -673,8 +607,7 @@
     def _create_tsdb_application_tables(project: str):
         """Each project writer service writes the application results into a single TSDB table and therefore the
         target table is created during the writer deployment"""
-<<<<<<< HEAD
-        print("[EYAL]: going to create TSDB tables, let's bring tsdb connector")
+
         tsdb_connector: mlrun.model_monitoring.db.TSDBConnector = (
             mlrun.model_monitoring.get_tsdb_connector(
                 project=project,
@@ -684,18 +617,8 @@
             )
         )
 
-        print("[EYAL]: going to create TSDB tables")
+
         tsdb_connector.create_tables()
-=======
-
-        tsdb_connector: mlrun.model_monitoring.db.TSDBConnector = (
-            mlrun.model_monitoring.get_tsdb_connector(
-                project=project,
-            )
-        )
-
-        tsdb_connector.create_tsdb_application_tables()
->>>>>>> f87f68f6
 
 
 def get_endpoint_features(
