[tool.ruff]
extend-include = ["*.ipynb"]
target-version = "py39"

[tool.ruff.lint]
select = [
    "F",  # pyflakes
    "W",  # pycodestyle
    "E",  # pycodestyle
    "I",  # isort
    "UP", # pyupgrade
]
<<<<<<< HEAD
extend-exclude = [
    "server/api/proto",
    "playground",
]
extend-include = ["*.ipynb"]
target-version = "py39"

[tool.ruff.lint]
=======
>>>>>>> bcb163bd
exclude = ["*.ipynb"]

[tool.ruff.lint.pycodestyle]
max-line-length = 120

[tool.ruff.lint.per-file-ignores]
"__init__.py" = ["F401"]

[tool.pytest.ini_options]
addopts = "-v -rf --disable-warnings"
python_files = [
    "tests/*/test_*.py",
    "tests/test_*.py",
]
timeout = 1800  # 30 minutes per test
log_cli = true
log_level = "DEBUG"

[tool.importlinter]
root_packages = [
    "mlrun",
    "server",
]
include_external_packages = true

[[tool.importlinter.contracts]]
name = "Common modules shouldn't import other mlrun utilities"
type = "forbidden"
source_modules = [
    "mlrun.common",
]
forbidden_modules = [
    "mlrun.api",
    "mlrun.artifacts",
    "mlrun.data_types",
    "mlrun.datastore",
    "mlrun.db",
    "mlrun.feature_store",
    "mlrun.frameworks",
    "mlrun.launcher",
    "mlrun.model_monitoring",
    "mlrun.package",
    "mlrun.platforms",
    "mlrun.projects",
    "mlrun.runtimes",
    "mlrun.serving",
    "mlrun.track",
    "mlrun.execution",
    "mlrun.features",
    "mlrun.k8s_utils",
    "mlrun.kfpops",
    "mlrun.lists",
    "mlrun.model",
    "mlrun.render",
    "mlrun.run",
    "mlrun.secrets",
]
ignore_imports = [
    "mlrun.config -> mlrun.db",
    "mlrun.utils.clones -> mlrun",
    "mlrun.utils.helpers -> mlrun",
]

[[tool.importlinter.contracts]]
name = "MLRun server may import mlrun but not the way around"
type = "layers"
layers = [
    "server",
    "mlrun",
]

[[tool.importlinter.contracts]]
name = "MLRun should not import mlrun.api"
type = "forbidden"
source_modules = [
    "server.api",
    "mlrun.common",
    "mlrun.artifacts",
    "mlrun.data_types",
    "mlrun.datastore",
    "mlrun.db",
    "mlrun.feature_store",
    "mlrun.frameworks",
    "mlrun.launcher",
    "mlrun.model_monitoring",
    "mlrun.package",
    "mlrun.platforms",
    "mlrun.projects",
    "mlrun.runtimes",
    "mlrun.serving",
    "mlrun.track",
    "mlrun.execution",
    "mlrun.features",
    "mlrun.k8s_utils",
    "mlrun.kfpops",
    "mlrun.lists",
    "mlrun.model",
    "mlrun.render",
    "mlrun.run",
    "mlrun.secrets",
]
allow_indirect_imports=false
forbidden_modules = [
    "mlrun.api",
]<|MERGE_RESOLUTION|>--- conflicted
+++ resolved
@@ -4,23 +4,11 @@
 
 [tool.ruff.lint]
 select = [
-    "F",  # pyflakes
-    "W",  # pycodestyle
-    "E",  # pycodestyle
-    "I",  # isort
-    "UP", # pyupgrade
+    "F", # pyflakes
+    "W", # pycodestyle
+    "E", # pycodestyle
+    "I", # isort
 ]
-<<<<<<< HEAD
-extend-exclude = [
-    "server/api/proto",
-    "playground",
-]
-extend-include = ["*.ipynb"]
-target-version = "py39"
-
-[tool.ruff.lint]
-=======
->>>>>>> bcb163bd
 exclude = ["*.ipynb"]
 
 [tool.ruff.lint.pycodestyle]
