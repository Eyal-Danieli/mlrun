# Copyright 2023 Iguazio
#
# Licensed under the Apache License, Version 2.0 (the "License");
# you may not use this file except in compliance with the License.
# You may obtain a copy of the License at
#
#   http://www.apache.org/licenses/LICENSE-2.0
#
# Unless required by applicable law or agreed to in writing, software
# distributed under the License is distributed on an "AS IS" BASIS,
# WITHOUT WARRANTIES OR CONDITIONS OF ANY KIND, either express or implied.
# See the License for the specific language governing permissions and
# limitations under the License.
<<<<<<< HEAD
import datetime
import os
from unittest.mock import Mock

import pytest
import v3io_frames.client
from _pytest.fixtures import FixtureRequest
=======
import json
from functools import partial
from unittest.mock import Mock

import pytest
import semver
>>>>>>> cd1f9c33

import mlrun.common.schemas.model_monitoring as mm_constants
import mlrun.model_monitoring
import mlrun.model_monitoring.db.tsdb.v3io
from mlrun.model_monitoring.writer import (
    MetricData,
    ModelMonitoringWriter,
<<<<<<< HEAD
=======
    ResultData,
    V3IOFramesClient,
>>>>>>> cd1f9c33
    WriterEvent,
    _AppResultEvent,
    _Notifier,
    _RawEvent,
    _WriterEventTypeError,
    _WriterEventValueError,
)
from mlrun.utils.notifications.notification_pusher import CustomNotificationPusher

TEST_PROJECT = "test-application-results"
V3IO_TABLE_CONTAINER = f"bigdata/{TEST_PROJECT}"


<<<<<<< HEAD
@pytest.fixture(params=[0])
def event(request: FixtureRequest) -> _AppResultEvent:
    now = datetime.datetime.now()
    start_infer_time = now - datetime.timedelta(minutes=5)
    return _AppResultEvent(
        {
            WriterEvent.ENDPOINT_ID: "some-ep-id",
            WriterEvent.START_INFER_TIME: start_infer_time.strftime(
                "%Y-%m-%d %H:%M:%S"
            ),
            WriterEvent.END_INFER_TIME: now.strftime("%Y-%m-%d %H:%M:%S"),
            WriterEvent.APPLICATION_NAME: "dummy-app",
            WriterEvent.RESULT_NAME: "data-drift-0",
            WriterEvent.RESULT_KIND: 0,
            WriterEvent.RESULT_VALUE: 0.32,
            WriterEvent.RESULT_STATUS: request.param,
            WriterEvent.RESULT_EXTRA_DATA: "",
            WriterEvent.CURRENT_STATS: "",
        }
    )
=======
@pytest.fixture(params=[(0, "1.7.0", "result")])
def event(request: pytest.FixtureRequest) -> _AppResultEvent:
    if semver.Version.parse("1.7.0") > semver.Version.parse(request.param[1]):
        return _AppResultEvent(
            {
                WriterEvent.ENDPOINT_ID: "some-ep-id",
                WriterEvent.START_INFER_TIME: "2023-09-19 14:26:06.501084",
                WriterEvent.END_INFER_TIME: "2023-09-19 16:26:06.501084",
                WriterEvent.APPLICATION_NAME: "dummy-app",
                ResultData.RESULT_NAME: "data-drift-0",
                ResultData.RESULT_KIND: 0,
                ResultData.RESULT_VALUE: 0.32,
                ResultData.RESULT_STATUS: request.param[0],
                ResultData.RESULT_EXTRA_DATA: "",
                ResultData.CURRENT_STATS: "",
            }
        )
    elif request.param[2] == "result":
        return _AppResultEvent(
            {
                WriterEvent.ENDPOINT_ID: "some-ep-id",
                WriterEvent.START_INFER_TIME: "2023-09-19 14:26:06.501084",
                WriterEvent.END_INFER_TIME: "2023-09-19 16:26:06.501084",
                WriterEvent.APPLICATION_NAME: "dummy-app",
                WriterEvent.EVENT_KIND: request.param[2],
                WriterEvent.DATA: json.dumps(
                    {
                        ResultData.RESULT_NAME: "data-drift-0",
                        ResultData.RESULT_KIND: 0,
                        ResultData.RESULT_VALUE: 0.32,
                        ResultData.RESULT_STATUS: request.param[0],
                        ResultData.RESULT_EXTRA_DATA: "",
                        ResultData.CURRENT_STATS: "",
                    }
                ),
            }
        )
    elif request.param[2] == "metric":
        return _AppResultEvent(
            {
                WriterEvent.ENDPOINT_ID: "some-ep-id",
                WriterEvent.START_INFER_TIME: "2023-09-19 14:26:06.501084",
                WriterEvent.END_INFER_TIME: "2023-09-19 16:26:06.501084",
                WriterEvent.APPLICATION_NAME: "dummy-app",
                WriterEvent.EVENT_KIND: request.param[2],
                WriterEvent.DATA: json.dumps(
                    {
                        MetricData.METRIC_NAME: "metric_1",
                        MetricData.METRIC_VALUE: 0.32,
                    }
                ),
            }
        )
>>>>>>> cd1f9c33


@pytest.fixture
def notification_pusher() -> CustomNotificationPusher:
    return Mock(spec=CustomNotificationPusher)


@pytest.mark.parametrize(
    ("event", "exception"),
    [
        ("key1:val1,key2:val2", _WriterEventTypeError),
        ({WriterEvent.ENDPOINT_ID: "ep2211"}, _WriterEventValueError),
        ({WriterEvent.EVENT_KIND: "special"}, _WriterEventValueError),
    ],
)
def test_reconstruct_event_error(event: _RawEvent, exception: type[Exception]) -> None:
    with pytest.raises(exception):
        ModelMonitoringWriter._reconstruct_event(event)


class TestTSDB:
    """
    In the following test, we will test the TSDB writer functionality with a V3IO TSDB connector.
    It includes:
    - Writing an application result event to the TSDB.
    - Verifying that we don't write the extra data to the TSDB.
    - Verifying that the written record includes all the expected columns.
    - Deleting the resources from the TSDB.
    """

    @staticmethod
    @pytest.fixture
    def tsdb_connector() -> mlrun.model_monitoring.db.tsdb.v3io.V3IOTSDBConnector:
        tsdb_connector = mlrun.model_monitoring.db.tsdb.v3io.V3IOTSDBConnector(
            project=TEST_PROJECT
        )

        # Generate dummy tables for the test
        tsdb_connector._frames_client = v3io_frames.client.ClientBase = (
            tsdb_connector._get_v3io_frames_client(V3IO_TABLE_CONTAINER)
        )
        tsdb_connector.tables = {
            mm_constants.V3IOTSDBTables.APP_RESULTS: mm_constants.V3IOTSDBTables.APP_RESULTS,
            mm_constants.V3IOTSDBTables.METRICS: mm_constants.V3IOTSDBTables.METRICS,
        }
        tsdb_connector.create_tsdb_application_tables()

        return tsdb_connector

    @staticmethod
    @pytest.fixture
    def writer(
        tsdb_connector: tsdb_connector,
    ) -> ModelMonitoringWriter:
        writer = Mock(spec=ModelMonitoringWriter)
        writer.project = TEST_PROJECT
        writer._tsdb_connector = tsdb_connector
        return writer

    @staticmethod
<<<<<<< HEAD
    @pytest.mark.skipif(
        os.getenv("V3IO_FRAMESD") is None or os.getenv("V3IO_ACCESS_KEY") is None,
        reason="Configure Framsed to access V3IO store targets",
    )
    def test_tsdb_writer(
=======
    @pytest.mark.parametrize(
        ("event"),
        [(0, "1.6.0", "result"), (0, "1.7.0", "result")],
        indirect=["event"],
    )
    def test_no_extra(
>>>>>>> cd1f9c33
        event: _AppResultEvent,
        writer: ModelMonitoringWriter,
    ) -> None:
<<<<<<< HEAD
        writer._tsdb_connector.write_application_result(event=event.copy())
        record_from_tsdb = writer._tsdb_connector.get_records(
            table=mm_constants.V3IOTSDBTables.APP_RESULTS,
            filter_query=f"endpoint_id=='{event[WriterEvent.ENDPOINT_ID]}'",
            start="now-1d",
            end="now+1d",
        )

        actual_columns = list(record_from_tsdb.columns)

        assert (
            WriterEvent.RESULT_EXTRA_DATA not in actual_columns
        ), "The extra data should not be written to the TSDB"

        expected_columns = WriterEvent.list()
        expected_columns.remove(WriterEvent.RESULT_EXTRA_DATA)
        expected_columns.remove(WriterEvent.END_INFER_TIME)

        # Assert that the record includes all the expected columns
        assert sorted(expected_columns) == sorted(actual_columns)

        # Cleanup the resources and verify that the data was deleted
        writer._tsdb_connector.delete_tsdb_resources()

        with pytest.raises(v3io_frames.errors.ReadError):
            writer._tsdb_connector.get_records(
                table=mm_constants.V3IOTSDBTables.APP_RESULTS,
                filter_query=f"endpoint_id=='{event[WriterEvent.ENDPOINT_ID]}'",
                start="now-1d",
                end="now+1d",
            )
=======
        event, kind = ModelMonitoringWriter._reconstruct_event(event)
        writer._update_tsdb(event, kind)
        tsdb_client.write.assert_called()
        assert (
            ResultData.RESULT_EXTRA_DATA
            not in tsdb_client.write.call_args.kwargs["dfs"].columns
        ), "The extra data should not be written to the TSDB"

    @staticmethod
    @pytest.mark.parametrize(
        ("event", "expected_notification_call"),
        [
            ((2, "1.6.0", "result"), True),
            ((1, "1.6.0", "result"), False),
            ((0, "1.6.0", "result"), False),
            ((2, "1.7.0", "result"), True),
            ((1, "1.7.0", "result"), False),
            ((0, "1.7.0", "result"), False),
        ],
        indirect=["event"],
    )
    def test_notifier(
        event: _AppResultEvent,
        expected_notification_call: bool,
        notification_pusher: Mock,
    ) -> None:
        event, kind = ModelMonitoringWriter._reconstruct_event(event)
        _Notifier(event=event, notification_pusher=notification_pusher).notify()
        assert notification_pusher.push.call_count == expected_notification_call

    @staticmethod
    @pytest.mark.parametrize(
        ("event"),
        [(0, "1.7.0", "metric")],
        indirect=["event"],
    )
    def test_metric_write(
        event: _AppResultEvent,
        tsdb_client: V3IOFramesClient,
        writer: ModelMonitoringWriter,
    ) -> None:
        event, kind = ModelMonitoringWriter._reconstruct_event(event)
        writer._update_tsdb(event, kind)
        tsdb_client.write.assert_not_called()
>>>>>>> cd1f9c33
<|MERGE_RESOLUTION|>--- conflicted
+++ resolved
@@ -11,22 +11,14 @@
 # WITHOUT WARRANTIES OR CONDITIONS OF ANY KIND, either express or implied.
 # See the License for the specific language governing permissions and
 # limitations under the License.
-<<<<<<< HEAD
 import datetime
+import json
 import os
 from unittest.mock import Mock
 
 import pytest
+import semver
 import v3io_frames.client
-from _pytest.fixtures import FixtureRequest
-=======
-import json
-from functools import partial
-from unittest.mock import Mock
-
-import pytest
-import semver
->>>>>>> cd1f9c33
 
 import mlrun.common.schemas.model_monitoring as mm_constants
 import mlrun.model_monitoring
@@ -34,11 +26,7 @@
 from mlrun.model_monitoring.writer import (
     MetricData,
     ModelMonitoringWriter,
-<<<<<<< HEAD
-=======
     ResultData,
-    V3IOFramesClient,
->>>>>>> cd1f9c33
     WriterEvent,
     _AppResultEvent,
     _Notifier,
@@ -52,36 +40,18 @@
 V3IO_TABLE_CONTAINER = f"bigdata/{TEST_PROJECT}"
 
 
-<<<<<<< HEAD
-@pytest.fixture(params=[0])
-def event(request: FixtureRequest) -> _AppResultEvent:
+@pytest.fixture(params=[(0, "1.7.0", "result")])
+def event(request: pytest.FixtureRequest) -> _AppResultEvent:
     now = datetime.datetime.now()
     start_infer_time = now - datetime.timedelta(minutes=5)
-    return _AppResultEvent(
-        {
-            WriterEvent.ENDPOINT_ID: "some-ep-id",
-            WriterEvent.START_INFER_TIME: start_infer_time.strftime(
-                "%Y-%m-%d %H:%M:%S"
-            ),
-            WriterEvent.END_INFER_TIME: now.strftime("%Y-%m-%d %H:%M:%S"),
-            WriterEvent.APPLICATION_NAME: "dummy-app",
-            WriterEvent.RESULT_NAME: "data-drift-0",
-            WriterEvent.RESULT_KIND: 0,
-            WriterEvent.RESULT_VALUE: 0.32,
-            WriterEvent.RESULT_STATUS: request.param,
-            WriterEvent.RESULT_EXTRA_DATA: "",
-            WriterEvent.CURRENT_STATS: "",
-        }
-    )
-=======
-@pytest.fixture(params=[(0, "1.7.0", "result")])
-def event(request: pytest.FixtureRequest) -> _AppResultEvent:
     if semver.Version.parse("1.7.0") > semver.Version.parse(request.param[1]):
         return _AppResultEvent(
             {
                 WriterEvent.ENDPOINT_ID: "some-ep-id",
-                WriterEvent.START_INFER_TIME: "2023-09-19 14:26:06.501084",
-                WriterEvent.END_INFER_TIME: "2023-09-19 16:26:06.501084",
+                WriterEvent.START_INFER_TIME: start_infer_time.strftime(
+                    "%Y-%m-%d %H:%M:%S"
+                ),
+                WriterEvent.END_INFER_TIME: now.strftime("%Y-%m-%d %H:%M:%S"),
                 WriterEvent.APPLICATION_NAME: "dummy-app",
                 ResultData.RESULT_NAME: "data-drift-0",
                 ResultData.RESULT_KIND: 0,
@@ -95,8 +65,10 @@
         return _AppResultEvent(
             {
                 WriterEvent.ENDPOINT_ID: "some-ep-id",
-                WriterEvent.START_INFER_TIME: "2023-09-19 14:26:06.501084",
-                WriterEvent.END_INFER_TIME: "2023-09-19 16:26:06.501084",
+                WriterEvent.START_INFER_TIME: start_infer_time.strftime(
+                    "%Y-%m-%d %H:%M:%S"
+                ),
+                WriterEvent.END_INFER_TIME: now.strftime("%Y-%m-%d %H:%M:%S"),
                 WriterEvent.APPLICATION_NAME: "dummy-app",
                 WriterEvent.EVENT_KIND: request.param[2],
                 WriterEvent.DATA: json.dumps(
@@ -115,8 +87,10 @@
         return _AppResultEvent(
             {
                 WriterEvent.ENDPOINT_ID: "some-ep-id",
-                WriterEvent.START_INFER_TIME: "2023-09-19 14:26:06.501084",
-                WriterEvent.END_INFER_TIME: "2023-09-19 16:26:06.501084",
+                WriterEvent.START_INFER_TIME: start_infer_time.strftime(
+                    "%Y-%m-%d %H:%M:%S"
+                ),
+                WriterEvent.END_INFER_TIME: now.strftime("%Y-%m-%d %H:%M:%S"),
                 WriterEvent.APPLICATION_NAME: "dummy-app",
                 WriterEvent.EVENT_KIND: request.param[2],
                 WriterEvent.DATA: json.dumps(
@@ -127,7 +101,6 @@
                 ),
             }
         )
->>>>>>> cd1f9c33
 
 
 @pytest.fixture
@@ -188,25 +161,21 @@
         return writer
 
     @staticmethod
-<<<<<<< HEAD
-    @pytest.mark.skipif(
-        os.getenv("V3IO_FRAMESD") is None or os.getenv("V3IO_ACCESS_KEY") is None,
-        reason="Configure Framsed to access V3IO store targets",
-    )
-    def test_tsdb_writer(
-=======
     @pytest.mark.parametrize(
         ("event"),
         [(0, "1.6.0", "result"), (0, "1.7.0", "result")],
         indirect=["event"],
     )
-    def test_no_extra(
->>>>>>> cd1f9c33
+    @pytest.mark.skipif(
+        os.getenv("V3IO_FRAMESD") is None or os.getenv("V3IO_ACCESS_KEY") is None,
+        reason="Configure Framsed to access V3IO store targets",
+    )
+    def test_tsdb_writer(
         event: _AppResultEvent,
         writer: ModelMonitoringWriter,
     ) -> None:
-<<<<<<< HEAD
-        writer._tsdb_connector.write_application_result(event=event.copy())
+        event, kind = ModelMonitoringWriter._reconstruct_event(event)
+        writer._tsdb_connector.write_application_result(event=event.copy(), kind=kind)
         record_from_tsdb = writer._tsdb_connector.get_records(
             table=mm_constants.V3IOTSDBTables.APP_RESULTS,
             filter_query=f"endpoint_id=='{event[WriterEvent.ENDPOINT_ID]}'",
@@ -215,14 +184,15 @@
         )
 
         actual_columns = list(record_from_tsdb.columns)
-
         assert (
-            WriterEvent.RESULT_EXTRA_DATA not in actual_columns
+            ResultData.RESULT_EXTRA_DATA not in actual_columns
         ), "The extra data should not be written to the TSDB"
 
-        expected_columns = WriterEvent.list()
-        expected_columns.remove(WriterEvent.RESULT_EXTRA_DATA)
+        expected_columns = WriterEvent.list() + ResultData.list()
+        expected_columns.remove(ResultData.RESULT_EXTRA_DATA)
         expected_columns.remove(WriterEvent.END_INFER_TIME)
+        expected_columns.remove(WriterEvent.DATA)
+        expected_columns.remove(WriterEvent.EVENT_KIND)
 
         # Assert that the record includes all the expected columns
         assert sorted(expected_columns) == sorted(actual_columns)
@@ -237,14 +207,6 @@
                 start="now-1d",
                 end="now+1d",
             )
-=======
-        event, kind = ModelMonitoringWriter._reconstruct_event(event)
-        writer._update_tsdb(event, kind)
-        tsdb_client.write.assert_called()
-        assert (
-            ResultData.RESULT_EXTRA_DATA
-            not in tsdb_client.write.call_args.kwargs["dfs"].columns
-        ), "The extra data should not be written to the TSDB"
 
     @staticmethod
     @pytest.mark.parametrize(
@@ -276,10 +238,7 @@
     )
     def test_metric_write(
         event: _AppResultEvent,
-        tsdb_client: V3IOFramesClient,
         writer: ModelMonitoringWriter,
     ) -> None:
         event, kind = ModelMonitoringWriter._reconstruct_event(event)
-        writer._update_tsdb(event, kind)
-        tsdb_client.write.assert_not_called()
->>>>>>> cd1f9c33
+        writer._tsdb_connector.write_application_result(event, kind)