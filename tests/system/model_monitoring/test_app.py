# Copyright 2023 Iguazio
#
# Licensed under the Apache License, Version 2.0 (the "License");
# you may not use this file except in compliance with the License.
# You may obtain a copy of the License at
#
#   http://www.apache.org/licenses/LICENSE-2.0
#
# Unless required by applicable law or agreed to in writing, software
# distributed under the License is distributed on an "AS IS" BASIS,
# WITHOUT WARRANTIES OR CONDITIONS OF ANY KIND, either express or implied.
# See the License for the specific language governing permissions and
# limitations under the License.

import concurrent
import concurrent.futures
import json
import pickle
import time
import typing
import uuid
from concurrent.futures import ThreadPoolExecutor
from dataclasses import dataclass, field
from datetime import timedelta
from pathlib import Path

import numpy as np
import pandas as pd
import pytest
from sklearn.datasets import load_iris
from sklearn.model_selection import train_test_split
from sklearn.svm import SVC

import mlrun
import mlrun.common.schemas.model_monitoring.constants as mm_constants
import mlrun.common.types
import mlrun.db.httpdb
import mlrun.feature_store
import mlrun.feature_store as fstore
import mlrun.model_monitoring.api
from mlrun.datastore.targets import ParquetTarget
from mlrun.model_monitoring.applications import (
    ModelMonitoringApplicationBase,
    ModelMonitoringApplicationBaseV2,
)
from mlrun.model_monitoring.applications.histogram_data_drift import (
    HistogramDataDriftApplication,
)
from mlrun.model_monitoring.evidently_application import SUPPORTED_EVIDENTLY_VERSION
from mlrun.utils.logger import Logger
from tests.system.base import TestMLRunSystem

from .assets.application import (
    EXPECTED_EVENTS_COUNT,
    DemoMonitoringApp,
    DemoMonitoringAppV2,
    NoCheckDemoMonitoringApp,
)
from .assets.custom_evidently_app import (
    CustomEvidentlyMonitoringApp,
    CustomEvidentlyMonitoringAppV2,
)


@dataclass
class _AppData:
    class_: type[
        typing.Union[ModelMonitoringApplicationBase, ModelMonitoringApplicationBaseV2]
    ]
    rel_path: str
    requirements: list[str] = field(default_factory=list)
    kwargs: dict[str, typing.Any] = field(default_factory=dict)
    abs_path: str = field(init=False)
    results: typing.Optional[set[str]] = None  # only for testing
    metrics: typing.Optional[set[str]] = None  # only for testing (future use)
    deploy: bool = True  # Set `False` for the default app

    def __post_init__(self) -> None:
        assert hasattr(self.class_, "NAME")

        path = Path(__file__).parent / self.rel_path
        assert path.exists()
        self.abs_path = str(path.absolute())


_DefaultDataDriftAppData = _AppData(
    class_=HistogramDataDriftApplication,
    rel_path="",
    deploy=False,
    results={"general_drift"},
    metrics={"hellinger_mean", "kld_mean", "tvd_mean"},
)


class _V3IORecordsChecker:
    project_name: str
    _logger: Logger
    apps_data: list[_AppData]
    app_interval: int

    @classmethod
    def custom_setup_class(cls, project_name: str) -> None:
        cls._tsdb_storage = mlrun.model_monitoring.get_tsdb_connector(
            project=project_name
        )
        cls._kv_storage = mlrun.model_monitoring.get_store_object(project=project_name)
        cls._v3io_container = f"users/pipelines/{project_name}/monitoring-apps/"

    @classmethod
    def _test_kv_record(cls, ep_id: str) -> None:
        for app_data in cls.apps_data:
            app_name = app_data.class_.NAME
            cls._logger.debug("Checking the KV record of app", app_name=app_name)

            resp = cls._kv_storage.client.kv.get(
                container=cls._v3io_container, table_path=ep_id, key=app_name
            )
            assert (
                data := resp.output.item
            ), f"V3IO KV app data is empty for app {app_name}"
            if app_data.results:
                assert (
                    data.keys() == app_data.results
                ), "The KV saved metrics are different than expected"

    @classmethod
    def _test_tsdb_record(cls, ep_id: str) -> None:
        df: pd.DataFrame = cls._tsdb_storage.get_records(
<<<<<<< HEAD
            table=mm_constants.V3IOTSDBTables.APP_RESULTS,
=======
            table=mm_constants.MonitoringTSDBTables.APP_RESULTS,
>>>>>>> f87f68f6
            start=f"now-{5 * cls.app_interval}m",
            end="now",
        )
        assert not df.empty, "No TSDB data"
        assert (
            df.endpoint_id == ep_id
        ).all(), "The endpoint IDs are different than expected"

        assert set(df.application_name) == {
            app_data.class_.NAME for app_data in cls.apps_data
        }, "The application names are different than expected"

        tsdb_metrics = df.groupby("application_name").result_name.unique()
        for app_data in cls.apps_data:
            if app_metrics := app_data.results:
                app_name = app_data.class_.NAME
                cls._logger.debug("Checking the TSDB record of app", app_name=app_name)
                assert (
                    set(tsdb_metrics[app_name]) == app_metrics
                ), "The TSDB saved metrics are different than expected"

    @classmethod
    def _test_apps_parquet(
        cls, ep_id: str, inputs: set[str], outputs: set[str]
    ) -> None:  # TODO : delete in 1.9.0  (V1 app deprecation)
        parquet_apps_directory = (
            mlrun.model_monitoring.helpers.get_monitoring_parquet_path(
                mlrun.get_or_create_project(cls.project_name, allow_cross_project=True),
                kind=mm_constants.FileTargetKind.APPS_PARQUET,
            )
        )
        df = ParquetTarget(
            path=f"{parquet_apps_directory}/key={ep_id}",
        ).as_df()

        is_inputs_saved = inputs.issubset(df.columns)
        assert is_inputs_saved, "Dataframe does not contain the input columns"
        is_output_saved = outputs.issubset(df.columns)
        assert is_output_saved, "Dataframe does not contain the output columns"
        is_metadata_saved = set(mm_constants.FeatureSetFeatures.list()).issubset(
            df.columns
        )
        assert is_metadata_saved, "Dataframe does not contain the metadata columns"

    @classmethod
    def _test_v3io_records(
        cls, ep_id: str, inputs: set[str], outputs: set[str]
    ) -> None:
        cls._test_apps_parquet(ep_id, inputs, outputs)
        cls._test_kv_record(ep_id)
        cls._test_tsdb_record(ep_id)

    @classmethod
    def _test_api_get_results(
        cls, ep_id: str, app_data: _AppData, run_db: mlrun.db.httpdb.HTTPRunDB
    ) -> list[str]:
        cls._logger.debug("Checking GET /metrics API")
        response = run_db.api_call(
            method=mlrun.common.types.HTTPMethod.GET,
            path=f"projects/{cls.project_name}/model-endpoints/{ep_id}/metrics?type=results",
        )
        get_app_results: set[str] = set()
        app_results_full_names: list[str] = []
        for result in json.loads(response.content.decode()):
            if result["app"] == app_data.class_.NAME:
                get_app_results.add(result["name"])
                app_results_full_names.append(result["full_name"])

        assert app_data.results == get_app_results
        assert app_results_full_names, "No results"
        return app_results_full_names

    @classmethod
    def _test_api_get_values(
        cls,
        ep_id: str,
        results_full_names: list[str],
        run_db: mlrun.db.httpdb.HTTPRunDB,
    ) -> None:
        cls._logger.debug("Checking GET /metrics-values API")
        names_query = f"?name={'&name='.join(results_full_names)}"
        response = run_db.api_call(
            method=mlrun.common.types.HTTPMethod.GET,
            path=f"projects/{cls.project_name}/model-endpoints/{ep_id}/metrics-values{names_query}",
        )
        for result_values in json.loads(response.content.decode()):
            assert result_values[
                "data"
            ], f"No data for result {result_values['full_name']}"
            assert result_values[
                "values"
            ], f"The values list is empty for result {result_values['full_name']}"

    @classmethod
    def _test_api(cls, ep_id: str, app_data: _AppData) -> None:
        cls._logger.debug("Checking model endpoint monitoring APIs")
        run_db = mlrun.db.httpdb.HTTPRunDB(mlrun.mlconf.dbpath)
        results_full_names = cls._test_api_get_results(
            ep_id=ep_id, app_data=app_data, run_db=run_db
        )
        cls._test_api_get_values(
            ep_id=ep_id, results_full_names=results_full_names, run_db=run_db
        )


@TestMLRunSystem.skip_test_if_env_not_configured
@pytest.mark.enterprise
class TestMonitoringAppFlow(TestMLRunSystem, _V3IORecordsChecker):
    project_name = "test-app-flow-v2"
    # Set image to "<repo>/mlrun:<tag>" for local testing
    image: typing.Optional[str] = None

    @classmethod
    def custom_setup_class(cls) -> None:
        assert (
            typing.cast(
                int, mlrun.mlconf.model_endpoint_monitoring.parquet_batching_max_events
            )
            == EXPECTED_EVENTS_COUNT
        )

        cls.model_name = "classification"
        cls.num_features = 4

        cls.app_interval: int = 1  # every 1 minute
        cls.app_interval_seconds = timedelta(minutes=cls.app_interval).total_seconds()

        cls.evidently_workspace_path = (
            f"/v3io/projects/{cls.project_name}/artifacts/evidently-workspace"
        )
        cls.evidently_project_id = str(uuid.uuid4())

        cls.apps_data: list[_AppData] = [
            _DefaultDataDriftAppData,
            _AppData(
                class_=DemoMonitoringAppV2,
                rel_path="assets/application.py",
                results={"data_drift_test", "model_perf"},
            ),
            _AppData(
                class_=CustomEvidentlyMonitoringAppV2,
                rel_path="assets/custom_evidently_app.py",
                requirements=[f"evidently=={SUPPORTED_EVIDENTLY_VERSION}"],
                kwargs={
                    "evidently_workspace_path": cls.evidently_workspace_path,
                    "evidently_project_id": cls.evidently_project_id,
                },
                results={"data_drift_test"},
            ),
        ]

        cls.run_db = mlrun.get_run_db()

        _V3IORecordsChecker.custom_setup_class(project_name=cls.project_name)

    def _submit_controller_and_deploy_writer(
        self, deploy_histogram_data_drift_app
    ) -> None:
        self.project.enable_model_monitoring(
            base_period=self.app_interval,
            **({} if self.image is None else {"image": self.image}),
            deploy_histogram_data_drift_app=deploy_histogram_data_drift_app,
        )

    def _set_and_deploy_monitoring_apps(self) -> None:
        with ThreadPoolExecutor() as executor:
            for app_data in self.apps_data:
                if app_data.deploy:
                    fn = self.project.set_model_monitoring_function(
                        func=app_data.abs_path,
                        application_class=app_data.class_.__name__,
                        name=app_data.class_.NAME,
                        image="mlrun/mlrun" if self.image is None else self.image,
                        requirements=app_data.requirements,
                        **app_data.kwargs,
                    )
                    executor.submit(fn.deploy)

    def _log_model(self, with_training_set: bool) -> tuple[set[str], set[str]]:
        train_set = None
        dataset = load_iris()
        if with_training_set:
            train_set = pd.DataFrame(
                dataset.data,
                columns=dataset.feature_names,
            )
            inputs = {
                mlrun.feature_store.api.norm_column_name(feature)
                for feature in dataset.feature_names
            }
        else:
            inputs = {f"f{i}" for i in range(len(dataset.feature_names))}

        self.project.log_model(
            f"{self.model_name}_{with_training_set}",
            model_dir=str((Path(__file__).parent / "assets").absolute()),
            model_file="model.pkl",
            training_set=train_set,
        )
        outputs = {"p0"}

        return inputs, outputs

    @classmethod
    def _deploy_model_serving(
        cls, with_training_set: bool
    ) -> mlrun.runtimes.nuclio.serving.ServingRuntime:
        serving_fn = mlrun.import_function(
            "hub://v2_model_server", project=cls.project_name, new_name="model-serving"
        )
        serving_fn.add_model(
            f"{cls.model_name}_{with_training_set}",
            model_path=f"store://models/{cls.project_name}/{cls.model_name}_{with_training_set}:latest",
        )
        serving_fn.set_tracking()
        if cls.image is not None:
            serving_fn.spec.image = serving_fn.spec.build.image = cls.image

        serving_fn.deploy()
        return typing.cast(mlrun.runtimes.nuclio.serving.ServingRuntime, serving_fn)

    @classmethod
    def _infer(
        cls,
        serving_fn: mlrun.runtimes.nuclio.serving.ServingRuntime,
        *,
        num_events: int = 10_000,
        with_training_set: bool = True,
    ) -> None:
        result = serving_fn.invoke(
            f"v2/models/{cls.model_name}_{with_training_set}/infer",
            json.dumps({"inputs": [[0.0] * cls.num_features] * num_events}),
        )
        assert isinstance(result, dict), "Unexpected result type"
        assert "outputs" in result, "Result should have 'outputs' key"
        assert (
            len(result["outputs"]) == num_events
        ), "Outputs length does not match inputs"

    @classmethod
    def _get_model_endpoint_id(cls) -> str:
        endpoints = cls.run_db.list_model_endpoints(project=cls.project_name)
        assert endpoints and len(endpoints) == 1
        return endpoints[0].metadata.uid

    @classmethod
    def _test_model_endpoint_stats(cls, ep_id: str) -> None:
        cls._logger.debug("Checking model endpoint", ep_id=ep_id)
        ep = cls.run_db.get_model_endpoint(project=cls.project_name, endpoint_id=ep_id)
        assert (
            ep.status.current_stats.keys()
            == ep.status.feature_stats.keys()
            == set(ep.spec.feature_names)
        ), "The endpoint current stats keys are not the same as feature stats and feature names"
        assert ep.status.drift_status, "The general drift status is empty"
        assert ep.status.drift_measures, "The drift measures are empty"

        drift_table = pd.DataFrame.from_dict(ep.status.drift_measures, orient="index")
        assert set(drift_table.columns) == {
            "hellinger",
            "kld",
            "tvd",
        }, "The drift metrics are not as expected"
        assert set(drift_table.index) == set(
            ep.spec.feature_names
        ), "The feature names are not as expected"

    @pytest.mark.parametrize("with_training_set", [True, False])
    def test_app_flow(self, with_training_set: bool) -> None:
        self.project = typing.cast(mlrun.projects.MlrunProject, self.project)
        inputs, outputs = self._log_model(with_training_set)

        for i in range(len(self.apps_data)):
            if "with_training_set" in self.apps_data[i].kwargs:
                self.apps_data[i].kwargs["with_training_set"] = with_training_set

        # workaround for ML-5997
        if not with_training_set and _DefaultDataDriftAppData in self.apps_data:
            self.apps_data.remove(_DefaultDataDriftAppData)

        with ThreadPoolExecutor() as executor:
            executor.submit(
                self._submit_controller_and_deploy_writer,
                deploy_histogram_data_drift_app=_DefaultDataDriftAppData
                in self.apps_data,
                # workaround for ML-5997
            )
            executor.submit(self._set_and_deploy_monitoring_apps)
            future = executor.submit(self._deploy_model_serving, with_training_set)

        serving_fn = future.result()

        time.sleep(5)
        self._infer(serving_fn, with_training_set=with_training_set)
        # mark the first window as "done" with another request
        time.sleep(
            self.app_interval_seconds
            + mlrun.mlconf.model_endpoint_monitoring.parquet_batching_timeout_secs
            + 2
        )
        self._infer(serving_fn, num_events=1, with_training_set=with_training_set)
        # wait for the completed window to be processed
        time.sleep(1.2 * self.app_interval_seconds)

        ep_id = self._get_model_endpoint_id()
        self._test_v3io_records(ep_id=ep_id, inputs=inputs, outputs=outputs)

        if with_training_set:
            self._test_api(ep_id=ep_id, app_data=_DefaultDataDriftAppData)
            self._test_model_endpoint_stats(ep_id=ep_id)


@TestMLRunSystem.skip_test_if_env_not_configured
@pytest.mark.enterprise
class TestMonitoringAppFlowV1(TestMonitoringAppFlow):
    # TODO : delete in 1.9.0 (V1 app deprecation)
    project_name = "test-app-flow-v1"
    # Set image to "<repo>/mlrun:<tag>" for local testing
    image: typing.Optional[str] = None

    @classmethod
    def custom_setup_class(cls) -> None:
        super().custom_setup_class()
        cls.apps_data: list[_AppData] = [
            _AppData(
                class_=DemoMonitoringApp,
                rel_path="assets/application.py",
                results={"data_drift_test", "model_perf"},
            ),
            _AppData(
                class_=CustomEvidentlyMonitoringApp,
                rel_path="assets/custom_evidently_app.py",
                requirements=[f"evidently=={SUPPORTED_EVIDENTLY_VERSION}"],
                kwargs={
                    "evidently_workspace_path": cls.evidently_workspace_path,
                    "evidently_project_id": cls.evidently_project_id,
                    "with_training_set": True,
                },
                results={"data_drift_test"},
            ),
        ]

    @pytest.mark.parametrize("with_training_set", [True, False])
    def test_app_flow(self, with_training_set) -> None:
        super().test_app_flow(with_training_set)


@TestMLRunSystem.skip_test_if_env_not_configured
@pytest.mark.enterprise
class TestRecordResults(TestMLRunSystem, _V3IORecordsChecker):
    project_name = "test-mm-record-results"
    name_prefix = "infer-monitoring"
    # Set image to "<repo>/mlrun:<tag>" for local testing
    image: typing.Optional[str] = None

    @classmethod
    def custom_setup_class(cls) -> None:
        # model
        cls.classif = SVC()
        cls.model_name = "svc"
        # data
        cls.columns = ["a1", "a2", "b"]
        cls.y_name = "t"
        cls.num_rows = 15
        cls.num_cols = len(cls.columns)
        cls.num_classes = 2
        cls.x_train, cls.x_test, cls.y_train, cls.y_test = cls._generate_data()
        cls.training_set = cls.x_train.join(cls.y_train)
        cls.test_set = cls.x_test.join(cls.y_test)
        cls.infer_results_df = cls.test_set
        # endpoint
        cls.endpoint_id = "58d42fdd76ad999c377fad1adcafd2790b5a89b9"
        cls.function_name = f"{cls.name_prefix}-function"
        # training
        cls._train()

        # model monitoring app
        cls.app_data = _AppData(
            class_=NoCheckDemoMonitoringApp, rel_path="assets/application.py"
        )

        # model monitoring infra
        cls.app_interval: int = 1  # every 1 minute
        cls.app_interval_seconds = timedelta(minutes=cls.app_interval).total_seconds()
        cls.apps_data = [_DefaultDataDriftAppData, cls.app_data]
        _V3IORecordsChecker.custom_setup_class(project_name=cls.project_name)

    @classmethod
    def _generate_data(cls) -> list[typing.Union[pd.DataFrame, pd.Series]]:
        rng = np.random.default_rng(seed=1)
        x = pd.DataFrame(rng.random((cls.num_rows, cls.num_cols)), columns=cls.columns)
        y = pd.Series(np.arange(cls.num_rows) % cls.num_classes, name=cls.y_name)
        assert cls.num_rows > cls.num_classes
        return train_test_split(x, y, train_size=0.75, random_state=1)

    @classmethod
    def _train(cls) -> None:
        cls.classif.fit(
            cls.x_train,
            cls.y_train,  # pyright: ignore[reportGeneralTypeIssues]
        )

    def _log_model(self) -> None:
        self.project.log_model(  # pyright: ignore[reportOptionalMemberAccess]
            self.model_name,
            body=pickle.dumps(self.classif),
            model_file="classif.pkl",
            framework="sklearn",
            training_set=self.training_set,
            label_column=self.y_name,
        )

    def _deploy_monitoring_app(self) -> None:
        self.project = typing.cast(mlrun.projects.MlrunProject, self.project)
        fn = self.project.set_model_monitoring_function(
            func=self.app_data.abs_path,
            application_class=self.app_data.class_.__name__,
            name=self.app_data.class_.NAME,
            requirements=self.app_data.requirements,
            image="mlrun/mlrun" if self.image is None else self.image,
            **self.app_data.kwargs,
        )
        self.project.deploy_function(fn)

    def _record_results(self) -> None:
        mlrun.model_monitoring.api.record_results(
            project=self.project_name,
            model_path=self.project.get_artifact_uri(  # pyright: ignore[reportOptionalMemberAccess]
                key=self.model_name, category="model", tag="latest"
            ),
            model_endpoint_name=f"{self.name_prefix}-test",
            function_name=self.function_name,
            endpoint_id=self.endpoint_id,
            context=mlrun.get_or_create_ctx(name=f"{self.name_prefix}-context"),  # pyright: ignore[reportGeneralTypeIssues]
            infer_results_df=self.infer_results_df,
        )

    def _deploy_monitoring_infra(self) -> None:
        self.project.enable_model_monitoring(  # pyright: ignore[reportOptionalMemberAccess]
            base_period=self.app_interval,
            **({} if self.image is None else {"image": self.image}),
        )

    def test_inference_feature_set(self) -> None:
        self._log_model()

        with ThreadPoolExecutor() as executor:
            executor.submit(self._deploy_monitoring_app)
            executor.submit(self._deploy_monitoring_infra)

        self._record_results()

        time.sleep(2.4 * self.app_interval_seconds)

        self._test_v3io_records(
            self.endpoint_id, inputs=set(self.columns), outputs=set(self.y_name)
        )


@TestMLRunSystem.skip_test_if_env_not_configured
@pytest.mark.enterprise
class TestModelMonitoringInitialize(TestMLRunSystem):
    project_name = "test-mm-initialize"
    # Set image to "<repo>/mlrun:<tag>" for local testing
    image: typing.Optional[str] = None

    def test_enable_model_monitoring(self) -> None:
        with pytest.raises(mlrun.errors.MLRunNotFoundError):
            self.project.update_model_monitoring_controller(
                image=self.image or "mlrun/mlrun"
            )

        self.project.enable_model_monitoring(
            image=self.image or "mlrun/mlrun", wait_for_deployment=True
        )

        controller = self.project.get_function(
            key=mm_constants.MonitoringFunctionNames.APPLICATION_CONTROLLER
        )
        assert (
            controller.spec.config["spec.triggers.cron_interval"]["attributes"][
                "interval"
            ]
            == "10m"
        )

        self.project.update_model_monitoring_controller(
            image=self.image or "mlrun/mlrun", base_period=1, wait_for_deployment=True
        )
        controller = self.project.get_function(
            key=mm_constants.MonitoringFunctionNames.APPLICATION_CONTROLLER,
            ignore_cache=True,
        )
        assert (
            controller.spec.config["spec.triggers.cron_interval"]["attributes"][
                "interval"
            ]
            == "1m"
        )


@TestMLRunSystem.skip_test_if_env_not_configured
@pytest.mark.enterprise
class TestAllKindOfServing(TestMLRunSystem):
    project_name = "test-mm-serving"
    # Set image to "<repo>/mlrun:<tag>" for local testing
    image: typing.Optional[str] = None

    @classmethod
    def custom_setup_class(cls) -> None:
        random_rgb_image_list = (
            np.random.randint(0, 256, (20, 30, 3), dtype=np.uint8)
            .reshape(-1, 3)
            .tolist()
        )
        cls.models = {
            "int_one_to_one": {
                "name": "serving_1",
                "model_name": "int_one_to_one",
                "class_name": "OneToOne",
                "data_point": [1, 2, 3],
                "schema": ["f0", "f1", "f2", "p0"],
            },
            "int_one_to_many": {
                "name": "serving_2",
                "model_name": "int_one_to_many",
                "class_name": "OneToMany",
                "data_point": [1, 2, 3],
                "schema": ["f0", "f1", "f2", "p0", "p1", "p2", "p3", "p4"],
            },
            "str_one_to_one": {
                "name": "serving_3",
                "model_name": "str_one_to_one",
                "class_name": "OneToOne",
                "data_point": "input_str",
                "schema": ["f0", "p0"],
            },
            "str_one_to_one_with_train": {
                "name": "serving_4",
                "model_name": "str_one_to_one_with_train",
                "class_name": "OneToOne",
                "data_point": "input_str",
                "schema": ["str_in", "str_out"],
                "training_set": pd.DataFrame(
                    data={"str_in": ["str_1", "str_2"], "str_out": ["str_3", "str_4"]}
                ),
                "label_column": "str_out",
            },
            "str_one_to_many": {
                "name": "serving_5",
                "model_name": "str_one_to_many",
                "class_name": "OneToMany",
                "data_point": "input_str",
                "schema": ["f0", "p0", "p1", "p2", "p3", "p4"],
            },
            "img_one_to_one": {
                "name": "serving_6",
                "model_name": "img_one_to_one",
                "class_name": "OneToOne",
                "data_point": random_rgb_image_list,
                "schema": [f"f{i}" for i in range(600)] + ["p0"],
            },
            "int_and_str_one_to_one": {
                "name": "serving_7",
                "model_name": "int_and_str_one_to_one",
                "class_name": "OneToOne",
                "data_point": [1, "a", 3],
                "schema": ["f0", "f1", "f2", "p0"],
            },
        }

    def _log_model(
        self,
        model_name: str,
        training_set: pd.DataFrame = None,
        label_column: typing.Union[str, list[str]] = None,
    ) -> None:
        self.project.log_model(
            model_name,
            model_dir=str((Path(__file__).parent / "assets").absolute()),
            model_file="model.pkl",
            training_set=training_set,
            label_column=label_column,
        )

    @classmethod
    def _deploy_model_serving(
        cls, name: str, model_name: str, class_name: str, **kwargs
    ) -> mlrun.runtimes.nuclio.serving.ServingRuntime:
        serving_fn = mlrun.code_to_function(
            project=cls.project_name,
            name=name,
            filename=f"{str((Path(__file__).parent / 'assets').absolute())}/models.py",
            kind="serving",
        )
        serving_fn.add_model(
            model_name,
            model_path=f"store://models/{cls.project_name}/{model_name}:latest",
            class_name=class_name,
        )
        serving_fn.set_tracking()
        if cls.image is not None:
            serving_fn.spec.image = serving_fn.spec.build.image = cls.image

        serving_fn.deploy()
        return typing.cast(mlrun.runtimes.nuclio.serving.ServingRuntime, serving_fn)

    def _test_endpoint(self, model_name, feature_set_uri) -> dict[str, typing.Any]:
        model_dict = self.models[model_name]
        serving_fn = self.project.get_function(model_dict.get("name"))
        data_point = model_dict.get("data_point")

        serving_fn.invoke(
            f"v2/models/{model_name}/infer",
            json.dumps(
                {"inputs": [data_point]},
            ),
        )
        serving_fn.invoke(
            f"v2/models/{model_name}/infer",
            json.dumps({"inputs": [data_point, data_point]}),
        )
        time.sleep(
            mlrun.mlconf.model_endpoint_monitoring.parquet_batching_timeout_secs + 10
        )

        offline_response_df = ParquetTarget(
            name="temp",
            path=fstore.get_feature_set(feature_set_uri).spec.targets[0].path,
        ).as_df()

        is_schema_saved = set(model_dict.get("schema")).issubset(
            offline_response_df.columns
        )
        has_all_the_events = offline_response_df.shape[0] == 3

        return {
            "model_name": model_name,
            "is_schema_saved": is_schema_saved,
            "has_all_the_events": has_all_the_events,
        }

    def test_all(self) -> None:
        self.project.enable_model_monitoring(
            image=self.image or "mlrun/mlrun",
            base_period=1,
            deploy_histogram_data_drift_app=False,
        )
        futures = []
        with ThreadPoolExecutor() as executor:
            for model_name, model_dict in self.models.items():
                self._log_model(
                    model_name,
                    training_set=model_dict.get("training_set"),
                    label_column=model_dict.get("label_column"),
                )
                future = executor.submit(self._deploy_model_serving, **model_dict)
                futures.append(future)

        for future in concurrent.futures.as_completed(futures):
            future.result()

        futures_2 = []
        with ThreadPoolExecutor() as executor:
            self.db = mlrun.model_monitoring.get_store_object(project=self.project_name)
            endpoints = self.db.list_model_endpoints()
            for endpoint in endpoints:
                future = executor.submit(
                    self._test_endpoint,
                    model_name=endpoint[mm_constants.EventFieldType.MODEL].split(":")[
                        0
                    ],
                    feature_set_uri=endpoint[
                        mm_constants.EventFieldType.FEATURE_SET_URI
                    ],
                )
                futures_2.append(future)

        for future in concurrent.futures.as_completed(futures_2):
            res_dict = future.result()
            assert res_dict[
                "is_schema_saved"
            ], f"For {res_dict['model_name']} the schema of parquet is missing columns"

            assert res_dict[
                "has_all_the_events"
            ], f"For {res_dict['model_name']} Not all the events were saved"<|MERGE_RESOLUTION|>--- conflicted
+++ resolved
@@ -126,11 +126,7 @@
     @classmethod
     def _test_tsdb_record(cls, ep_id: str) -> None:
         df: pd.DataFrame = cls._tsdb_storage.get_records(
-<<<<<<< HEAD
             table=mm_constants.V3IOTSDBTables.APP_RESULTS,
-=======
-            table=mm_constants.MonitoringTSDBTables.APP_RESULTS,
->>>>>>> f87f68f6
             start=f"now-{5 * cls.app_interval}m",
             end="now",
         )
