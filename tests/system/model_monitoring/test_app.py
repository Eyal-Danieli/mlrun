# Copyright 2023 Iguazio
#
# Licensed under the Apache License, Version 2.0 (the "License");
# you may not use this file except in compliance with the License.
# You may obtain a copy of the License at
#
#   http://www.apache.org/licenses/LICENSE-2.0
#
# Unless required by applicable law or agreed to in writing, software
# distributed under the License is distributed on an "AS IS" BASIS,
# WITHOUT WARRANTIES OR CONDITIONS OF ANY KIND, either express or implied.
# See the License for the specific language governing permissions and
# limitations under the License.

import concurrent.futures
import json
import pickle
import time
import typing
import uuid
from dataclasses import dataclass, field
from datetime import timedelta
from pathlib import Path

import numpy as np
import pandas as pd
import pytest
from sklearn.datasets import load_iris
from sklearn.model_selection import train_test_split
from sklearn.svm import SVC

import mlrun
import mlrun.common.schemas.model_monitoring.constants as mm_constants
import mlrun.common.types
import mlrun.db.httpdb
import mlrun.feature_store
import mlrun.feature_store as fstore
import mlrun.model_monitoring.api
from mlrun.datastore.targets import ParquetTarget
from mlrun.model_monitoring.applications import (
    ModelMonitoringApplicationBase,
    ModelMonitoringApplicationBaseV2,
)
from mlrun.model_monitoring.applications.histogram_data_drift import (
    HistogramDataDriftApplication,
)
from mlrun.model_monitoring.evidently_application import SUPPORTED_EVIDENTLY_VERSION
from mlrun.utils.logger import Logger
from tests.system.base import TestMLRunSystem

from .assets.application import (
    EXPECTED_EVENTS_COUNT,
    DemoMonitoringApp,
    DemoMonitoringAppV2,
    NoCheckDemoMonitoringApp,
)
from .assets.custom_evidently_app import (
    CustomEvidentlyMonitoringApp,
    CustomEvidentlyMonitoringAppV2,
)


@dataclass
class _AppData:
    class_: type[
        typing.Union[ModelMonitoringApplicationBase, ModelMonitoringApplicationBaseV2]
    ]
    rel_path: str
    requirements: list[str] = field(default_factory=list)
    kwargs: dict[str, typing.Any] = field(default_factory=dict)
    abs_path: str = field(init=False)
    results: typing.Optional[set[str]] = None  # only for testing
    metrics: typing.Optional[set[str]] = None  # only for testing (future use)
    deploy: bool = True  # Set `False` for the default app

    def __post_init__(self) -> None:
        assert hasattr(self.class_, "NAME")

        path = Path(__file__).parent / self.rel_path
        assert path.exists()
        self.abs_path = str(path.absolute())


_DefaultDataDriftAppData = _AppData(
    class_=HistogramDataDriftApplication,
    rel_path="",
    deploy=False,
    results={"general_drift"},
    metrics={"hellinger_mean", "kld_mean", "tvd_mean"},
)


class _V3IORecordsChecker:
    project_name: str
    _logger: Logger
    apps_data: list[_AppData]
    app_interval: int

    @classmethod
    def custom_setup_class(cls, project_name: str) -> None:
        cls._tsdb_storage = mlrun.model_monitoring.get_tsdb_connector(
            project=project_name
        )
        cls._kv_storage = mlrun.model_monitoring.get_store_object(project=project_name)
        cls._v3io_container = f"users/pipelines/{project_name}/monitoring-apps/"

    @classmethod
    def _test_results_kv_record(cls, ep_id: str) -> None:
        for app_data in cls.apps_data:
            app_name = app_data.class_.NAME
            cls._logger.debug(
                "Checking the results KV record of app", app_name=app_name
            )

            resp = cls._kv_storage.client.kv.get(
                container=cls._v3io_container, table_path=ep_id, key=app_name
            )
            assert (
                data := resp.output.item
            ), f"V3IO KV app data is empty for app {app_name}"
            if app_data.results:
                assert (
                    data.keys() == app_data.results
                ), "The KV saved metrics are different than expected"

    @classmethod
    def _test_metrics_kv_record(cls, ep_id: str) -> None:
        for app_data in cls.apps_data:
            if not app_data.metrics:
                return

            app_name = app_data.class_.NAME
            table_path = f"{ep_id}_metrics"

            for metric in app_data.metrics:
                cls._logger.debug(
                    "Checking a metric KV record of app",
                    app_name=app_name,
                    metric=metric,
                )
                resp = cls._kv_storage.client.kv.get(
                    container=cls._v3io_container,
                    table_path=table_path,
                    key=f"{app_name}.{metric}",
                )
                assert (
                    resp.output.item
                ), f"V3IO KV app data is empty for app {app_name} and metric {metric}"

    @classmethod
    def _test_tsdb_record(cls, ep_id: str) -> None:
        df: pd.DataFrame = cls._tsdb_storage.get_records(
<<<<<<< HEAD
            table=mm_constants.V3IOTSDBTables.APP_RESULTS,
            start=f"now-{5 * cls.app_interval}m",
=======
            table=mm_constants.MonitoringTSDBTables.APP_RESULTS,
            start=f"now-{10 * cls.app_interval}m",
>>>>>>> ffda0522
            end="now",
        )
        assert not df.empty, "No TSDB data"
        assert (
            df.endpoint_id == ep_id
        ).all(), "The endpoint IDs are different than expected"

        assert set(df.application_name) == {
            app_data.class_.NAME for app_data in cls.apps_data
        }, "The application names are different than expected"

        tsdb_metrics = df.groupby("application_name").result_name.unique()
        for app_data in cls.apps_data:
            if app_metrics := app_data.results:
                app_name = app_data.class_.NAME
                cls._logger.debug("Checking the TSDB record of app", app_name=app_name)
                assert (
                    set(tsdb_metrics[app_name]) == app_metrics
                ), "The TSDB saved metrics are different than expected"

    @classmethod
    def _test_apps_parquet(
        cls, ep_id: str, inputs: set[str], outputs: set[str]
    ) -> None:  # TODO : delete in 1.9.0  (V1 app deprecation)
        parquet_apps_directory = (
            mlrun.model_monitoring.helpers.get_monitoring_parquet_path(
                mlrun.get_or_create_project(cls.project_name, allow_cross_project=True),
                kind=mm_constants.FileTargetKind.APPS_PARQUET,
            )
        )
        df = ParquetTarget(
            path=f"{parquet_apps_directory}/key={ep_id}",
        ).as_df()

        is_inputs_saved = inputs.issubset(df.columns)
        assert is_inputs_saved, "Dataframe does not contain the input columns"
        is_output_saved = outputs.issubset(df.columns)
        assert is_output_saved, "Dataframe does not contain the output columns"
        is_metadata_saved = set(mm_constants.FeatureSetFeatures.list()).issubset(
            df.columns
        )
        assert is_metadata_saved, "Dataframe does not contain the metadata columns"

    @classmethod
    def _test_v3io_records(
        cls, ep_id: str, inputs: set[str], outputs: set[str]
    ) -> None:
        cls._test_apps_parquet(ep_id, inputs, outputs)
        cls._test_results_kv_record(ep_id)
        cls._test_metrics_kv_record(ep_id)
        cls._test_tsdb_record(ep_id)

    @classmethod
    def _test_api_get_metrics(
        cls,
        ep_id: str,
        app_data: _AppData,
        run_db: mlrun.db.httpdb.HTTPRunDB,
        type: typing.Literal["metrics", "results"] = "results",
    ) -> list[str]:
        cls._logger.debug("Checking GET /metrics API", type=type)
        response = run_db.api_call(
            method=mlrun.common.types.HTTPMethod.GET,
            path=f"projects/{cls.project_name}/model-endpoints/{ep_id}/metrics?type={type}",
        )
        get_app_results: set[str] = set()
        app_results_full_names: list[str] = []
        for result in json.loads(response.content.decode()):
            if result["app"] == app_data.class_.NAME:
                get_app_results.add(result["name"])
                app_results_full_names.append(result["full_name"])

        assert getattr(app_data, type) == get_app_results
        assert app_results_full_names, f"No {type}"
        return app_results_full_names

    @classmethod
    def _test_api_get_values(
        cls,
        ep_id: str,
        results_full_names: list[str],
        run_db: mlrun.db.httpdb.HTTPRunDB,
    ) -> None:
        cls._logger.debug("Checking GET /metrics-values API")
        names_query = f"?name={'&name='.join(results_full_names)}"
        response = run_db.api_call(
            method=mlrun.common.types.HTTPMethod.GET,
            path=f"projects/{cls.project_name}/model-endpoints/{ep_id}/metrics-values{names_query}",
        )
        for result_values in json.loads(response.content.decode()):
            assert result_values[
                "data"
            ], f"No data for result {result_values['full_name']}"
            assert result_values[
                "values"
            ], f"The values list is empty for result {result_values['full_name']}"

    @classmethod
    def _test_api(cls, ep_id: str, app_data: _AppData) -> None:
        cls._logger.debug("Checking model endpoint monitoring APIs")
        run_db = mlrun.db.httpdb.HTTPRunDB(mlrun.mlconf.dbpath)
        metrics_full_names = cls._test_api_get_metrics(
            ep_id=ep_id, app_data=app_data, run_db=run_db, type="metrics"
        )
        results_full_names = cls._test_api_get_metrics(
            ep_id=ep_id, app_data=app_data, run_db=run_db, type="results"
        )
        cls._test_api_get_values(
            ep_id=ep_id,
            results_full_names=metrics_full_names + results_full_names,
            run_db=run_db,
        )


@TestMLRunSystem.skip_test_if_env_not_configured
@pytest.mark.enterprise
class TestMonitoringAppFlow(TestMLRunSystem, _V3IORecordsChecker):
    project_name = "test-app-flow-v2"
    # Set image to "<repo>/mlrun:<tag>" for local testing
    image: typing.Optional[str] = None

    @classmethod
    def custom_setup_class(cls) -> None:
        assert (
            typing.cast(
                int, mlrun.mlconf.model_endpoint_monitoring.parquet_batching_max_events
            )
            == EXPECTED_EVENTS_COUNT
        )

        cls.model_name = "classification"
        cls.num_features = 4

        cls.app_interval: int = 1  # every 1 minute
        cls.app_interval_seconds = timedelta(minutes=cls.app_interval).total_seconds()

        cls.evidently_workspace_path = (
            f"/v3io/projects/{cls.project_name}/artifacts/evidently-workspace"
        )
        cls.evidently_project_id = str(uuid.uuid4())

        cls.apps_data: list[_AppData] = [
            _DefaultDataDriftAppData,
            _AppData(
                class_=DemoMonitoringAppV2,
                rel_path="assets/application.py",
                results={"data_drift_test", "model_perf"},
            ),
            _AppData(
                class_=CustomEvidentlyMonitoringAppV2,
                rel_path="assets/custom_evidently_app.py",
                requirements=[f"evidently=={SUPPORTED_EVIDENTLY_VERSION}"],
                kwargs={
                    "evidently_workspace_path": cls.evidently_workspace_path,
                    "evidently_project_id": cls.evidently_project_id,
                },
                results={"data_drift_test"},
            ),
        ]

        cls.run_db = mlrun.get_run_db()

        _V3IORecordsChecker.custom_setup_class(project_name=cls.project_name)

    def _submit_controller_and_deploy_writer(
        self, deploy_histogram_data_drift_app
    ) -> None:
        self.project.enable_model_monitoring(
            base_period=self.app_interval,
            **({} if self.image is None else {"image": self.image}),
            deploy_histogram_data_drift_app=deploy_histogram_data_drift_app,
        )

    def _set_and_deploy_monitoring_apps(self) -> None:
        with concurrent.futures.ThreadPoolExecutor() as executor:
            for app_data in self.apps_data:
                if app_data.deploy:
                    fn = self.project.set_model_monitoring_function(
                        func=app_data.abs_path,
                        application_class=app_data.class_.__name__,
                        name=app_data.class_.NAME,
                        image="mlrun/mlrun" if self.image is None else self.image,
                        requirements=app_data.requirements,
                        **app_data.kwargs,
                    )
                    executor.submit(fn.deploy)

    def _log_model(self, with_training_set: bool) -> tuple[set[str], set[str]]:
        train_set = None
        dataset = load_iris()
        if with_training_set:
            train_set = pd.DataFrame(
                dataset.data,
                columns=dataset.feature_names,
            )
            inputs = {
                mlrun.feature_store.api.norm_column_name(feature)
                for feature in dataset.feature_names
            }
        else:
            inputs = {f"f{i}" for i in range(len(dataset.feature_names))}

        self.project.log_model(
            f"{self.model_name}_{with_training_set}",
            model_dir=str((Path(__file__).parent / "assets").absolute()),
            model_file="model.pkl",
            training_set=train_set,
        )
        outputs = {"p0"}

        return inputs, outputs

    @classmethod
    def _deploy_model_serving(
        cls, with_training_set: bool
    ) -> mlrun.runtimes.nuclio.serving.ServingRuntime:
        serving_fn = mlrun.import_function(
            "hub://v2_model_server", project=cls.project_name, new_name="model-serving"
        )
        serving_fn.add_model(
            f"{cls.model_name}_{with_training_set}",
            model_path=f"store://models/{cls.project_name}/{cls.model_name}_{with_training_set}:latest",
        )
        serving_fn.set_tracking()
        if cls.image is not None:
            serving_fn.spec.image = serving_fn.spec.build.image = cls.image

        serving_fn.deploy()
        return typing.cast(mlrun.runtimes.nuclio.serving.ServingRuntime, serving_fn)

    @classmethod
    def _infer(
        cls,
        serving_fn: mlrun.runtimes.nuclio.serving.ServingRuntime,
        *,
        num_events: int = 10_000,
        with_training_set: bool = True,
    ) -> None:
        result = serving_fn.invoke(
            f"v2/models/{cls.model_name}_{with_training_set}/infer",
            json.dumps({"inputs": [[0.0] * cls.num_features] * num_events}),
        )
        assert isinstance(result, dict), "Unexpected result type"
        assert "outputs" in result, "Result should have 'outputs' key"
        assert (
            len(result["outputs"]) == num_events
        ), "Outputs length does not match inputs"

    @classmethod
    def _get_model_endpoint_id(cls) -> str:
        endpoints = cls.run_db.list_model_endpoints(project=cls.project_name)
        assert endpoints and len(endpoints) == 1
        return endpoints[0].metadata.uid

    @classmethod
    def _test_model_endpoint_stats(cls, ep_id: str) -> None:
        cls._logger.debug("Checking model endpoint", ep_id=ep_id)
        ep = cls.run_db.get_model_endpoint(project=cls.project_name, endpoint_id=ep_id)
        assert (
            ep.status.current_stats.keys()
            == ep.status.feature_stats.keys()
            == set(ep.spec.feature_names)
        ), "The endpoint current stats keys are not the same as feature stats and feature names"
        assert ep.status.drift_status, "The general drift status is empty"
        assert ep.status.drift_measures, "The drift measures are empty"

        drift_table = pd.DataFrame.from_dict(ep.status.drift_measures, orient="index")
        assert set(drift_table.columns) == {
            "hellinger",
            "kld",
            "tvd",
        }, "The drift metrics are not as expected"
        assert set(drift_table.index) == set(
            ep.spec.feature_names
        ), "The feature names are not as expected"

    @pytest.mark.parametrize("with_training_set", [True, False])
    def test_app_flow(self, with_training_set: bool) -> None:
        self.project = typing.cast(mlrun.projects.MlrunProject, self.project)
        inputs, outputs = self._log_model(with_training_set)

        for i in range(len(self.apps_data)):
            if "with_training_set" in self.apps_data[i].kwargs:
                self.apps_data[i].kwargs["with_training_set"] = with_training_set

        # workaround for ML-5997
        if not with_training_set and _DefaultDataDriftAppData in self.apps_data:
            self.apps_data.remove(_DefaultDataDriftAppData)

        with concurrent.futures.ThreadPoolExecutor() as executor:
            executor.submit(
                self._submit_controller_and_deploy_writer,
                deploy_histogram_data_drift_app=_DefaultDataDriftAppData
                in self.apps_data,
                # workaround for ML-5997
            )
            executor.submit(self._set_and_deploy_monitoring_apps)
            future = executor.submit(self._deploy_model_serving, with_training_set)

        serving_fn = future.result()

        time.sleep(5)
        self._infer(serving_fn, with_training_set=with_training_set)
        # mark the first window as "done" with another request
        time.sleep(
            self.app_interval_seconds
            + mlrun.mlconf.model_endpoint_monitoring.parquet_batching_timeout_secs
            + 2
        )
        self._infer(serving_fn, num_events=1, with_training_set=with_training_set)
        # wait for the completed window to be processed
        time.sleep(1.2 * self.app_interval_seconds)

        ep_id = self._get_model_endpoint_id()
        self._test_v3io_records(ep_id=ep_id, inputs=inputs, outputs=outputs)

        if with_training_set:
            self._test_api(ep_id=ep_id, app_data=_DefaultDataDriftAppData)
            self._test_model_endpoint_stats(ep_id=ep_id)


@TestMLRunSystem.skip_test_if_env_not_configured
@pytest.mark.enterprise
class TestMonitoringAppFlowV1(TestMonitoringAppFlow):
    # TODO : delete in 1.9.0 (V1 app deprecation)
    project_name = "test-app-flow-v1"
    # Set image to "<repo>/mlrun:<tag>" for local testing
    image: typing.Optional[str] = None

    @classmethod
    def custom_setup_class(cls) -> None:
        super().custom_setup_class()
        cls.apps_data: list[_AppData] = [
            _AppData(
                class_=DemoMonitoringApp,
                rel_path="assets/application.py",
                results={"data_drift_test", "model_perf"},
            ),
            _AppData(
                class_=CustomEvidentlyMonitoringApp,
                rel_path="assets/custom_evidently_app.py",
                requirements=[f"evidently=={SUPPORTED_EVIDENTLY_VERSION}"],
                kwargs={
                    "evidently_workspace_path": cls.evidently_workspace_path,
                    "evidently_project_id": cls.evidently_project_id,
                    "with_training_set": True,
                },
                results={"data_drift_test"},
            ),
        ]

    @pytest.mark.parametrize("with_training_set", [True, False])
    def test_app_flow(self, with_training_set) -> None:
        super().test_app_flow(with_training_set)


@TestMLRunSystem.skip_test_if_env_not_configured
@pytest.mark.enterprise
class TestRecordResults(TestMLRunSystem, _V3IORecordsChecker):
    project_name = "test-mm-record-results"
    name_prefix = "infer-monitoring"
    # Set image to "<repo>/mlrun:<tag>" for local testing
    image: typing.Optional[str] = None

    @classmethod
    def custom_setup_class(cls) -> None:
        # model
        cls.classif = SVC()
        cls.model_name = "svc"
        # data
        cls.columns = ["a1", "a2", "b"]
        cls.y_name = "t"
        cls.num_rows = 15
        cls.num_cols = len(cls.columns)
        cls.num_classes = 2
        cls.x_train, cls.x_test, cls.y_train, cls.y_test = cls._generate_data()
        cls.training_set = cls.x_train.join(cls.y_train)
        cls.test_set = cls.x_test.join(cls.y_test)
        cls.infer_results_df = cls.test_set
        # endpoint
        cls.endpoint_id = "58d42fdd76ad999c377fad1adcafd2790b5a89b9"
        cls.function_name = f"{cls.name_prefix}-function"
        # training
        cls._train()

        # model monitoring app
        cls.app_data = _AppData(
            class_=NoCheckDemoMonitoringApp, rel_path="assets/application.py"
        )

        # model monitoring infra
        cls.app_interval: int = 1  # every 1 minute
        cls.app_interval_seconds = timedelta(minutes=cls.app_interval).total_seconds()
        cls.apps_data = [_DefaultDataDriftAppData, cls.app_data]
        _V3IORecordsChecker.custom_setup_class(project_name=cls.project_name)

    @classmethod
    def _generate_data(cls) -> list[typing.Union[pd.DataFrame, pd.Series]]:
        rng = np.random.default_rng(seed=1)
        x = pd.DataFrame(rng.random((cls.num_rows, cls.num_cols)), columns=cls.columns)
        y = pd.Series(np.arange(cls.num_rows) % cls.num_classes, name=cls.y_name)
        assert cls.num_rows > cls.num_classes
        return train_test_split(x, y, train_size=0.75, random_state=1)

    @classmethod
    def _train(cls) -> None:
        cls.classif.fit(
            cls.x_train,
            cls.y_train,  # pyright: ignore[reportGeneralTypeIssues]
        )

    def _log_model(self) -> None:
        self.project.log_model(  # pyright: ignore[reportOptionalMemberAccess]
            self.model_name,
            body=pickle.dumps(self.classif),
            model_file="classif.pkl",
            framework="sklearn",
            training_set=self.training_set,
            label_column=self.y_name,
        )

    def _deploy_monitoring_app(self) -> None:
        self.project = typing.cast(mlrun.projects.MlrunProject, self.project)
        fn = self.project.set_model_monitoring_function(
            func=self.app_data.abs_path,
            application_class=self.app_data.class_.__name__,
            name=self.app_data.class_.NAME,
            requirements=self.app_data.requirements,
            image="mlrun/mlrun" if self.image is None else self.image,
            **self.app_data.kwargs,
        )
        self.project.deploy_function(fn)

    def _record_results(self) -> None:
        mlrun.model_monitoring.api.record_results(
            project=self.project_name,
            model_path=self.project.get_artifact_uri(  # pyright: ignore[reportOptionalMemberAccess]
                key=self.model_name, category="model", tag="latest"
            ),
            model_endpoint_name=f"{self.name_prefix}-test",
            function_name=self.function_name,
            endpoint_id=self.endpoint_id,
            context=mlrun.get_or_create_ctx(name=f"{self.name_prefix}-context"),  # pyright: ignore[reportGeneralTypeIssues]
            infer_results_df=self.infer_results_df,
        )

    def _deploy_monitoring_infra(self) -> None:
        self.project.enable_model_monitoring(  # pyright: ignore[reportOptionalMemberAccess]
            base_period=self.app_interval,
            **({} if self.image is None else {"image": self.image}),
        )

    def test_inference_feature_set(self) -> None:
        self._log_model()

        with concurrent.futures.ThreadPoolExecutor() as executor:
            executor.submit(self._deploy_monitoring_app)
            executor.submit(self._deploy_monitoring_infra)

        self._record_results()

        time.sleep(2.4 * self.app_interval_seconds)

        self._test_v3io_records(
            self.endpoint_id, inputs=set(self.columns), outputs=set(self.y_name)
        )


@TestMLRunSystem.skip_test_if_env_not_configured
@pytest.mark.enterprise
class TestModelMonitoringInitialize(TestMLRunSystem):
    project_name = "test-mm-initialize"
    # Set image to "<repo>/mlrun:<tag>" for local testing
    image: typing.Optional[str] = None

    def test_enable_model_monitoring(self) -> None:
        with pytest.raises(mlrun.errors.MLRunNotFoundError):
            self.project.update_model_monitoring_controller(
                image=self.image or "mlrun/mlrun"
            )

        self.project.enable_model_monitoring(
            image=self.image or "mlrun/mlrun", wait_for_deployment=True
        )

        controller = self.project.get_function(
            key=mm_constants.MonitoringFunctionNames.APPLICATION_CONTROLLER
        )
        assert (
            controller.spec.config["spec.triggers.cron_interval"]["attributes"][
                "interval"
            ]
            == "10m"
        )

        self.project.update_model_monitoring_controller(
            image=self.image or "mlrun/mlrun", base_period=1, wait_for_deployment=True
        )
        controller = self.project.get_function(
            key=mm_constants.MonitoringFunctionNames.APPLICATION_CONTROLLER,
            ignore_cache=True,
        )
        assert (
            controller.spec.config["spec.triggers.cron_interval"]["attributes"][
                "interval"
            ]
            == "1m"
        )


@TestMLRunSystem.skip_test_if_env_not_configured
@pytest.mark.enterprise
class TestAllKindOfServing(TestMLRunSystem):
    project_name = "test-mm-serving"
    # Set image to "<repo>/mlrun:<tag>" for local testing
    image: typing.Optional[str] = None

    @classmethod
    def custom_setup_class(cls) -> None:
        random_rgb_image_list = (
            np.random.randint(0, 256, (20, 30, 3), dtype=np.uint8)
            .reshape(-1, 3)
            .tolist()
        )
        cls.models = {
            "int_one_to_one": {
                "name": "serving_1",
                "model_name": "int_one_to_one",
                "class_name": "OneToOne",
                "data_point": [1, 2, 3],
                "schema": ["f0", "f1", "f2", "p0"],
            },
            "int_one_to_many": {
                "name": "serving_2",
                "model_name": "int_one_to_many",
                "class_name": "OneToMany",
                "data_point": [1, 2, 3],
                "schema": ["f0", "f1", "f2", "p0", "p1", "p2", "p3", "p4"],
            },
            "str_one_to_one": {
                "name": "serving_3",
                "model_name": "str_one_to_one",
                "class_name": "OneToOne",
                "data_point": "input_str",
                "schema": ["f0", "p0"],
            },
            "str_one_to_one_with_train": {
                "name": "serving_4",
                "model_name": "str_one_to_one_with_train",
                "class_name": "OneToOne",
                "data_point": "input_str",
                "schema": ["str_in", "str_out"],
                "training_set": pd.DataFrame(
                    data={"str_in": ["str_1", "str_2"], "str_out": ["str_3", "str_4"]}
                ),
                "label_column": "str_out",
            },
            "str_one_to_many": {
                "name": "serving_5",
                "model_name": "str_one_to_many",
                "class_name": "OneToMany",
                "data_point": "input_str",
                "schema": ["f0", "p0", "p1", "p2", "p3", "p4"],
            },
            "img_one_to_one": {
                "name": "serving_6",
                "model_name": "img_one_to_one",
                "class_name": "OneToOne",
                "data_point": random_rgb_image_list,
                "schema": [f"f{i}" for i in range(600)] + ["p0"],
            },
            "int_and_str_one_to_one": {
                "name": "serving_7",
                "model_name": "int_and_str_one_to_one",
                "class_name": "OneToOne",
                "data_point": [1, "a", 3],
                "schema": ["f0", "f1", "f2", "p0"],
            },
        }

    def _log_model(
        self,
        model_name: str,
        training_set: pd.DataFrame = None,
        label_column: typing.Union[str, list[str]] = None,
    ) -> None:
        self.project.log_model(
            model_name,
            model_dir=str((Path(__file__).parent / "assets").absolute()),
            model_file="model.pkl",
            training_set=training_set,
            label_column=label_column,
        )

    @classmethod
    def _deploy_model_serving(
        cls, name: str, model_name: str, class_name: str, **kwargs
    ) -> mlrun.runtimes.nuclio.serving.ServingRuntime:
        serving_fn = mlrun.code_to_function(
            project=cls.project_name,
            name=name,
            filename=f"{str((Path(__file__).parent / 'assets').absolute())}/models.py",
            kind="serving",
        )
        serving_fn.add_model(
            model_name,
            model_path=f"store://models/{cls.project_name}/{model_name}:latest",
            class_name=class_name,
        )
        serving_fn.set_tracking()
        if cls.image is not None:
            serving_fn.spec.image = serving_fn.spec.build.image = cls.image

        serving_fn.deploy()
        return typing.cast(mlrun.runtimes.nuclio.serving.ServingRuntime, serving_fn)

    def _test_endpoint(self, model_name, feature_set_uri) -> dict[str, typing.Any]:
        model_dict = self.models[model_name]
        serving_fn = self.project.get_function(model_dict.get("name"))
        data_point = model_dict.get("data_point")

        serving_fn.invoke(
            f"v2/models/{model_name}/infer",
            json.dumps(
                {"inputs": [data_point]},
            ),
        )
        serving_fn.invoke(
            f"v2/models/{model_name}/infer",
            json.dumps({"inputs": [data_point, data_point]}),
        )
        time.sleep(
            mlrun.mlconf.model_endpoint_monitoring.parquet_batching_timeout_secs + 10
        )

        offline_response_df = ParquetTarget(
            name="temp",
            path=fstore.get_feature_set(feature_set_uri).spec.targets[0].path,
        ).as_df()

        is_schema_saved = set(model_dict.get("schema")).issubset(
            offline_response_df.columns
        )
        has_all_the_events = offline_response_df.shape[0] == 3

        return {
            "model_name": model_name,
            "is_schema_saved": is_schema_saved,
            "has_all_the_events": has_all_the_events,
        }

    def test_all(self) -> None:
        self.project.enable_model_monitoring(
            image=self.image or "mlrun/mlrun",
            base_period=1,
            deploy_histogram_data_drift_app=False,
        )
        futures = []
        with concurrent.futures.ThreadPoolExecutor() as executor:
            for model_name, model_dict in self.models.items():
                self._log_model(
                    model_name,
                    training_set=model_dict.get("training_set"),
                    label_column=model_dict.get("label_column"),
                )
                future = executor.submit(self._deploy_model_serving, **model_dict)
                futures.append(future)

        for future in concurrent.futures.as_completed(futures):
            future.result()

        futures_2 = []
        with concurrent.futures.ThreadPoolExecutor() as executor:
            self.db = mlrun.model_monitoring.get_store_object(project=self.project_name)
            endpoints = self.db.list_model_endpoints()
            for endpoint in endpoints:
                future = executor.submit(
                    self._test_endpoint,
                    model_name=endpoint[mm_constants.EventFieldType.MODEL].split(":")[
                        0
                    ],
                    feature_set_uri=endpoint[
                        mm_constants.EventFieldType.FEATURE_SET_URI
                    ],
                )
                futures_2.append(future)

        for future in concurrent.futures.as_completed(futures_2):
            res_dict = future.result()
            assert res_dict[
                "is_schema_saved"
            ], f"For {res_dict['model_name']} the schema of parquet is missing columns"

            assert res_dict[
                "has_all_the_events"
            ], f"For {res_dict['model_name']} Not all the events were saved"<|MERGE_RESOLUTION|>--- conflicted
+++ resolved
@@ -150,13 +150,8 @@
     @classmethod
     def _test_tsdb_record(cls, ep_id: str) -> None:
         df: pd.DataFrame = cls._tsdb_storage.get_records(
-<<<<<<< HEAD
             table=mm_constants.V3IOTSDBTables.APP_RESULTS,
-            start=f"now-{5 * cls.app_interval}m",
-=======
-            table=mm_constants.MonitoringTSDBTables.APP_RESULTS,
             start=f"now-{10 * cls.app_interval}m",
->>>>>>> ffda0522
             end="now",
         )
         assert not df.empty, "No TSDB data"
