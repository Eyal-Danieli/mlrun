--- conflicted
+++ resolved
@@ -1652,9 +1652,6 @@
 def test_project_labels_validation(project_labels, valid):
     assert valid == mlrun.projects.ProjectMetadata.validate_project_labels(
         project_labels, raise_on_failure=False
-<<<<<<< HEAD
-    )
-=======
     )
 
 
@@ -1680,5 +1677,4 @@
             # just to make sure the project was loaded correctly from the file
             assert project.name == "pipe2"
     finally:
-        shutil.rmtree(project_dir)
->>>>>>> 66de864a
+        shutil.rmtree(project_dir)