import collections
import datetime
import json
import os
import typing

import pandas as pd

# Constants
import storey
import v3io
import v3io.dataplane

import mlrun.config
import mlrun.datastore.targets
import mlrun.feature_store.steps
import mlrun.utils
import mlrun.utils.model_monitoring
import mlrun.utils.v3io_clients
from mlrun.model_monitoring.constants import (
    EventFieldType,
    EventKeyMetrics,
    EventLiveStats,
)
from mlrun.utils import logger

<<<<<<< HEAD
ISO_8061_UTC = "%Y-%m-%d %H:%M:%S.%f%z"
FUNCTION_URI = "function_uri"
MODEL = "model"
VERSION = "version"
VERSIONED_MODEL = "versioned_model"
MODEL_CLASS = "model_class"
TIMESTAMP = "timestamp"
ENDPOINT_ID = "endpoint_id"
REQUEST_ID = "request_id"
LABELS = "labels"
UNPACKED_LABELS = "unpacked_labels"
LATENCY_AVG_5M = "latency_avg_5m"
LATENCY_AVG_1H = "latency_avg_1h"
PREDICTIONS_PER_SECOND = "predictions_per_second"
PREDICTIONS_COUNT_5M = "predictions_count_5m"
PREDICTIONS_COUNT_1H = "predictions_count_1h"
FIRST_REQUEST = "first_request"
LAST_REQUEST = "last_request"
ERROR_COUNT = "error_count"
ENTITIES = "entities"
FEATURE_NAMES = "feature_names"
LABEL_COLUMNS = "label_columns"
LATENCY = "latency"
RECORD_TYPE = "record_type"
FEATURES = "features"
PREDICTION = "prediction"
PREDICTIONS = "predictions"
NAMED_FEATURES = "named_features"
NAMED_PREDICTIONS = "named_predictions"
BASE_METRICS = "base_metrics"
CUSTOM_METRICS = "custom_metrics"
ENDPOINT_FEATURES = "endpoint_features"
METRICS = "metrics"
BATCH_TIMESTAMP = "batch_timestamp"
TIME_FORMAT: str = "%Y-%m-%d %H:%M:%S.%f"  # ISO 8061
PROJECT = "project"

=======
>>>>>>> 4403730d

# Stream processing code
class EventStreamProcessor:
    def __init__(
        self,
        project: str,
        parquet_batching_max_events: int,
        sample_window: int = 10,
        tsdb_batching_max_events: int = 10,
        tsdb_batching_timeout_secs: int = 60 * 5,  # Default 5 minutes
        parquet_batching_timeout_secs: int = 30 * 60,  # Default 30 minutes
        aggregate_count_windows: typing.Optional[typing.List[str]] = None,
        aggregate_count_period: str = "30s",
        aggregate_avg_windows: typing.Optional[typing.List[str]] = None,
        aggregate_avg_period: str = "30s",
        v3io_access_key: typing.Optional[str] = None,
        v3io_framesd: typing.Optional[str] = None,
        v3io_api: typing.Optional[str] = None,
        model_monitoring_access_key: str = None,
    ):
        self.project = project
        self.sample_window = sample_window
        self.tsdb_batching_max_events = tsdb_batching_max_events
        self.tsdb_batching_timeout_secs = tsdb_batching_timeout_secs
        self.parquet_batching_max_events = parquet_batching_max_events
        self.parquet_batching_timeout_secs = parquet_batching_timeout_secs
        self.aggregate_count_windows = aggregate_count_windows or ["5m", "1h"]
        self.aggregate_count_period = aggregate_count_period
        self.aggregate_avg_windows = aggregate_avg_windows or ["5m", "1h"]
        self.aggregate_avg_period = aggregate_avg_period

        self.v3io_framesd = v3io_framesd or mlrun.mlconf.v3io_framesd
        self.v3io_api = v3io_api or mlrun.mlconf.v3io_api

        self.v3io_access_key = v3io_access_key or os.environ.get("V3IO_ACCESS_KEY")
        self.model_monitoring_access_key = (
            model_monitoring_access_key
            or os.environ.get("MODEL_MONITORING_ACCESS_KEY")
            or self.v3io_access_key
        )
        self.storage_options = dict(
            v3io_access_key=self.model_monitoring_access_key, v3io_api=self.v3io_api
        )

        template = mlrun.mlconf.model_endpoint_monitoring.store_prefixes.default

        kv_path = template.format(project=project, kind="endpoints")
        (
            _,
            self.kv_container,
            self.kv_path,
        ) = mlrun.utils.model_monitoring.parse_model_endpoint_store_prefix(kv_path)

        tsdb_path = template.format(project=project, kind="events")
        (
            _,
            self.tsdb_container,
            self.tsdb_path,
        ) = mlrun.utils.model_monitoring.parse_model_endpoint_store_prefix(tsdb_path)
        self.tsdb_path = f"{self.tsdb_container}/{self.tsdb_path}"

        self.parquet_path = (
            mlrun.mlconf.model_endpoint_monitoring.store_prefixes.user_space.format(
                project=project, kind="parquet"
            )
        )

        logger.info(
            "Initializing model monitoring event stream processor",
            parquet_batching_max_events=self.parquet_batching_max_events,
            v3io_access_key=self.v3io_access_key,
            model_monitoring_access_key=self.model_monitoring_access_key,
            default_store_prefix=mlrun.mlconf.model_endpoint_monitoring.store_prefixes.default,
            user_space_store_prefix=mlrun.mlconf.model_endpoint_monitoring.store_prefixes.user_space,
            v3io_api=self.v3io_api,
            v3io_framesd=self.v3io_framesd,
            kv_container=self.kv_container,
            kv_path=self.kv_path,
            tsdb_container=self.tsdb_container,
            tsdb_path=self.tsdb_path,
            parquet_path=self.parquet_path,
        )

<<<<<<< HEAD
    def apply_serving_graph(self, fn):
        """
        Apply monitoring serving graph to a given serving function

        :param fn: A serving function
        """
        graph = fn.set_topology("flow")
        graph.to(
            "ProcessEndpointEvent",
            kv_container=self.kv_container,
            kv_path=self.kv_path,
            v3io_access_key=self.v3io_access_key,
            full_event=True,
            project=self.project,
        ).to("storey.Filter", "filter_none", _fn="(event is not None)").to(
            "storey.FlatMap", "flatten_events", _fn="(event)"
        ).to(
            "MapFeatureNames",
            name="MapFeatureNames",
            kv_container=self.kv_container,
            kv_path=self.kv_path,
            access_key=self.v3io_access_key,
            infer_columns_from_data=True,
        ).to(
            class_name="storey.AggregateByKey",
            aggregates=[
                {
                    "name": PREDICTIONS,
                    "column": ENDPOINT_ID,
                    "operations": ["count"],
                    "windows": self.aggregate_count_windows,
                    "period": self.aggregate_count_period,
                }
            ],
            name=PREDICTIONS,
            after="MapFeatureNames",
            step_name="Aggregates",
            table=".",
            v3io_access_key=self.v3io_access_key,
        ).to(
            class_name="storey.AggregateByKey",
            aggregates=[
                {
                    "name": LATENCY,
                    "column": LATENCY,
                    "operations": ["avg"],
                    "windows": self.aggregate_avg_windows,
                    "period": self.aggregate_avg_period,
                }
            ],
            name=LATENCY,
            after=PREDICTIONS,
            table=".",
            v3io_access_key=self.v3io_access_key,
        ).to(
            "storey.steps.SampleWindow",
            name="sample",
            after=LATENCY,
            window_size=self.sample_window,
            key=ENDPOINT_ID,
            v3io_access_key=self.v3io_access_key,
        ).to(
            "ProcessBeforeKV", name="ProcessBeforeKV", after="sample"
        ).to(
            "WriteToKV",
            name="WriteToKV",
            after="ProcessBeforeKV",
            container=self.kv_container,
            table=self.kv_path,
            v3io_access_key=self.v3io_access_key,
        ).to(
            "InferSchema",
            name="InferSchema",
            after="WriteToKV",
            v3io_access_key=self.v3io_access_key,
            v3io_framesd=self.v3io_framesd,
            container=self.kv_container,
            table=self.kv_path,
        )

        # TSDB branch
        print('[EYAL]: TSDB TARGET: ', self.tsdb_path)
        graph.add_step(
            "ProcessBeforeTSDB", name="ProcessBeforeTSDB", after="sample"
        ).to(
            "FilterAndUnpackKeys",
            name="FilterAndUnpackKeys1",
            after="ProcessBeforeTSDB",
            keys=[BASE_METRICS],
        ).to(
            "storey.TSDBTarget",
            name="tsdb1",
            after="FilterAndUnpackKeys1",
            path=self.tsdb_path,
            rate="10/m",
            time_col=TIMESTAMP,
            container=self.tsdb_container,
            access_key=self.v3io_access_key,
            v3io_frames=self.v3io_framesd,
            infer_columns_from_data=True,
            index_cols=[ENDPOINT_ID, RECORD_TYPE],
            max_events=self.tsdb_batching_max_events,
            timeout_secs=self.tsdb_batching_timeout_secs,
            key=ENDPOINT_ID,
        )
        graph.add_step(
            "FilterAndUnpackKeys",
            name="FilterAndUnpackKeys2",
            after="ProcessBeforeTSDB",
            keys=[ENDPOINT_FEATURES],
        ).to(
            "storey.TSDBTarget",
            name="tsdb2",
            after="FilterAndUnpackKeys2",
            path=self.tsdb_path,
            rate="10/m",
            time_col=TIMESTAMP,
            container=self.tsdb_container,
            access_key=self.v3io_access_key,
            v3io_frames=self.v3io_framesd,
            infer_columns_from_data=True,
            index_cols=[ENDPOINT_ID, RECORD_TYPE],
            max_events=self.tsdb_batching_max_events,
            timeout_secs=self.tsdb_batching_timeout_secs,
            key=ENDPOINT_ID,
        )

        graph.add_step(
            "FilterAndUnpackKeys",
            name="FilterAndUnpackKeys3",
            after="ProcessBeforeTSDB",
            keys=[CUSTOM_METRICS],
        ).to(
            "storey.Filter",
            "FilterNotNone",
            after="FilterAndUnpackKeys3",
            _fn="(event is not None)",
        ).to(
            "storey.TSDBTarget",
            name="tsdb3",
            after="FilterNotNone",
            path=self.tsdb_path,
            rate="10/m",
            time_col=TIMESTAMP,
            container=self.tsdb_container,
            access_key=self.v3io_access_key,
            infer_columns_from_data=True,
            v3io_frames=self.v3io_framesd,
            index_cols=[ENDPOINT_ID, RECORD_TYPE],
            max_events=self.tsdb_batching_max_events,
            timeout_secs=self.tsdb_batching_timeout_secs,
            key=ENDPOINT_ID,
        )

        # parquet branch
        graph.add_step(
            "ProcessBeforeParquet",
            name="ProcessBeforeParquet",
            after="MapFeatureNames",
            _fn="(event)",
        ).to(
            "storey.ParquetTarget",
            name="ParquetTarget",
            after="ProcessBeforeParquet",
            graph_shape="cylinder",
            path=self.parquet_path,
            storage_options=self.storage_options,
            max_events=self.parquet_batching_max_events,
            flush_after_seconds=self.parquet_batching_timeout_secs,
            attributes={"infer_columns_from_data": True},
            index_cols=[ENDPOINT_ID],
            key_bucketing_number=0,
            time_partitioning_granularity="hour",
            partition_cols=["$key", "$year", "$month", "$day", "$hour"],
        )

=======
    def apply_monitoring_serving_graph(self, fn):
        """
        Apply monitoring serving graph to a given serving function. The following serving graph includes about 20 steps
        of different operations that are executed on the events from the model server. Each event has
        metadata (function_uri, timestamp, class, etc.) but also inputs and predictions from the model server.
        Throughout the serving graph, the results are written to 3 different databases:
        1. KV (steps 7-9): Stores metadata and stats about the average latency and the amount of predictions over time
           per endpoint. for example the amount of predictions of endpoint x in the last 5 min. This data is used by
           the monitoring dashboards in grafana. Please note that the KV table, which can be found under
           v3io:///users/pipelines/project-name/model-endpoints/endpoints/ also contains data on the model endpoint
            from other processes, such as current_stats that is being calculated by the monitoring batch job
            process.
        2. TSDB (steps 12-18): Stores live data of different key metric dictionaries in tsdb target. Results can be
           found under v3io:///users/pipelines/project-name/model-endpoints/events/. At the moment, this part supports
           3 different key metric dictionaries: base_metrics (average latency and predictions over time),
           endpoint_features (Prediction and feature names and values), and custom_metrics (user-defined metrics).
           This data is also being used by the monitoring dashboards in grafana.
        3. Parquet (steps 19-20): This Parquet file includes the required data for the model monitoring batch job
           that run every hour by default. The parquet target can be found under
           v3io:///projects/{project}/model-endpoints/.

        :param fn: A serving function.
        """

        graph = fn.set_topology("flow")

        # Step 1 - Process endpoint event: splitting into sub-events and validate event data
        def apply_process_endpoint_event():
            graph.add_step(
                "ProcessEndpointEvent",
                kv_container=self.kv_container,
                kv_path=self.kv_path,
                v3io_access_key=self.v3io_access_key,
                full_event=True,
                project=self.project,
            )

        apply_process_endpoint_event()

        # Steps 2,3 - Applying Storey operations of filtering and flatten
        def apply_storey_filter_and_flatmap():
            # Remove none values from each event
            graph.add_step(
                "storey.Filter",
                "filter_none",
                _fn="(event is not None)",
                after="ProcessEndpointEvent",
            )

            # flatten the events
            graph.add_step(
                "storey.FlatMap", "flatten_events", _fn="(event)", after="filter_none"
            )

        apply_storey_filter_and_flatmap()

        # Step 4 - Validating feature names and map each feature to its value
        def apply_map_feature_names():
            graph.add_step(
                "MapFeatureNames",
                name="MapFeatureNames",
                kv_container=self.kv_container,
                kv_path=self.kv_path,
                access_key=self.v3io_access_key,
                infer_columns_from_data=True,
                after="flatten_events",
            )

        apply_map_feature_names()

        # Step 5 - Calculate number of predictions and average latency
        def apply_storey_aggregations():
            # Step 5.1 - Calculate number of predictions for each window (5 min and 1 hour by default)
            graph.add_step(
                class_name="storey.AggregateByKey",
                aggregates=[
                    {
                        "name": EventFieldType.PREDICTIONS,
                        "column": EventFieldType.ENDPOINT_ID,
                        "operations": ["count"],
                        "windows": self.aggregate_count_windows,
                        "period": self.aggregate_count_period,
                    }
                ],
                name=EventFieldType.PREDICTIONS,
                after="MapFeatureNames",
                step_name="Aggregates",
                table=".",
                v3io_access_key=self.v3io_access_key,
            )
            # Step 5.2 - Calculate average latency time for each window (5 min and 1 hour by default)
            graph.add_step(
                class_name="storey.AggregateByKey",
                aggregates=[
                    {
                        "name": EventFieldType.LATENCY,
                        "column": EventFieldType.LATENCY,
                        "operations": ["avg"],
                        "windows": self.aggregate_avg_windows,
                        "period": self.aggregate_avg_period,
                    }
                ],
                name=EventFieldType.LATENCY,
                after=EventFieldType.PREDICTIONS,
                table=".",
                v3io_access_key=self.v3io_access_key,
            )

        apply_storey_aggregations()

        # Step 6 - Emits the event in window size of events based on sample_window size (10 by default)
        def apply_storey_sample_window():
            graph.add_step(
                "storey.steps.SampleWindow",
                name="sample",
                after=EventFieldType.LATENCY,
                window_size=self.sample_window,
                key=EventFieldType.ENDPOINT_ID,
                v3io_access_key=self.v3io_access_key,
            )

        apply_storey_sample_window()

        # Steps 7-9 - KV branch
        # Step 7 - Filter relevant keys from the event before writing the data into KV
        def apply_process_before_kv():
            graph.add_step("ProcessBeforeKV", name="ProcessBeforeKV", after="sample")

        apply_process_before_kv()

        # Step 8 - Write the filtered event to KV table. At this point, the serving graph updates the stats
        # about average latency and the amount of predictions over time
        def apply_write_to_kv():
            graph.add_step(
                "WriteToKV",
                name="WriteToKV",
                after="ProcessBeforeKV",
                container=self.kv_container,
                table=self.kv_path,
                v3io_access_key=self.v3io_access_key,
            )

        apply_write_to_kv()

        # Step 9 - Apply infer_schema on the KB table for generating schema file
        # which will be used by Grafana monitoring dashboards
        def apply_infer_schema():
            graph.add_step(
                "InferSchema",
                name="InferSchema",
                after="WriteToKV",
                v3io_access_key=self.v3io_access_key,
                v3io_framesd=self.v3io_framesd,
                container=self.kv_container,
                table=self.kv_path,
            )

        apply_infer_schema()

        # Steps 11-18 - TSDB branch
        # Step 11 - Before writing data to TSDB, create dictionary of 2-3 dictionaries that contains
        # stats and details about the events
        def apply_process_before_tsdb():
            graph.add_step(
                "ProcessBeforeTSDB", name="ProcessBeforeTSDB", after="sample"
            )

        apply_process_before_tsdb()

        # Steps 12-18: - Unpacked keys from each dictionary and write to TSDB target
        def apply_filter_and_unpacked_keys(name, keys):
            graph.add_step(
                "FilterAndUnpackKeys",
                name=name,
                after="ProcessBeforeTSDB",
                keys=[keys],
            )

        def apply_tsdb_target(name, after):
            graph.add_step(
                "storey.TSDBTarget",
                name=name,
                after=after,
                path=self.tsdb_path,
                rate="10/m",
                time_col=EventFieldType.TIMESTAMP,
                container=self.tsdb_container,
                access_key=self.v3io_access_key,
                v3io_frames=self.v3io_framesd,
                infer_columns_from_data=True,
                index_cols=[
                    EventFieldType.ENDPOINT_ID,
                    EventFieldType.RECORD_TYPE,
                ],
                max_events=self.tsdb_batching_max_events,
                timeout_secs=self.tsdb_batching_timeout_secs,
                key=EventFieldType.ENDPOINT_ID,
            )

        # Steps 12-13 - unpacked base_metrics dictionary
        apply_filter_and_unpacked_keys(
            name="FilterAndUnpackKeys1",
            keys=EventKeyMetrics.BASE_METRICS,
        )
        apply_tsdb_target(name="tsdb1", after="FilterAndUnpackKeys1")

        # Steps 14-15 - unpacked endpoint_features dictionary
        apply_filter_and_unpacked_keys(
            name="FilterAndUnpackKeys2",
            keys=EventKeyMetrics.ENDPOINT_FEATURES,
        )
        apply_tsdb_target(name="tsdb2", after="FilterAndUnpackKeys2")

        # Steps 16-18 - unpacked custom_metrics dictionary. In addition, use storey.Filter remove none values
        apply_filter_and_unpacked_keys(
            name="FilterAndUnpackKeys3",
            keys=EventKeyMetrics.CUSTOM_METRICS,
        )

        def apply_storey_filter():
            graph.add_step(
                "storey.Filter",
                "FilterNotNone",
                after="FilterAndUnpackKeys3",
                _fn="(event is not None)",
            )

        apply_storey_filter()
        apply_tsdb_target(name="tsdb3", after="FilterNotNone")

        # Steps 19-20 - Parquet branch
        # Step 19 - Filter and validate different keys before writing the data to Parquet target
        def apply_process_before_parquet():
            graph.add_step(
                "ProcessBeforeParquet",
                name="ProcessBeforeParquet",
                after="MapFeatureNames",
                _fn="(event)",
            )

        apply_process_before_parquet()

        # Step 20 - Write the Parquet target file, partitioned by key (endpoint_id) and time.
        def apply_parquet_target():
            graph.add_step(
                "storey.ParquetTarget",
                name="ParquetTarget",
                after="ProcessBeforeParquet",
                graph_shape="cylinder",
                path=self.parquet_path,
                storage_options=self.storage_options,
                max_events=self.parquet_batching_max_events,
                flush_after_seconds=self.parquet_batching_timeout_secs,
                attributes={"infer_columns_from_data": True},
                index_cols=[EventFieldType.ENDPOINT_ID],
                key_bucketing_number=0,
                time_partitioning_granularity="hour",
                partition_cols=["$key", "$year", "$month", "$day", "$hour"],
            )

        apply_parquet_target()

>>>>>>> 4403730d

class ProcessBeforeKV(mlrun.feature_store.steps.MapClass):
    def __init__(self, **kwargs):
        """
        Filter relevant keys from the event before writing the data to KV table (in WriteToKV step). Note that in KV
        we only keep metadata (function_uri, model_class, etc.) and stats about the average latency and the number
        of predictions (per 5min and 1hour).

        :returns: A filtered event as a dictionary which will be written to KV table in the next step.
        """
        super().__init__(**kwargs)

    def do(self, event):
        # Compute prediction per second
        event[EventLiveStats.PREDICTIONS_PER_SECOND] = (
            float(event[EventLiveStats.PREDICTIONS_COUNT_5M]) / 300
        )
        # Filter relevant keys
        e = {
            k: event[k]
            for k in [
                EventFieldType.FUNCTION_URI,
                EventFieldType.MODEL,
                EventFieldType.MODEL_CLASS,
                EventFieldType.TIMESTAMP,
                EventFieldType.ENDPOINT_ID,
                EventFieldType.LABELS,
                EventFieldType.UNPACKED_LABELS,
                EventLiveStats.LATENCY_AVG_5M,
                EventLiveStats.LATENCY_AVG_1H,
                EventLiveStats.PREDICTIONS_PER_SECOND,
                EventLiveStats.PREDICTIONS_COUNT_5M,
                EventLiveStats.PREDICTIONS_COUNT_1H,
                EventFieldType.FIRST_REQUEST,
                EventFieldType.LAST_REQUEST,
                EventFieldType.ERROR_COUNT,
            ]
        }
        # Unpack labels dictionary
        e = {
            **e,
            **e.pop(EventFieldType.UNPACKED_LABELS, {}),
        }
        # Write labels to kv as json string to be presentable later
        e[EventFieldType.LABELS] = json.dumps(e[EventFieldType.LABELS])
        return e


class ProcessBeforeTSDB(mlrun.feature_store.steps.MapClass):
    def __init__(self, **kwargs):
        """
        Process the data before writing to TSDB. This step creates a dictionary that includes 3 different dictionaries
        that each one of them contains important details and stats about the events:
        1. base_metrics: stats about the average latency and the amount of predictions over time. It is based on
           storey.AggregateByKey which was executed in step 5.
        2. endpoint_features: feature names and values along with the prediction names and value.
        3. custom_metric (opt): optional metrics provided by the user.

        :returns: Dictionary of 2-3 dictionaries that contains stats and details about the events.

        """
        super().__init__(**kwargs)

    def do(self, event):
<<<<<<< HEAD
        print('[EYAL]: now in ProcessBeforeTSDB: ', event)
        # compute prediction per second
        event[PREDICTIONS_PER_SECOND] = float(event[PREDICTIONS_COUNT_5M]) / 300
        base_fields = [TIMESTAMP, ENDPOINT_ID]
=======
        # Compute prediction per second
        event[EventLiveStats.PREDICTIONS_PER_SECOND] = (
            float(event[EventLiveStats.PREDICTIONS_COUNT_5M]) / 300
        )
        base_fields = [
            EventFieldType.TIMESTAMP,
            EventFieldType.ENDPOINT_ID,
        ]
>>>>>>> 4403730d

        # Getting event timestamp and endpoint_id
        base_event = {k: event[k] for k in base_fields}
        base_event[EventFieldType.TIMESTAMP] = pd.to_datetime(
            base_event[EventFieldType.TIMESTAMP],
            format=EventFieldType.TIME_FORMAT,
        )

        # base_metrics includes the stats about the average latency and the amount of predictions over time
        base_metrics = {
            EventFieldType.RECORD_TYPE: EventKeyMetrics.BASE_METRICS,
            EventLiveStats.PREDICTIONS_PER_SECOND: event[
                EventLiveStats.PREDICTIONS_PER_SECOND
            ],
            EventLiveStats.PREDICTIONS_COUNT_5M: event[
                EventLiveStats.PREDICTIONS_COUNT_5M
            ],
            EventLiveStats.PREDICTIONS_COUNT_1H: event[
                EventLiveStats.PREDICTIONS_COUNT_1H
            ],
            EventLiveStats.LATENCY_AVG_5M: event[EventLiveStats.LATENCY_AVG_5M],
            EventLiveStats.LATENCY_AVG_1H: event[EventLiveStats.LATENCY_AVG_1H],
            **base_event,
        }

        # endpoint_features includes the event values of each feature and prediction
        endpoint_features = {
            EventFieldType.RECORD_TYPE: EventKeyMetrics.ENDPOINT_FEATURES,
            **event[EventFieldType.NAMED_PREDICTIONS],
            **event[EventFieldType.NAMED_FEATURES],
            **base_event,
        }
        # Create a dictionary that includes both base_metrics and endpoint_features
        processed = {
            EventKeyMetrics.BASE_METRICS: base_metrics,
            EventKeyMetrics.ENDPOINT_FEATURES: endpoint_features,
        }

<<<<<<< HEAD
        processed = {BASE_METRICS: base_metrics, ENDPOINT_FEATURES: endpoint_features}
        if event[METRICS]:
            processed[CUSTOM_METRICS] = {
                RECORD_TYPE: CUSTOM_METRICS,
                **event[METRICS],
=======
        # If metrics provided, add another dictionary if custom_metrics values
        if event[EventFieldType.METRICS]:
            processed[EventKeyMetrics.CUSTOM_METRICS] = {
                EventFieldType.RECORD_TYPE: EventKeyMetrics.CUSTOM_METRICS,
                **event[EventFieldType.METRICS],
>>>>>>> 4403730d
                **base_event,
            }

        return processed


class ProcessBeforeParquet(mlrun.feature_store.steps.MapClass):
    def __init__(self, **kwargs):
        """
        Process the data before writing to Parquet file. In this step, unnecessary keys will be removed while possible
        missing keys values will be set to None.

        :returns: Event dictionary with filtered data for the Parquet target.

        """
        super().__init__(**kwargs)

    def do(self, event):
        logger.info("ProcessBeforeParquet1", event=event)
<<<<<<< HEAD
        for key in [UNPACKED_LABELS, FEATURES, NAMED_FEATURES]:
=======
        # Remove the following keys from the event
        for key in [
            EventFieldType.UNPACKED_LABELS,
            EventFieldType.FEATURES,
            EventFieldType.NAMED_FEATURES,
        ]:
>>>>>>> 4403730d
            event.pop(key, None)

        # Split entities dictionary to separate dictionaries within the event
        value = event.get("entities")
        if value is not None:
            event = {**value, **event}

        # Validate that the following keys exist
        for key in [
            EventFieldType.LABELS,
            EventFieldType.METRICS,
            EventFieldType.ENTITIES,
        ]:
            if not event.get(key):
                event[key] = None
        logger.info("ProcessBeforeParquet2", event=event)
        return event


class ProcessEndpointEvent(mlrun.feature_store.steps.MapClass):
    def __init__(
        self,
        kv_container: str,
        kv_path: str,
        v3io_access_key: str,
<<<<<<< HEAD
        project: str,
        **kwargs,
    ):
=======
        **kwargs,
    ):
        """
        Process event or batch of events as part of the first step of the monitoring serving graph. It includes
        Adding important details to the event such as endpoint_id, handling errors coming from the stream, Validation
        of event data such as inputs and outputs, and splitting model event into sub-events.

        :param kv_container:    Name of the container that will be used to retrieve the endpoint id. For model
                                endpoints it is usually 'users'.
        :param kv_path:         KV table path that will be used to retrieve the endpoint id. For model endpoints
                                it is usually pipelines/project-name/model-endpoints/endpoints/
        :param v3io_access_key: Access key with permission to read from a KV table.
        :param project:         Project name.


        :returns: A Storey event object which is the basic unit of data in Storey. Note that the next steps of
                  the monitoring serving graph are based on Storey operations.

        """
>>>>>>> 4403730d
        super().__init__(**kwargs)
        self.kv_container: str = kv_container
        self.kv_path: str = kv_path
        self.v3io_access_key: str = v3io_access_key

        # First and last requests timestamps (value) of each endpoint (key)
        self.first_request: typing.Dict[str, str] = dict()
        self.last_request: typing.Dict[str, str] = dict()

        # Number of errors (value) per endpoint (key)
        self.error_count: typing.Dict[str, int] = collections.defaultdict(int)

        # Set of endpoints in the current events
        self.endpoints: typing.Set[str] = set()
        self.project: str = project

    def do(self, full_event):
        event = full_event.body
<<<<<<< HEAD
        print('[EYAL]: at the beginning of ProcessEndpointEvent: ', event)
        # code that calculates the endppint id. should be
        function_uri = event.get(FUNCTION_URI)
        if not is_not_none(function_uri, [FUNCTION_URI]):
=======

        # Getting model version and function uri from event
        # and use them for retrieving the endpoint_id
        function_uri = event.get(EventFieldType.FUNCTION_URI)
        if not is_not_none(function_uri, [EventFieldType.FUNCTION_URI]):
>>>>>>> 4403730d
            return None

        model = event.get(EventFieldType.MODEL)
        if not is_not_none(model, [EventFieldType.MODEL]):
            return None

        version = event.get(EventFieldType.VERSION)
        versioned_model = f"{model}:{version}" if version else f"{model}:latest"

        endpoint_id = mlrun.utils.model_monitoring.create_model_endpoint_id(
            function_uri=function_uri,
            versioned_model=versioned_model,
        )

        endpoint_id = str(endpoint_id)

        event[EventFieldType.VERSIONED_MODEL] = versioned_model
        event[EventFieldType.ENDPOINT_ID] = endpoint_id

        # In case this process fails, resume state from existing record
        self.resume_state(endpoint_id)

        # Handle errors coming from stream
        found_errors = self.handle_errors(endpoint_id, event)
        if found_errors:
            return None

        # Validate event fields
        model_class = event.get("model_class") or event.get("class")
        timestamp = event.get("when")
        request_id = event.get("request", {}).get("id") or event.get("resp", {}).get(
            "id"
        )
        latency = event.get("microsec")
        features = event.get("request", {}).get("inputs")
        predictions = event.get("resp", {}).get("outputs")

        if not self.is_valid(
            endpoint_id,
            is_not_none,
            timestamp,
            ["when"],
        ):
            return None

        if endpoint_id not in self.first_request:
            self.first_request[endpoint_id] = timestamp
        self.last_request[endpoint_id] = timestamp

        if not self.is_valid(
            endpoint_id,
            is_not_none,
            request_id,
            ["request", "id"],
        ):
            return None
        if not self.is_valid(
            endpoint_id,
            is_not_none,
            latency,
            ["microsec"],
        ):
            return None
        if not self.is_valid(
            endpoint_id,
            is_not_none,
            features,
            ["request", "inputs"],
        ):
            return None
        if not self.is_valid(
            endpoint_id,
            is_not_none,
            predictions,
            ["resp", "outputs"],
        ):
            return None

        # Get labels from event (if exist)
        unpacked_labels = {
            f"_{k}": v for k, v in event.get(EventFieldType.LABELS, {}).items()
        }

        # Adjust timestamp format
        timestamp = datetime.datetime.strptime(timestamp[:-6], "%Y-%m-%d %H:%M:%S.%f")

<<<<<<< HEAD
        timestamp = datetime.datetime.strptime(timestamp[:-6], "%Y-%m-%d %H:%M:%S.%f")

        # Separate each model invocation into sub events
=======
        # Separate each model invocation into sub events that will be stored as dictionary
        # in list of events. This list will be used as the body for the storey event.
>>>>>>> 4403730d
        events = []
        for i, (feature, prediction) in enumerate(zip(features, predictions)):
            # Validate that inputs are based on numeric values
            if not self.is_valid(
                endpoint_id,
                self.is_list_of_numerics,
                feature,
                ["request", "inputs", f"[{i}]"],
            ):
                return None

            if not isinstance(prediction, list):
                prediction = [prediction]

            events.append(
                {
                    EventFieldType.FUNCTION_URI: function_uri,
                    EventFieldType.MODEL: versioned_model,
                    EventFieldType.MODEL_CLASS: model_class,
                    EventFieldType.TIMESTAMP: timestamp,
                    EventFieldType.ENDPOINT_ID: endpoint_id,
                    EventFieldType.REQUEST_ID: request_id,
                    EventFieldType.LATENCY: latency,
                    EventFieldType.FEATURES: feature,
                    EventFieldType.PREDICTION: prediction,
                    EventFieldType.FIRST_REQUEST: self.first_request[endpoint_id],
                    EventFieldType.LAST_REQUEST: self.last_request[endpoint_id],
                    EventFieldType.ERROR_COUNT: self.error_count[endpoint_id],
                    EventFieldType.LABELS: event.get(EventFieldType.LABELS, {}),
                    EventFieldType.METRICS: event.get(EventFieldType.METRICS, {}),
                    EventFieldType.ENTITIES: event.get("request", {}).get(
                        EventFieldType.ENTITIES, {}
                    ),
                    EventFieldType.UNPACKED_LABELS: unpacked_labels,
                }
            )

        # Create a storey event object with list of events, based on endpoint_id which will be used
        # in the upcoming steps
        storey_event = storey.Event(body=events, key=endpoint_id, time=timestamp)
        return storey_event

    def is_list_of_numerics(
        self,
        field: typing.List[typing.Union[int, float, dict, list]],
        dict_path: typing.List[str],
    ):
        if all(isinstance(x, int) or isinstance(x, float) for x in field):
            return True
        logger.error(
            f"List does not consist of only numeric values: {field} [Event -> {','.join(dict_path)}]"
        )
        return False

    def resume_state(self, endpoint_id):
        # Make sure process is resumable, if process fails for any reason, be able to pick things up close to where we
        # left them
        if endpoint_id not in self.endpoints:
            logger.info("Trying to resume state", endpoint_id=endpoint_id)
            endpoint_record = get_endpoint_record(
                kv_container=self.kv_container,
                kv_path=self.kv_path,
                endpoint_id=endpoint_id,
                access_key=self.v3io_access_key,
            )

<<<<<<< HEAD
=======
            # If model endpoint found, validate first_request and error_count values
>>>>>>> 4403730d
            if endpoint_record:
                first_request = endpoint_record.get(EventFieldType.FIRST_REQUEST)
                if first_request:
                    self.first_request[endpoint_id] = first_request
                error_count = endpoint_record.get(EventFieldType.ERROR_COUNT)
                if error_count:
                    self.error_count[endpoint_id] = error_count

<<<<<<< HEAD
=======
            # add endpoint to endpoints set
>>>>>>> 4403730d
            self.endpoints.add(endpoint_id)

    def is_valid(
        self,
        endpoint_id: str,
        validation_function,
        field: typing.Any,
        dict_path: typing.List[str],
    ):
        if validation_function(field, dict_path):
            return True
        self.error_count[endpoint_id] += 1
        return False

    def handle_errors(self, endpoint_id, event) -> bool:
        if "error" in event:
            self.error_count[endpoint_id] += 1
            return True

        return False


def is_not_none(field: typing.Any, dict_path: typing.List[str]):
    if field is not None:
        return True
    logger.error(
        f"Expected event field is missing: {field} [Event -> {','.join(dict_path)}]"
    )
    return False


class FilterAndUnpackKeys(mlrun.feature_store.steps.MapClass):
    def __init__(self, keys, **kwargs):
        """
        Create unpacked event dictionary based on provided key metrics (base_metrics, endpoint_features,
        or custom_metric). Please note that the next step of the TSDB target requires an unpacked dictionary.

        :param keys: list of key metrics.

        :returns: An unpacked dictionary of event filtered by the provided key metrics.
        """
        super().__init__(**kwargs)
        self.keys = keys

    def do(self, event):
        # Keep only the relevant dictionary based on the provided keys
        new_event = {}
        for key in self.keys:
            if key in event:
                new_event[key] = event[key]

        # Create unpacked dictionary
        unpacked = {}
        for key in new_event.keys():
            if key in self.keys:
                unpacked = {**unpacked, **new_event[key]}
            else:
                unpacked[key] = new_event[key]
        return unpacked if unpacked else None


class MapFeatureNames(mlrun.feature_store.steps.MapClass):
    def __init__(
        self,
        kv_container: str,
        kv_path: str,
        access_key: str,
        infer_columns_from_data: bool = False,
        **kwargs,
    ):
        """
        Validating feature names and label columns and map each feature to its value. In the end of this step,
        the event should have key-value pairs of (feature name: feature value).

        :param kv_container:            Name of the container that will be used to retrieve the endpoint id. For model
                                        endpoints it is usually 'users'.
        :param kv_path:                 KV table path that will be used to retrieve the endpoint id. For model endpoints
                                        it is usually pipelines/project-name/model-endpoints/endpoints/
        :param v3io_access_key:         Access key with permission to read from a KV table.
        :param infer_columns_from_data: If true and features or labels names were not found, then try to
                                        retrieve them from data that was stored in the previous events of
                                        the current process. This data can be found under self.feature_names and
                                        self.label_columns.


        :returns: A single event as a dictionary that includes metadata (endpoint_id, model_class, etc.) and also
                  feature names and values (as well as the prediction results).
        """
        super().__init__(**kwargs)
        self.kv_container = kv_container
        self.kv_path = kv_path
        self.access_key = access_key
        self._infer_columns_from_data = infer_columns_from_data

        # Dictionaries that will be used in case features names
        # and labels columns were not found in the current event
        self.feature_names = {}
        self.label_columns = {}

    def _infer_feature_names_from_data(self, event):
        for endpoint_id in self.feature_names:
            if len(self.feature_names[endpoint_id]) >= len(
                event[EventFieldType.FEATURES]
            ):
                return self.feature_names[endpoint_id]
        return None

    def _infer_label_columns_from_data(self, event):
        for endpoint_id in self.label_columns:
            if len(self.label_columns[endpoint_id]) >= len(
                event[EventFieldType.PREDICTION]
            ):
                return self.label_columns[endpoint_id]
        return None

    def do(self, event: typing.Dict):
        endpoint_id = event[EventFieldType.ENDPOINT_ID]

        # Get feature names and label columns
        if endpoint_id not in self.feature_names:
            endpoint_record = get_endpoint_record(
                kv_container=self.kv_container,
                kv_path=self.kv_path,
                endpoint_id=endpoint_id,
                access_key=self.access_key,
            )
            feature_names = endpoint_record.get(EventFieldType.FEATURE_NAMES)
            feature_names = json.loads(feature_names) if feature_names else None

            label_columns = endpoint_record.get(EventFieldType.LABEL_COLUMNS)
            label_columns = json.loads(label_columns) if label_columns else None

            # Ff feature names were not found,
            # try to retrieve them from the previous events of the current process
            if not feature_names and self._infer_columns_from_data:
                feature_names = self._infer_feature_names_from_data(event)

            if not feature_names:
                logger.warn(
                    "Feature names are not initialized, they will be automatically generated",
                    endpoint_id=endpoint_id,
                )
                feature_names = [
                    f"f{i}" for i, _ in enumerate(event[EventFieldType.FEATURES])
                ]

                # Update the endpoint record with the generated features
                mlrun.utils.v3io_clients.get_v3io_client().kv.update(
                    container=self.kv_container,
                    table_path=self.kv_path,
                    access_key=self.access_key,
                    key=event[EventFieldType.ENDPOINT_ID],
                    attributes={
                        EventFieldType.FEATURE_NAMES: json.dumps(feature_names)
                    },
                    raise_for_status=v3io.dataplane.RaiseForStatus.always,
                )

            # Similar process with label columns
            if not label_columns and self._infer_columns_from_data:
                label_columns = self._infer_label_columns_from_data(event)

            if not label_columns:
                logger.warn(
                    "label column names are not initialized, they will be automatically generated",
                    endpoint_id=endpoint_id,
                )
                label_columns = [
                    f"p{i}" for i, _ in enumerate(event[EventFieldType.PREDICTION])
                ]
                mlrun.utils.v3io_clients.get_v3io_client().kv.update(
                    container=self.kv_container,
                    table_path=self.kv_path,
                    access_key=self.access_key,
                    key=event[EventFieldType.ENDPOINT_ID],
                    attributes={
                        EventFieldType.LABEL_COLUMNS: json.dumps(label_columns)
                    },
                    raise_for_status=v3io.dataplane.RaiseForStatus.always,
                )

            self.label_columns[endpoint_id] = label_columns
            self.feature_names[endpoint_id] = feature_names

            logger.info(
                "Label columns", endpoint_id=endpoint_id, label_columns=label_columns
            )
            logger.info(
                "Feature names", endpoint_id=endpoint_id, feature_names=feature_names
            )

        feature_names = self.feature_names[endpoint_id]
<<<<<<< HEAD
        features = event[FEATURES]

        event[NAMED_FEATURES] = {
            name: feature for name, feature in zip(feature_names, features)
        }

        for name, feature in zip(feature_names, features):
            event[name] = feature

=======
        features = event[EventFieldType.FEATURES]

        # Create named_features dict that will be used later for the Parquet target
        event[EventFieldType.NAMED_FEATURES] = {
            name: feature for name, feature in zip(feature_names, features)
        }

        # Create key-value pairs of (feature name: feature value)
        for name, feature in zip(feature_names, features):
            event[name] = feature

        # Create name_predictions dict that will be used later for the Parquet target
>>>>>>> 4403730d
        label_columns = self.label_columns[endpoint_id]
        prediction = event[EventFieldType.PREDICTION]
        event[EventFieldType.NAMED_PREDICTIONS] = {
            name: prediction for name, prediction in zip(label_columns, prediction)
        }
        logger.info("Mapped event", event=event)
        return event


class WriteToKV(mlrun.feature_store.steps.MapClass):
    def __init__(self, container: str, table: str, v3io_access_key: str, **kwargs):
<<<<<<< HEAD
=======
        """
        Writes the event to KV table. Note that the event at this point includes metadata and stats about the
        average latency and the amount of predictions over time. This data will be used in the monitoring dashboards
        such as "Model Monitoring - Performance" which can be found in Grafana.

        :param kv_container:            Name of the container that will be used to retrieve the endpoint id. For model
                                        endpoints it is usually 'users'.
        :param table:                   KV table path that will be used to retrieve the endpoint id. For model endpoints
                                        it is usually pipelines/project-name/model-endpoints/endpoints/.
        :param v3io_access_key:         Access key with permission to read from a KV table.

        :returns: Event as a dictionary (without any changes) for the next step (InferSchema).
        """
>>>>>>> 4403730d
        super().__init__(**kwargs)
        self.container = container
        self.table = table
        self.v3io_access_key = v3io_access_key

    def do(self, event: typing.Dict):
        mlrun.utils.v3io_clients.get_v3io_client().kv.update(
            container=self.container,
            table_path=self.table,
            key=event[EventFieldType.ENDPOINT_ID],
            attributes=event,
            access_key=self.v3io_access_key,
        )
        return event


class InferSchema(mlrun.feature_store.steps.MapClass):
    def __init__(
        self,
        v3io_access_key: str,
        v3io_framesd: str,
        container: str,
        table: str,
        **kwargs,
    ):
        """
        Apply infer_schema on the kv table which generates the schema file.
        Grafana monitoring dashboards use this schema to query the relevant stats.

        :param v3io_access_key:         Access key with permission to a KV table.
        :v3io_framesd:                  path to v3io frames.
        :param container:               Name of the container that will be used to retrieve the endpoint id. For model
                                        endpoints it is usually 'users'.
        :param table:                   KV table path that will be used to retrieve the endpoint id. For model endpoints
                                        it is usually pipelines/project-name/model-endpoints/endpoints/.

        """
        super().__init__(**kwargs)
        self.container = container
        self.v3io_access_key = v3io_access_key
        self.v3io_framesd = v3io_framesd
        self.table = table
        self.keys = set()

    def do(self, event: typing.Dict):
        key_set = set(event.keys())
        if not key_set.issubset(self.keys):
            self.keys.update(key_set)
            # Apply infer_schema on the kv table for generating the schema file
            mlrun.utils.v3io_clients.get_frames_client(
                token=self.v3io_access_key,
                container=self.container,
                address=self.v3io_framesd,
            ).execute(backend="kv", table=self.table, command="infer_schema")
        return event


def get_endpoint_record(
    kv_container: str, kv_path: str, endpoint_id: str, access_key: str
) -> typing.Optional[dict]:
    logger.info(
        "Grabbing endpoint data",
        container=kv_container,
        table_path=kv_path,
        key=endpoint_id,
    )
    try:
        endpoint_record = (
            mlrun.utils.v3io_clients.get_v3io_client()
            .kv.get(
                container=kv_container,
                table_path=kv_path,
                key=endpoint_id,
                access_key=access_key,
                raise_for_status=v3io.dataplane.RaiseForStatus.always,
            )
            .output.item
        )
        return endpoint_record
    except Exception:
        return None<|MERGE_RESOLUTION|>--- conflicted
+++ resolved
@@ -24,46 +24,6 @@
 )
 from mlrun.utils import logger
 
-<<<<<<< HEAD
-ISO_8061_UTC = "%Y-%m-%d %H:%M:%S.%f%z"
-FUNCTION_URI = "function_uri"
-MODEL = "model"
-VERSION = "version"
-VERSIONED_MODEL = "versioned_model"
-MODEL_CLASS = "model_class"
-TIMESTAMP = "timestamp"
-ENDPOINT_ID = "endpoint_id"
-REQUEST_ID = "request_id"
-LABELS = "labels"
-UNPACKED_LABELS = "unpacked_labels"
-LATENCY_AVG_5M = "latency_avg_5m"
-LATENCY_AVG_1H = "latency_avg_1h"
-PREDICTIONS_PER_SECOND = "predictions_per_second"
-PREDICTIONS_COUNT_5M = "predictions_count_5m"
-PREDICTIONS_COUNT_1H = "predictions_count_1h"
-FIRST_REQUEST = "first_request"
-LAST_REQUEST = "last_request"
-ERROR_COUNT = "error_count"
-ENTITIES = "entities"
-FEATURE_NAMES = "feature_names"
-LABEL_COLUMNS = "label_columns"
-LATENCY = "latency"
-RECORD_TYPE = "record_type"
-FEATURES = "features"
-PREDICTION = "prediction"
-PREDICTIONS = "predictions"
-NAMED_FEATURES = "named_features"
-NAMED_PREDICTIONS = "named_predictions"
-BASE_METRICS = "base_metrics"
-CUSTOM_METRICS = "custom_metrics"
-ENDPOINT_FEATURES = "endpoint_features"
-METRICS = "metrics"
-BATCH_TIMESTAMP = "batch_timestamp"
-TIME_FORMAT: str = "%Y-%m-%d %H:%M:%S.%f"  # ISO 8061
-PROJECT = "project"
-
-=======
->>>>>>> 4403730d
 
 # Stream processing code
 class EventStreamProcessor:
@@ -147,184 +107,6 @@
             parquet_path=self.parquet_path,
         )
 
-<<<<<<< HEAD
-    def apply_serving_graph(self, fn):
-        """
-        Apply monitoring serving graph to a given serving function
-
-        :param fn: A serving function
-        """
-        graph = fn.set_topology("flow")
-        graph.to(
-            "ProcessEndpointEvent",
-            kv_container=self.kv_container,
-            kv_path=self.kv_path,
-            v3io_access_key=self.v3io_access_key,
-            full_event=True,
-            project=self.project,
-        ).to("storey.Filter", "filter_none", _fn="(event is not None)").to(
-            "storey.FlatMap", "flatten_events", _fn="(event)"
-        ).to(
-            "MapFeatureNames",
-            name="MapFeatureNames",
-            kv_container=self.kv_container,
-            kv_path=self.kv_path,
-            access_key=self.v3io_access_key,
-            infer_columns_from_data=True,
-        ).to(
-            class_name="storey.AggregateByKey",
-            aggregates=[
-                {
-                    "name": PREDICTIONS,
-                    "column": ENDPOINT_ID,
-                    "operations": ["count"],
-                    "windows": self.aggregate_count_windows,
-                    "period": self.aggregate_count_period,
-                }
-            ],
-            name=PREDICTIONS,
-            after="MapFeatureNames",
-            step_name="Aggregates",
-            table=".",
-            v3io_access_key=self.v3io_access_key,
-        ).to(
-            class_name="storey.AggregateByKey",
-            aggregates=[
-                {
-                    "name": LATENCY,
-                    "column": LATENCY,
-                    "operations": ["avg"],
-                    "windows": self.aggregate_avg_windows,
-                    "period": self.aggregate_avg_period,
-                }
-            ],
-            name=LATENCY,
-            after=PREDICTIONS,
-            table=".",
-            v3io_access_key=self.v3io_access_key,
-        ).to(
-            "storey.steps.SampleWindow",
-            name="sample",
-            after=LATENCY,
-            window_size=self.sample_window,
-            key=ENDPOINT_ID,
-            v3io_access_key=self.v3io_access_key,
-        ).to(
-            "ProcessBeforeKV", name="ProcessBeforeKV", after="sample"
-        ).to(
-            "WriteToKV",
-            name="WriteToKV",
-            after="ProcessBeforeKV",
-            container=self.kv_container,
-            table=self.kv_path,
-            v3io_access_key=self.v3io_access_key,
-        ).to(
-            "InferSchema",
-            name="InferSchema",
-            after="WriteToKV",
-            v3io_access_key=self.v3io_access_key,
-            v3io_framesd=self.v3io_framesd,
-            container=self.kv_container,
-            table=self.kv_path,
-        )
-
-        # TSDB branch
-        print('[EYAL]: TSDB TARGET: ', self.tsdb_path)
-        graph.add_step(
-            "ProcessBeforeTSDB", name="ProcessBeforeTSDB", after="sample"
-        ).to(
-            "FilterAndUnpackKeys",
-            name="FilterAndUnpackKeys1",
-            after="ProcessBeforeTSDB",
-            keys=[BASE_METRICS],
-        ).to(
-            "storey.TSDBTarget",
-            name="tsdb1",
-            after="FilterAndUnpackKeys1",
-            path=self.tsdb_path,
-            rate="10/m",
-            time_col=TIMESTAMP,
-            container=self.tsdb_container,
-            access_key=self.v3io_access_key,
-            v3io_frames=self.v3io_framesd,
-            infer_columns_from_data=True,
-            index_cols=[ENDPOINT_ID, RECORD_TYPE],
-            max_events=self.tsdb_batching_max_events,
-            timeout_secs=self.tsdb_batching_timeout_secs,
-            key=ENDPOINT_ID,
-        )
-        graph.add_step(
-            "FilterAndUnpackKeys",
-            name="FilterAndUnpackKeys2",
-            after="ProcessBeforeTSDB",
-            keys=[ENDPOINT_FEATURES],
-        ).to(
-            "storey.TSDBTarget",
-            name="tsdb2",
-            after="FilterAndUnpackKeys2",
-            path=self.tsdb_path,
-            rate="10/m",
-            time_col=TIMESTAMP,
-            container=self.tsdb_container,
-            access_key=self.v3io_access_key,
-            v3io_frames=self.v3io_framesd,
-            infer_columns_from_data=True,
-            index_cols=[ENDPOINT_ID, RECORD_TYPE],
-            max_events=self.tsdb_batching_max_events,
-            timeout_secs=self.tsdb_batching_timeout_secs,
-            key=ENDPOINT_ID,
-        )
-
-        graph.add_step(
-            "FilterAndUnpackKeys",
-            name="FilterAndUnpackKeys3",
-            after="ProcessBeforeTSDB",
-            keys=[CUSTOM_METRICS],
-        ).to(
-            "storey.Filter",
-            "FilterNotNone",
-            after="FilterAndUnpackKeys3",
-            _fn="(event is not None)",
-        ).to(
-            "storey.TSDBTarget",
-            name="tsdb3",
-            after="FilterNotNone",
-            path=self.tsdb_path,
-            rate="10/m",
-            time_col=TIMESTAMP,
-            container=self.tsdb_container,
-            access_key=self.v3io_access_key,
-            infer_columns_from_data=True,
-            v3io_frames=self.v3io_framesd,
-            index_cols=[ENDPOINT_ID, RECORD_TYPE],
-            max_events=self.tsdb_batching_max_events,
-            timeout_secs=self.tsdb_batching_timeout_secs,
-            key=ENDPOINT_ID,
-        )
-
-        # parquet branch
-        graph.add_step(
-            "ProcessBeforeParquet",
-            name="ProcessBeforeParquet",
-            after="MapFeatureNames",
-            _fn="(event)",
-        ).to(
-            "storey.ParquetTarget",
-            name="ParquetTarget",
-            after="ProcessBeforeParquet",
-            graph_shape="cylinder",
-            path=self.parquet_path,
-            storage_options=self.storage_options,
-            max_events=self.parquet_batching_max_events,
-            flush_after_seconds=self.parquet_batching_timeout_secs,
-            attributes={"infer_columns_from_data": True},
-            index_cols=[ENDPOINT_ID],
-            key_bucketing_number=0,
-            time_partitioning_granularity="hour",
-            partition_cols=["$key", "$year", "$month", "$day", "$hour"],
-        )
-
-=======
     def apply_monitoring_serving_graph(self, fn):
         """
         Apply monitoring serving graph to a given serving function. The following serving graph includes about 20 steps
@@ -587,7 +369,6 @@
 
         apply_parquet_target()
 
->>>>>>> 4403730d
 
 class ProcessBeforeKV(mlrun.feature_store.steps.MapClass):
     def __init__(self, **kwargs):
@@ -652,12 +433,6 @@
         super().__init__(**kwargs)
 
     def do(self, event):
-<<<<<<< HEAD
-        print('[EYAL]: now in ProcessBeforeTSDB: ', event)
-        # compute prediction per second
-        event[PREDICTIONS_PER_SECOND] = float(event[PREDICTIONS_COUNT_5M]) / 300
-        base_fields = [TIMESTAMP, ENDPOINT_ID]
-=======
         # Compute prediction per second
         event[EventLiveStats.PREDICTIONS_PER_SECOND] = (
             float(event[EventLiveStats.PREDICTIONS_COUNT_5M]) / 300
@@ -666,7 +441,6 @@
             EventFieldType.TIMESTAMP,
             EventFieldType.ENDPOINT_ID,
         ]
->>>>>>> 4403730d
 
         # Getting event timestamp and endpoint_id
         base_event = {k: event[k] for k in base_fields}
@@ -705,19 +479,11 @@
             EventKeyMetrics.ENDPOINT_FEATURES: endpoint_features,
         }
 
-<<<<<<< HEAD
-        processed = {BASE_METRICS: base_metrics, ENDPOINT_FEATURES: endpoint_features}
-        if event[METRICS]:
-            processed[CUSTOM_METRICS] = {
-                RECORD_TYPE: CUSTOM_METRICS,
-                **event[METRICS],
-=======
         # If metrics provided, add another dictionary if custom_metrics values
         if event[EventFieldType.METRICS]:
             processed[EventKeyMetrics.CUSTOM_METRICS] = {
                 EventFieldType.RECORD_TYPE: EventKeyMetrics.CUSTOM_METRICS,
                 **event[EventFieldType.METRICS],
->>>>>>> 4403730d
                 **base_event,
             }
 
@@ -737,16 +503,12 @@
 
     def do(self, event):
         logger.info("ProcessBeforeParquet1", event=event)
-<<<<<<< HEAD
-        for key in [UNPACKED_LABELS, FEATURES, NAMED_FEATURES]:
-=======
         # Remove the following keys from the event
         for key in [
             EventFieldType.UNPACKED_LABELS,
             EventFieldType.FEATURES,
             EventFieldType.NAMED_FEATURES,
         ]:
->>>>>>> 4403730d
             event.pop(key, None)
 
         # Split entities dictionary to separate dictionaries within the event
@@ -772,11 +534,6 @@
         kv_container: str,
         kv_path: str,
         v3io_access_key: str,
-<<<<<<< HEAD
-        project: str,
-        **kwargs,
-    ):
-=======
         **kwargs,
     ):
         """
@@ -796,7 +553,6 @@
                   the monitoring serving graph are based on Storey operations.
 
         """
->>>>>>> 4403730d
         super().__init__(**kwargs)
         self.kv_container: str = kv_container
         self.kv_path: str = kv_path
@@ -811,22 +567,14 @@
 
         # Set of endpoints in the current events
         self.endpoints: typing.Set[str] = set()
-        self.project: str = project
 
     def do(self, full_event):
         event = full_event.body
-<<<<<<< HEAD
-        print('[EYAL]: at the beginning of ProcessEndpointEvent: ', event)
-        # code that calculates the endppint id. should be
-        function_uri = event.get(FUNCTION_URI)
-        if not is_not_none(function_uri, [FUNCTION_URI]):
-=======
 
         # Getting model version and function uri from event
         # and use them for retrieving the endpoint_id
         function_uri = event.get(EventFieldType.FUNCTION_URI)
         if not is_not_none(function_uri, [EventFieldType.FUNCTION_URI]):
->>>>>>> 4403730d
             return None
 
         model = event.get(EventFieldType.MODEL)
@@ -913,14 +661,8 @@
         # Adjust timestamp format
         timestamp = datetime.datetime.strptime(timestamp[:-6], "%Y-%m-%d %H:%M:%S.%f")
 
-<<<<<<< HEAD
-        timestamp = datetime.datetime.strptime(timestamp[:-6], "%Y-%m-%d %H:%M:%S.%f")
-
-        # Separate each model invocation into sub events
-=======
         # Separate each model invocation into sub events that will be stored as dictionary
         # in list of events. This list will be used as the body for the storey event.
->>>>>>> 4403730d
         events = []
         for i, (feature, prediction) in enumerate(zip(features, predictions)):
             # Validate that inputs are based on numeric values
@@ -987,10 +729,7 @@
                 access_key=self.v3io_access_key,
             )
 
-<<<<<<< HEAD
-=======
             # If model endpoint found, validate first_request and error_count values
->>>>>>> 4403730d
             if endpoint_record:
                 first_request = endpoint_record.get(EventFieldType.FIRST_REQUEST)
                 if first_request:
@@ -999,10 +738,7 @@
                 if error_count:
                     self.error_count[endpoint_id] = error_count
 
-<<<<<<< HEAD
-=======
             # add endpoint to endpoints set
->>>>>>> 4403730d
             self.endpoints.add(endpoint_id)
 
     def is_valid(
@@ -1195,17 +931,6 @@
             )
 
         feature_names = self.feature_names[endpoint_id]
-<<<<<<< HEAD
-        features = event[FEATURES]
-
-        event[NAMED_FEATURES] = {
-            name: feature for name, feature in zip(feature_names, features)
-        }
-
-        for name, feature in zip(feature_names, features):
-            event[name] = feature
-
-=======
         features = event[EventFieldType.FEATURES]
 
         # Create named_features dict that will be used later for the Parquet target
@@ -1218,7 +943,6 @@
             event[name] = feature
 
         # Create name_predictions dict that will be used later for the Parquet target
->>>>>>> 4403730d
         label_columns = self.label_columns[endpoint_id]
         prediction = event[EventFieldType.PREDICTION]
         event[EventFieldType.NAMED_PREDICTIONS] = {
@@ -1230,8 +954,6 @@
 
 class WriteToKV(mlrun.feature_store.steps.MapClass):
     def __init__(self, container: str, table: str, v3io_access_key: str, **kwargs):
-<<<<<<< HEAD
-=======
         """
         Writes the event to KV table. Note that the event at this point includes metadata and stats about the
         average latency and the amount of predictions over time. This data will be used in the monitoring dashboards
@@ -1245,7 +967,6 @@
 
         :returns: Event as a dictionary (without any changes) for the next step (InferSchema).
         """
->>>>>>> 4403730d
         super().__init__(**kwargs)
         self.container = container
         self.table = table
