--- conflicted
+++ resolved
@@ -639,16 +639,6 @@
             not dataset.url
             and dataset.artifact_url
             and mlrun.datastore.parse_store_uri(dataset.artifact_url)[0]
-<<<<<<< HEAD
-            == "feature-vectors"
-        ):
-            raise mlrun.errors.MLRunInvalidArgumentError(
-                f"No data has been found. Make sure you have applied `get_offline_features` "
-                f"on your feature vector {dataset.artifact_url} with valid target before passing "
-                f"it as an input."
-            )
-        # Turn the DataITem to DataFrame:
-=======
             == mlrun.utils.StorePrefix.FeatureVector
         ):
             raise mlrun.errors.MLRunInvalidArgumentError(
@@ -657,7 +647,6 @@
                 f"it as an input."
             )
         # Turn the DataItem to DataFrame:
->>>>>>> 0ffea042
         dataset = dataset.as_df()
     else:
         # Parse the object (should be a pd.DataFrame / pd.Series, dictionary) into a DataFrame:
