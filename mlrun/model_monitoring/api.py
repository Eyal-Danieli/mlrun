--- conflicted
+++ resolved
@@ -574,23 +574,7 @@
     Note: this is an internal API only.
     This function does not set the labels or mounts v3io.
     """
-<<<<<<< HEAD
-    if isinstance(
-        application_class,
-        mlrun.model_monitoring.application.ModelMonitoringApplicationBase,
-    ):
-        warnings.warn(
-            "The `ModelMonitoringApplicationBase` class is deprecated from version 1.7.0, "
-            "please use `ModelMonitoringApplicationBaseV2`. It will be removed in 1.9.0.",
-            FutureWarning,
-        )
-    if (
-        name != mm_constants.MonitoringFunctionNames.HISTOGRAM_DATA_DRIFT
-        and name in mm_constants._RESERVED_FUNCTION_NAMES
-    ):
-=======
     if name in mm_constants._RESERVED_FUNCTION_NAMES:
->>>>>>> 21d041ff
         raise mlrun.errors.MLRunInvalidArgumentError(
             "An application cannot have the following names: "
             f"{mm_constants._RESERVED_FUNCTION_NAMES}"
