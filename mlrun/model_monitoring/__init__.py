--- conflicted
+++ resolved
@@ -15,12 +15,7 @@
 # flake8: noqa  - this is until we take care of the F401 violations with respect to __all__ & sphinx
 # for backwards compatibility
 
-from .db import get_store_object
+from .db import get_store_object, get_tsdb_target
 from .helpers import get_stream_path
 from .model_endpoint import ModelEndpoint
-<<<<<<< HEAD
-from .stores import ModelEndpointStore, ModelEndpointStoreType, get_model_endpoint_store
-from .stores.tsdb import TSDBstore, TSDBstoreType, get_tsdb_store
-=======
->>>>>>> e5f41e98
 from .tracking_policy import TrackingPolicy