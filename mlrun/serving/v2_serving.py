# Copyright 2018 Iguazio
#
# Licensed under the Apache License, Version 2.0 (the "License");
# you may not use this file except in compliance with the License.
# You may obtain a copy of the License at
#
#   http://www.apache.org/licenses/LICENSE-2.0
#
# Unless required by applicable law or agreed to in writing, software
# distributed under the License is distributed on an "AS IS" BASIS,
# WITHOUT WARRANTIES OR CONDITIONS OF ANY KIND, either express or implied.
# See the License for the specific language governing permissions and
# limitations under the License.
import threading
import time
import traceback
from typing import Dict

import mlrun
from mlrun.api.schemas import (
    ModelEndpoint,
    ModelEndpointMetadata,
    ModelEndpointSpec,
    ModelEndpointStatus,
    ModelMonitoringMode,
)
from mlrun.artifacts import ModelArtifact  # noqa: F401
from mlrun.config import config
from mlrun.utils import logger, now_date, parse_versioned_object_uri
from mlrun.utils.model_monitoring import EndpointType

from .utils import StepToDict, _extract_input_data, _update_result_body


class V2ModelServer(StepToDict):
    """base model serving class (v2), using similar API to KFServing v2 and Triton"""

    def __init__(
        self,
        context=None,
        name: str = None,
        model_path: str = None,
        model=None,
        protocol=None,
        input_path: str = None,
        result_path: str = None,
        **kwargs,
    ):
        """base model serving class (v2), using similar API to KFServing v2 and Triton

        The class is initialized automatically by the model server and can run locally
        as part of a nuclio serverless function, or as part of a real-time pipeline
        default model url is: /v2/models/<model>[/versions/<ver>]/operation

        You need to implement two mandatory methods:
          load()     - download the model file(s) and load the model into memory
          predict()  - accept request payload and return prediction/inference results

        you can override additional methods : preprocess, validate, postprocess, explain
        you can add custom api endpoint by adding method op_xx(event), will be invoked by
        calling the <model-url>/xx (operation = xx)

        model server classes are subclassed (subclass implements the `load()` and `predict()` methods)
        the subclass can be added to a serving graph or to a model router

        defining a sub class::

            class MyClass(V2ModelServer):
                def load(self):
                    # load and initialize the model and/or other elements
                    model_file, extra_data = self.get_model(suffix='.pkl')
                    self.model = load(open(model_file, "rb"))

                def predict(self, request):
                    events = np.array(request['inputs'])
                    dmatrix = xgb.DMatrix(events)
                    result: xgb.DMatrix = self.model.predict(dmatrix)
                    return {"outputs": result.tolist()}

        usage example::

            # adding a model to a serving graph using the subclass MyClass
            # MyClass will be initialized with the name "my", the model_path, and an arg called my_param
            graph = fn.set_topology("router")
            fn.add_model("my", class_name="MyClass", model_path="<model-uri>>", my_param=5)

        :param context:    for internal use (passed in init)
        :param name:       step name
        :param model_path: model file/dir or artifact path
        :param model:      model object (for local testing)
        :param protocol:   serving API protocol (default "v2")
        :param input_path:    when specified selects the key/path in the event to use as body
                              this require that the event body will behave like a dict, example:
                              event: {"data": {"a": 5, "b": 7}}, input_path="data.b" means request body will be 7
        :param result_path:   selects the key/path in the event to write the results to
                              this require that the event body will behave like a dict, example:
                              event: {"x": 5} , result_path="resp" means the returned response will be written
                              to event["y"] resulting in {"x": 5, "resp": <result>}
        :param kwargs:     extra arguments (can be accessed using self.get_param(key))
        """
        self.name = name
        self.version = ""
        if name and ":" in name:
            self.name, self.version = name.split(":", 1)
        self.context = context
        self.ready = False
        self.error = ""
        self.protocol = protocol or "v2"
        self.model_path = model_path
        self.model_spec: mlrun.artifacts.ModelArtifact = None
        self._input_path = input_path
        self._result_path = result_path
        self._kwargs = kwargs  # for to_dict()
        self._params = kwargs
        self._model_logger = (
            _ModelLogPusher(self, context)
            if context and context.stream.enabled
            else None
        )

        self.metrics = {}
        self.labels = {}
        if model:
            self.model = model
            self.ready = True
        self.model_endpoint_uid = None

    def _load_and_update_state(self):
        try:
            self.load()
        except Exception as exc:
            self.error = exc
            self.context.logger.error(traceback.format_exc())
            raise RuntimeError(f"failed to load model {self.name}, {exc}")
        self.ready = True
        self.context.logger.info(f"model {self.name} was loaded")

    def post_init(self, mode="sync"):
        """sync/async model loading, for internal use"""
        if not self.ready:
            if mode == "async":
                t = threading.Thread(target=self._load_and_update_state)
                t.start()
                self.context.logger.info(f"started async model loading for {self.name}")
            else:
                self._load_and_update_state()

        server = getattr(self.context, "_server", None) or getattr(
            self.context, "server", None
        )
        if not server:
            logger.warn("GraphServer not initialized for VotingEnsemble instance")
            return

        if not self.context.is_mock or self.context.server.track_models:
            self.model_endpoint_uid = _init_endpoint_record(server, self)

    def get_param(self, key: str, default=None):
        """get param by key (specified in the model or the function)"""
        if key in self._params:
            return self._params.get(key)
        return self.context.get_param(key, default=default)

    def set_metric(self, name: str, value):
        """set real time metric (for model monitoring)"""
        self.metrics[name] = value

    def get_model(self, suffix=""):
        """get the model file(s) and metadata from model store

        the method returns a path to the model file and the extra data (dict of dataitem objects)
        it also loads the model metadata into the self.model_spec attribute, allowing direct access
        to all the model metadata attributes.

        get_model is usually used in the model .load() method to init the model
        Examples
        --------
        ::

            def load(self):
                model_file, extra_data = self.get_model(suffix='.pkl')
                self.model = load(open(model_file, "rb"))
                categories = extra_data['categories'].as_df()

        Parameters
        ----------
        suffix : str
            optional, model file suffix (when the model_path is a directory)

        Returns
        -------
        str
            (local) model file
        dict
            extra dataitems dictionary

        """
        model_file, self.model_spec, extra_dataitems = mlrun.artifacts.get_model(
            self.model_path, suffix
        )
        if self.model_spec and self.model_spec.parameters:
            for key, value in self.model_spec.parameters.items():
                self._params[key] = value
        return model_file, extra_dataitems

    def load(self):
        """model loading function, see also .get_model() method"""
        if not self.ready and not self.model:
            raise ValueError("please specify a load method or a model object")

    def _check_readiness(self, event):
        if self.ready:
            return
        if not event.trigger or event.trigger.kind in ["http", ""]:
            raise RuntimeError(f"model {self.name} is not ready yet")
        self.context.logger.info(f"waiting for model {self.name} to load")
        for i in range(50):  # wait up to 4.5 minutes
            time.sleep(5)
            if self.ready:
                return
        raise RuntimeError(f"model {self.name} is not ready {self.error}")

    def _pre_event_processing_actions(self, event, event_body, op):
        self._check_readiness(event)
        request = self.preprocess(event_body, op)
        return self.validate(request, op)

    def do_event(self, event, *args, **kwargs):
        """main model event handler method"""
        start = now_date()
        original_body = event.body
        event_body = _extract_input_data(self._input_path, event.body)
        event_id = event.id
        op = event.path.strip("/")
        if event_body and isinstance(event_body, dict):
            op = op or event_body.get("operation")
            event_id = event_body.get("id", event_id)
        if not op and event.method != "GET":
            op = "infer"

        if op == "predict" or op == "infer":
            # predict operation
            request = self._pre_event_processing_actions(event, event_body, op)
            try:
                outputs = self.predict(request)
            except Exception as exc:
                request["id"] = event_id
                if self._model_logger:
                    self._model_logger.push(start, request, op=op, error=exc)
                raise exc

            response = {
                "id": event_id,
                "model_name": self.name,
                "outputs": outputs,
            }
            if self.version:
                response["model_version"] = self.version

        elif op == "ready" and event.method == "GET":
            # get model health operation
            setattr(event, "terminated", True)
            if self.ready:
                event.body = self.context.Response()
            else:
                event.body = self.context.Response(
                    status_code=408, body=b"model not ready"
                )
            return event

        elif op == "" and event.method == "GET":
            # get model metadata operation
            setattr(event, "terminated", True)
            event_body = {
                "name": self.name,
                "version": self.version,
                "inputs": [],
                "outputs": [],
            }
            if self.model_spec:
                event_body["inputs"] = self.model_spec.inputs.to_dict()
                event_body["outputs"] = self.model_spec.outputs.to_dict()
            event.body = _update_result_body(
                self._result_path, original_body, event_body
            )
            return event

        elif op == "explain":
            # explain operation
            request = self._pre_event_processing_actions(event, event_body, op)
            try:
                outputs = self.explain(request)
            except Exception as exc:
                request["id"] = event_id
                if self._model_logger:
                    self._model_logger.push(start, request, op=op, error=exc)
                raise exc

            response = {
                "id": event_id,
                "model_name": self.name,
                "outputs": outputs,
            }
            if self.version:
                response["model_version"] = self.version

        elif hasattr(self, "op_" + op):
            # custom operation (child methods starting with "op_")
            response = getattr(self, "op_" + op)(event)
            event.body = _update_result_body(self._result_path, original_body, response)
            return event

        else:
            raise ValueError(f"illegal model operation {op}, method={event.method}")

        response = self.postprocess(response)
        if self._model_logger:
            inputs, outputs = self.logged_results(request, response, op)
            if inputs is None and outputs is None:
                self._model_logger.push(start, request, response, op)
            else:
                track_request = {"id": event_id, "inputs": inputs or []}
                track_response = {"outputs": outputs or []}
                self._model_logger.push(start, track_request, track_response, op)
        event.body = _update_result_body(self._result_path, original_body, response)
        return event

    def logged_results(self, request: dict, response: dict, op: str):
        """hook for controlling which results are tracked by the model monitoring

        this hook allows controlling which input/output data is logged by the model monitoring
        allow filtering out columns or adding custom values, can also be used to monitor derived metrics
        for example in image classification calculate and track the RGB values vs the image bitmap

        the request["inputs"] holds a list of input values/arrays, the response["outputs"] holds a list of
        corresponding output values/arrays (the schema of the input/output fields is stored in the model object),
        this method should return lists of alternative inputs and outputs which will be monitored

        :param request:   predict/explain request, see model serving docs for details
        :param response:  result from the model predict/explain (after postprocess())
        :param op:        operation (predict/infer or explain)
        :returns: the input and output lists to track
        """
        return None, None

    def validate(self, request, operation):
        """validate the event body (after preprocess)"""
        if self.protocol == "v2":
            if "inputs" not in request:
                raise Exception('Expected key "inputs" in request body')

            if not isinstance(request["inputs"], list):
                raise Exception('Expected "inputs" to be a list')

        return request

    def preprocess(self, request: Dict, operation) -> Dict:
        """preprocess the event body before validate and action"""
        return request

    def postprocess(self, request: Dict) -> Dict:
        """postprocess, before returning response"""
        return request

    def predict(self, request: Dict) -> Dict:
        """model prediction operation"""
        raise NotImplementedError()

    def explain(self, request: Dict) -> Dict:
        """model explain operation"""
        raise NotImplementedError()


class _ModelLogPusher:
    def __init__(self, model, context, output_stream=None):
        self.model = model
        self.verbose = context.verbose
        self.hostname = context.stream.hostname
        self.function_uri = context.stream.function_uri
        self.stream_path = context.stream.stream_uri
        self.stream_batch = int(context.get_param("log_stream_batch", 1))
        self.stream_sample = int(context.get_param("log_stream_sample", 1))
        self.output_stream = output_stream or context.stream.output_stream
        self._worker = context.worker_id
        self._sample_iter = 0
        self._batch_iter = 0
        self._batch = []

    def base_data(self):
        base_data = {
            "class": self.model.__class__.__name__,
            "worker": self._worker,
            "model": self.model.name,
            "version": self.model.version,
            "host": self.hostname,
            "function_uri": self.function_uri,
        }
        if getattr(self.model, "labels", None):
            base_data["labels"] = self.model.labels
        return base_data

    def push(self, start, request, resp=None, op=None, error=None):
        if error:
            data = self.base_data()
            data["request"] = request
            data["op"] = op
            data["when"] = str(start)
            message = str(error)
            if self.verbose:
                message = f"{message}\n{traceback.format_exc()}"
            data["error"] = message
            self.output_stream.push([data])
            return

        self._sample_iter = (self._sample_iter + 1) % self.stream_sample
        if self.output_stream and self._sample_iter == 0:
            microsec = (now_date() - start).microseconds

            if self.stream_batch > 1:
                if self._batch_iter == 0:
                    self._batch = []
                self._batch.append(
                    [request, op, resp, str(start), microsec, self.model.metrics]
                )
                self._batch_iter = (self._batch_iter + 1) % self.stream_batch

                if self._batch_iter == 0:
                    data = self.base_data()
                    data["headers"] = [
                        "request",
                        "op",
                        "resp",
                        "when",
                        "microsec",
                        "metrics",
                    ]
                    data["values"] = self._batch
                    self.output_stream.push([data])
            else:
                data = self.base_data()
                data["request"] = request
                data["op"] = op
                data["resp"] = resp
                data["when"] = str(start)
                data["microsec"] = microsec
                if getattr(self.model, "metrics", None):
                    data["metrics"] = self.model.metrics
                self.output_stream.push([data])


def _init_endpoint_record(graph_server, model: V2ModelServer):
    logger.info("Initializing endpoint records")

    uid = None

    try:
        project, uri, tag, hash_key = parse_versioned_object_uri(
            graph_server.function_uri
        )

        if model.version:
            versioned_model_name = f"{model.name}:{model.version}"
        else:
            versioned_model_name = f"{model.name}:latest"

        model_endpoint = ModelEndpoint(
            metadata=ModelEndpointMetadata(project=project, labels=model.labels),
            spec=ModelEndpointSpec(
                function_uri=graph_server.function_uri,
                model=versioned_model_name,
                model_class=model.__class__.__name__,
                model_uri=model.model_path,
                stream_path=config.model_endpoint_monitoring.store_prefixes.default.format(
                    project=project, kind="stream"
                ),
                active=True,
<<<<<<< HEAD
                monitoring_mode="enabled"
                if model.context.server.track_models
                else "disabled",
=======
                monitoring_mode=ModelMonitoringMode.enabled
                if model.context.server.track_models
                else ModelMonitoringMode.disabled,
>>>>>>> 4403730d
            ),
            status=ModelEndpointStatus(endpoint_type=EndpointType.NODE_EP),
        )

        db = mlrun.get_run_db()

        db.create_or_patch_model_endpoint(
            project=project,
            endpoint_id=model_endpoint.metadata.uid,
            model_endpoint=model_endpoint,
        )
        uid = model_endpoint.metadata.uid
    except Exception as e:
        logger.error("Failed to create endpoint record", exc=e)

    return uid<|MERGE_RESOLUTION|>--- conflicted
+++ resolved
@@ -474,15 +474,9 @@
                     project=project, kind="stream"
                 ),
                 active=True,
-<<<<<<< HEAD
-                monitoring_mode="enabled"
-                if model.context.server.track_models
-                else "disabled",
-=======
                 monitoring_mode=ModelMonitoringMode.enabled
                 if model.context.server.track_models
                 else ModelMonitoringMode.disabled,
->>>>>>> 4403730d
             ),
             status=ModelEndpointStatus(endpoint_type=EndpointType.NODE_EP),
         )
