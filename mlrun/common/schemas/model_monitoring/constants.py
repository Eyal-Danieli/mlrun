--- conflicted
+++ resolved
@@ -233,25 +233,18 @@
     WRITER = "model-monitoring-writer"
 
 
-<<<<<<< HEAD
 class V3IOTSDBTables(MonitoringStrEnum):
-=======
-class MonitoringTSDBTables(MonitoringStrEnum):
->>>>>>> f87f68f6
     APP_RESULTS = "app-results"
     METRICS = "metrics"
     EVENTS = "events"
 
 
-<<<<<<< HEAD
 class TDEngineSuperTables(MonitoringStrEnum):
     APP_RESULTS = "app_results"
     METRICS = "metrics"
     PREDICTIONS = "predictions"
 
 
-=======
->>>>>>> f87f68f6
 @dataclass
 class FunctionURI:
     project: str
