--- conflicted
+++ resolved
@@ -152,10 +152,7 @@
     PrometheusEndpoints,
     TimeSeriesConnector,
     TSDBTarget,
-<<<<<<< HEAD
     V3IOTSDBTables,
-=======
->>>>>>> f87f68f6
 )
 from .notification import (
     Notification,
