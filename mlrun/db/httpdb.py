# Copyright 2018 Iguazio
#
# Licensed under the Apache License, Version 2.0 (the "License");
# you may not use this file except in compliance with the License.
# You may obtain a copy of the License at
#
#   http://www.apache.org/licenses/LICENSE-2.0
#
# Unless required by applicable law or agreed to in writing, software
# distributed under the License is distributed on an "AS IS" BASIS,
# WITHOUT WARRANTIES OR CONDITIONS OF ANY KIND, either express or implied.
# See the License for the specific language governing permissions and
# limitations under the License.
import enum
import http
import tempfile
import time
import traceback
import warnings
from datetime import datetime
from os import path, remove
from typing import Dict, List, Optional, Union

import kfp
import requests
import semver

import mlrun
import mlrun.projects
from mlrun.api import schemas
from mlrun.errors import MLRunInvalidArgumentError

from ..api.schemas import ModelEndpoint
from ..artifacts import Artifact
from ..config import config
from ..feature_store import FeatureSet, FeatureVector
from ..lists import ArtifactList, RunList
from ..runtimes import BaseRuntime
from ..utils import datetime_to_iso, dict_to_json, logger, new_pipe_meta, version
from .base import RunDBError, RunDBInterface

_artifact_keys = [
    "format",
    "inline",
    "key",
    "src_path",
    "target_path",
    "viewer",
]


def bool2str(val):
    return "yes" if val else "no"


class HTTPRunDB(RunDBInterface):
    """Interface for accessing and manipulating the :py:mod:`mlrun` persistent store, maintaining the full state
    and catalog of objects that MLRun uses. The :py:class:`HTTPRunDB` class serves as a client-side proxy to the MLRun
    API service which maintains the actual data-store, accesses the server through REST APIs.

    The class provides functions for accessing and modifying the various objects that are used by MLRun in its
    operation. The functions provided follow some standard guidelines, which are:

    - Every object in MLRun exists in the context of a project (except projects themselves). When referencing an object
      through any API, a project name must be provided. The default for most APIs is for an empty project name, which
      will be replaced by the name of the default project (usually ``default``). Therefore, if performing an API to
      list functions, for example, and not providing a project name - the result will not be functions from all
      projects but rather from the ``default`` project.
    - Many objects can be assigned labels, and listed/queried by label. The label parameter for query APIs allows for
      listing objects that:

      - Have a specific label, by asking for ``label="<label_name>"``. In this case the actual value of the label
        doesn't matter and every object with that label will be returned
      - Have a label with a specific value. This is done by specifying ``label="<label_name>=<label_value>"``. In this
        case only objects whose label matches the value will be returned

    - Most objects have a ``create`` method as well as a ``store`` method. Create can only be called when such an
      does not exist yet, while store allows for either creating a new object or overwriting an existing object.
    - Some objects have a ``versioned`` option, in which case overwriting the same object with a different version of
      it does not delete the previous version, but rather creates a new version of the object and keeps both versions.
      Versioned objects usually have a ``uid`` property which is based on their content and allows to reference a
      specific version of an object (other than tagging objects, which also allows for easy referencing).
    - Many objects have both a ``store`` function and a ``patch`` function. These are used in the same way as the
      corresponding REST verbs - a ``store`` is passed a full object and will basically perform a PUT operation,
      replacing the full object (if it exists) while ``patch`` receives just a dictionary containing the differences to
      be applied to the object, and will merge those changes to the existing object. The ``patch``
      operation also has a strategy assigned to it which determines how the merge logic should behave.
      The strategy can be either ``replace`` or ``additive``. For further details on those strategies, refer
      to https://pypi.org/project/mergedeep/
    """

    kind = "http"

    def __init__(self, base_url, user="", password="", token=""):
        self.base_url = base_url
        self.user = user
        self.password = password
        self.token = token
        self.server_version = ""
        self.session = None
        self._wait_for_project_terminal_state_retry_interval = 3
        self._wait_for_background_task_terminal_state_retry_interval = 3
        self._wait_for_project_deletion_interval = 3
        self.client_version = version.Version().get()["version"]

    def __repr__(self):
        cls = self.__class__.__name__
        return f"{cls}({self.base_url!r})"

    @staticmethod
    def get_api_path_prefix(version: str = None) -> str:
        """
        :param version: API version to use, None (the default) will mean to use the default value from mlconf,
         for un-versioned api set an empty string.
        """
        if version is not None:
            return f"api/{version}" if version else "api"

        api_version_path = (
            f"api/{config.api_base_version}" if config.api_base_version else "api"
        )
        return api_version_path

    def get_base_api_url(self, path: str, version: str = None) -> str:
        path_prefix = self.get_api_path_prefix(version)
        url = f"{self.base_url}/{path_prefix}/{path}"
        return url

    def api_call(
        self,
        method,
        path,
        error=None,
        params=None,
        body=None,
        json=None,
        headers=None,
        timeout=45,
        version=None,
    ):
        """Perform a direct REST API call on the :py:mod:`mlrun` API server.

        Caution:
            For advanced usage - prefer using the various APIs exposed through this class, rather than
            directly invoking REST calls.

        :param method: REST method (POST, GET, PUT...)
        :param path: Path to endpoint executed, for example ``"projects"``
        :param error: Error to return if API invocation fails
        :param body: Payload to be passed in the call. If using JSON objects, prefer using the ``json`` param
        :param json: JSON payload to be passed in the call
        :param headers: REST headers, passed as a dictionary: ``{"<header-name>": "<header-value>"}``
        :param timeout: API call timeout
        :param version: API version to use, None (the default) will mean to use the default value from config,
         for un-versioned api set an empty string.

        :return: Python HTTP response object
        """
        url = self.get_base_api_url(path, version)
        kw = {
            key: value
            for key, value in (
                ("params", params),
                ("data", body),
                ("json", json),
                ("headers", headers),
            )
            if value is not None
        }

        if self.user:
            kw["auth"] = (self.user, self.password)
        elif self.token:
            # Iguazio auth doesn't support passing token through bearer, so use cookie instead
            if mlrun.platforms.iguazio.is_iguazio_session(self.token):
                session_cookie = f'j:{{"sid": "{self.token}"}}'
                cookies = {
                    "session": session_cookie,
                }
                kw["cookies"] = cookies
            else:
                if "Authorization" not in kw.setdefault("headers", {}):
                    kw["headers"].update({"Authorization": "Bearer " + self.token})

        if mlrun.api.schemas.HeaderNames.client_version not in kw.setdefault(
            "headers", {}
        ):
            kw["headers"].update(
                {mlrun.api.schemas.HeaderNames.client_version: self.client_version}
            )

        # requests no longer supports header values to be enum (https://github.com/psf/requests/pull/6154)
        # convert to strings. Do the same for params for niceness
        for dict_ in [headers, params]:
            if dict_ is not None:
                for key in dict_.keys():
                    if isinstance(dict_[key], enum.Enum):
                        dict_[key] = dict_[key].value

        if not self.session:
            self.session = mlrun.utils.HTTPSessionWithRetry(
                retry_on_exception=config.httpdb.retry_api_call_on_exception
                == mlrun.api.schemas.HTTPSessionRetryMode.enabled.value
            )

        try:
            response = self.session.request(
                method, url, timeout=timeout, verify=False, **kw
            )
        except requests.RequestException as exc:
            error = f"{str(exc)}: {error}" if error else str(exc)
            raise mlrun.errors.MLRunRuntimeError(error) from exc

        if not response.ok:
            if response.content:
                try:
                    data = response.json()
                    error_details = data.get("detail", {})
                    if not error_details:
                        logger.warning("Failed parsing error response body", data=data)
                except Exception:
                    error_details = ""
                if error_details:
                    error_details = f"details: {error_details}"
                    error = f"{error} {error_details}" if error else error_details
                    mlrun.errors.raise_for_status(response, error)

            mlrun.errors.raise_for_status(response, error)

        return response

    def _path_of(self, prefix, project, uid):
        project = project or config.default_project
        return f"{prefix}/{project}/{uid}"

    def connect(self, secrets=None):
        """Connect to the MLRun API server. Must be called prior to executing any other method.
        The code utilizes the URL for the API server from the configuration - ``mlconf.dbpath``.

        For example::

            mlconf.dbpath = mlconf.dbpath or 'http://mlrun-api:8080'
            db = get_run_db().connect()
        """
        # hack to allow unit tests to instantiate HTTPRunDB without a real server behind
        if "mock-server" in self.base_url:
            return
        resp = self.api_call("GET", "client-spec", timeout=5)
        try:
            server_cfg = resp.json()
            self.server_version = server_cfg["version"]
            self._validate_version_compatibility(self.server_version, config.version)
            config.namespace = config.namespace or server_cfg.get("namespace")
            if (
                "namespace" in server_cfg
                and server_cfg["namespace"] != config.namespace
            ):
                logger.warning(
                    f"warning!, server ({server_cfg['namespace']}) and client ({config.namespace})"
                    " namespace don't match"
                )
            if config.ce.mode and config.ce.mode != server_cfg.get("ce_mode", ""):
                logger.warning(
                    f"warning!, server ({server_cfg['ce_mode']}) and client ({config.ce.mode})"
                    " CE mode don't match"
                )
            config.ce.mode = server_cfg.get("ce_mode") or config.ce.mode

            # get defaults from remote server
            config.remote_host = config.remote_host or server_cfg.get("remote_host")
            config.mpijob_crd_version = config.mpijob_crd_version or server_cfg.get(
                "mpijob_crd_version"
            )
            config.ui.url = config.resolve_ui_url() or server_cfg.get("ui_url")
            config.artifact_path = config.artifact_path or server_cfg.get(
                "artifact_path"
            )
            config.spark_app_image = config.spark_app_image or server_cfg.get(
                "spark_app_image"
            )
            config.spark_app_image_tag = config.spark_app_image_tag or server_cfg.get(
                "spark_app_image_tag"
            )
            config.spark_history_server_path = (
                config.spark_history_server_path
                or server_cfg.get("spark_history_server_path")
            )
            config.httpdb.builder.docker_registry = (
                config.httpdb.builder.docker_registry
                or server_cfg.get("docker_registry")
            )
            config.httpdb.api_url = config.httpdb.api_url or server_cfg.get("api_url")
            config.nuclio_version = config.nuclio_version or server_cfg.get(
                "nuclio_version"
            )
            config.default_function_priority_class_name = (
                config.default_function_priority_class_name
                or server_cfg.get("default_function_priority_class_name")
            )
            config.valid_function_priority_class_names = (
                config.valid_function_priority_class_names
                or server_cfg.get("valid_function_priority_class_names")
            )
            config.artifacts.calculate_hash = (
                config.artifacts.calculate_hash
                if config.artifacts.calculate_hash is not None
                else server_cfg.get("calculate_artifact_hash")
            )
            config.artifacts.generate_target_path_from_artifact_hash = (
                config.artifacts.generate_target_path_from_artifact_hash
                if config.artifacts.generate_target_path_from_artifact_hash is not None
                else server_cfg.get("generate_artifact_target_path_from_artifact_hash")
            )

            config.redis.url = config.redis.url or server_cfg.get("redis_url")
            # allow client to set the default partial WA for lack of support of per-target auxiliary options
            config.redis.type = config.redis.type or server_cfg.get("redis_type")

            # These have a default value, therefore local config will always have a value, prioritize the
            # API value first
            config.ui.projects_prefix = (
                server_cfg.get("ui_projects_prefix") or config.ui.projects_prefix
            )
            config.kfp_image = server_cfg.get("kfp_image") or config.kfp_image
            config.dask_kfp_image = (
                server_cfg.get("dask_kfp_image") or config.dask_kfp_image
            )
            config.scrape_metrics = (
                server_cfg.get("scrape_metrics")
                if server_cfg.get("scrape_metrics") is not None
                else config.scrape_metrics
            )
            config.hub_url = server_cfg.get("hub_url") or config.hub_url
            config.default_function_node_selector = (
                server_cfg.get("default_function_node_selector")
                or config.default_function_node_selector
            )
            config.igz_version = server_cfg.get("igz_version") or config.igz_version
            config.storage.auto_mount_type = (
                server_cfg.get("auto_mount_type") or config.storage.auto_mount_type
            )
            config.storage.auto_mount_params = (
                server_cfg.get("auto_mount_params") or config.storage.auto_mount_params
            )
            config.spark_operator_version = (
                server_cfg.get("spark_operator_version")
                or config.spark_operator_version
            )
            config.default_tensorboard_logs_path = (
                server_cfg.get("default_tensorboard_logs_path")
                or config.default_tensorboard_logs_path
            )
            config.default_function_pod_resources = (
                server_cfg.get("default_function_pod_resources")
                or config.default_function_pod_resources
            )
            config.function_defaults.preemption_mode = (
                server_cfg.get("default_preemption_mode")
                or config.function_defaults.preemption_mode
            )
            config.preemptible_nodes.node_selector = (
                server_cfg.get("preemptible_nodes_node_selector")
                or config.preemptible_nodes.node_selector
            )
            config.preemptible_nodes.tolerations = (
                server_cfg.get("preemptible_nodes_tolerations")
                or config.preemptible_nodes.tolerations
            )
            config.force_run_local = (
                server_cfg.get("force_run_local") or config.force_run_local
            )
            config.function = server_cfg.get("function") or config.function
            config.httpdb.logs = server_cfg.get("logs") or config.httpdb.logs

        except Exception as exc:
            logger.warning(
                "Failed syncing config from server",
                exc=str(exc),
                traceback=traceback.format_exc(),
            )
        return self

    def store_log(self, uid, project="", body=None, append=False):
        """Save a log persistently.

        :param uid: Log unique ID
        :param project: Project name for which this log belongs
        :param body: The actual log to store
        :param append: Whether to append the log provided in ``body`` to an existing log with the same ``uid`` or to
            create a new log. If set to ``False``, an existing log with same ``uid`` will be overwritten
        """

        if not body:
            return

        path = self._path_of("log", project, uid)
        params = {"append": bool2str(append)}
        error = f"store log {project}/{uid}"
        self.api_call("POST", path, error, params, body)

    def get_log(self, uid, project="", offset=0, size=-1):
        """Retrieve a log.

        :param uid: Log unique ID
        :param project: Project name for which the log belongs
        :param offset: Retrieve partial log, get up to ``size`` bytes starting at offset ``offset``
            from beginning of log
        :param size: See ``offset``. If set to ``-1`` (the default) will retrieve all data to end of log.
        :returns: The following objects:

            - state - The state of the runtime object which generates this log, if it exists. In case no known state
              exists, this will be ``unknown``.
            - content - The actual log content.
        """

        params = {"offset": offset, "size": size}
        path = self._path_of("log", project, uid)
        error = f"get log {project}/{uid}"
        resp = self.api_call("GET", path, error, params=params)
        if resp.headers:
            state = resp.headers.get("x-mlrun-run-state", "")
            return state.lower(), resp.content

        return "unknown", resp.content

    def watch_log(self, uid, project="", watch=True, offset=0):
        """Retrieve logs of a running process, and watch the progress of the execution until it completes. This
        method will print out the logs and continue to periodically poll for, and print, new logs as long as the
        state of the runtime which generates this log is either ``pending`` or ``running``.

        :param uid: The uid of the log object to watch.
        :param project: Project that the log belongs to.
        :param watch: If set to ``True`` will continue tracking the log as described above. Otherwise this function
            is practically equivalent to the :py:func:`~get_log` function.
        :param offset: Minimal offset in the log to watch.
        :returns: The final state of the log being watched.
        """

        state, text = self.get_log(uid, project, offset=offset)
        if text:
            print(text.decode())
        if watch:
            nil_resp = 0
            while state in ["pending", "running"]:
                offset += len(text)
                # if we get 3 nil responses in a row, increase the sleep time to 10 seconds
                # TODO: refactor this to use a conditional backoff mechanism
                if nil_resp < 3:
                    time.sleep(int(mlrun.mlconf.httpdb.logs.pull_logs_default_interval))
                else:
                    time.sleep(
                        int(
                            mlrun.mlconf.httpdb.logs.pull_logs_backoff_no_logs_default_interval
                        )
                    )
                state, text = self.get_log(uid, project, offset=offset)
                if text:
                    nil_resp = 0
                    print(text.decode(), end="")
                else:
                    nil_resp += 1
        else:
            offset += len(text)

        return state, offset

    def store_run(self, struct, uid, project="", iter=0):
        """Store run details in the DB. This method is usually called from within other :py:mod:`mlrun` flows
        and not called directly by the user."""

        path = self._path_of("run", project, uid)
        params = {"iter": iter}
        error = f"store run {project}/{uid}"
        body = _as_json(struct)
        self.api_call("POST", path, error, params=params, body=body)

    def update_run(self, updates: dict, uid, project="", iter=0):
        """Update the details of a stored run in the DB."""

        path = self._path_of("run", project, uid)
        params = {"iter": iter}
        error = f"update run {project}/{uid}"
        body = _as_json(updates)
        self.api_call("PATCH", path, error, params=params, body=body)

    def abort_run(self, uid, project="", iter=0):
        """
        Abort a running run - will remove the run's runtime resources and mark its state as aborted
        """
        self.update_run(
            {"status.state": mlrun.runtimes.constants.RunStates.aborted},
            uid,
            project,
            iter,
        )

    def read_run(self, uid, project="", iter=0):
        """Read the details of a stored run from the DB.

        :param uid: The run's unique ID.
        :param project: Project name.
        :param iter: Iteration within a specific execution.
        """

        path = self._path_of("run", project, uid)
        params = {"iter": iter}
        error = f"get run {project}/{uid}"
        resp = self.api_call("GET", path, error, params=params)
        return resp.json()["data"]

    def del_run(self, uid, project="", iter=0):
        """Delete details of a specific run from DB.

        :param uid: Unique ID for the specific run to delete.
        :param project: Project that the run belongs to.
        :param iter: Iteration within a specific task.
        """

        path = self._path_of("run", project, uid)
        params = {"iter": iter}
        error = f"del run {project}/{uid}"
        self.api_call("DELETE", path, error, params=params)

    def list_runs(
        self,
        name=None,
        uid=None,
        project=None,
        labels=None,
        state=None,
        sort=True,
        last=0,
        iter=False,
        start_time_from: datetime = None,
        start_time_to: datetime = None,
        last_update_time_from: datetime = None,
        last_update_time_to: datetime = None,
        partition_by: Union[schemas.RunPartitionByField, str] = None,
        rows_per_partition: int = 1,
        partition_sort_by: Union[schemas.SortField, str] = None,
        partition_order: Union[schemas.OrderType, str] = schemas.OrderType.desc,
        max_partitions: int = 0,
    ) -> RunList:
        """Retrieve a list of runs, filtered by various options.
        Example::

            runs = db.list_runs(name='download', project='iris', labels='owner=admin')
            # If running in Jupyter, can use the .show() function to display the results
            db.list_runs(name='', project=project_name).show()


        :param name: Name of the run to retrieve.
        :param uid: Unique ID of the run.
        :param project: Project that the runs belongs to.
        :param labels: List runs that have a specific label assigned. Currently only a single label filter can be
            applied, otherwise result will be empty.
        :param state: List only runs whose state is specified.
        :param sort: Whether to sort the result according to their start time. Otherwise, results will be
            returned by their internal order in the DB (order will not be guaranteed).
        :param last: Deprecated - currently not used.
        :param iter: If ``True`` return runs from all iterations. Otherwise, return only runs whose ``iter`` is 0.
        :param start_time_from: Filter by run start time in ``[start_time_from, start_time_to]``.
        :param start_time_to: Filter by run start time in ``[start_time_from, start_time_to]``.
        :param last_update_time_from: Filter by run last update time in ``(last_update_time_from,
            last_update_time_to)``.
        :param last_update_time_to: Filter by run last update time in ``(last_update_time_from, last_update_time_to)``.
        :param partition_by: Field to group results by. Only allowed value is `name`. When `partition_by` is specified,
            the `partition_sort_by` parameter must be provided as well.
        :param rows_per_partition: How many top rows (per sorting defined by `partition_sort_by` and `partition_order`)
            to return per group. Default value is 1.
        :param partition_sort_by: What field to sort the results by, within each partition defined by `partition_by`.
            Currently the only allowed values are `created` and `updated`.
        :param partition_order: Order of sorting within partitions - `asc` or `desc`. Default is `desc`.
        :param max_partitions: Maximal number of partitions to include in the result. Default is `0` which means no
            limit.
        """

        project = project or config.default_project
        params = {
            "name": name,
            "uid": uid,
            "project": project,
            "label": labels or [],
            "state": state,
            "sort": bool2str(sort),
            "iter": bool2str(iter),
            "start_time_from": datetime_to_iso(start_time_from),
            "start_time_to": datetime_to_iso(start_time_to),
            "last_update_time_from": datetime_to_iso(last_update_time_from),
            "last_update_time_to": datetime_to_iso(last_update_time_to),
        }

        if partition_by:
            params.update(
                self._generate_partition_by_params(
                    schemas.RunPartitionByField,
                    partition_by,
                    rows_per_partition,
                    partition_sort_by,
                    partition_order,
                    max_partitions,
                )
            )
        error = "list runs"
        resp = self.api_call("GET", "runs", error, params=params)
        return RunList(resp.json()["runs"])

    def del_runs(self, name=None, project=None, labels=None, state=None, days_ago=0):
        """Delete a group of runs identified by the parameters of the function.

        Example::

            db.del_runs(state='completed')

        :param name: Name of the task which the runs belong to.
        :param project: Project to which the runs belong.
        :param labels: Filter runs that are labeled using these specific label values.
        :param state: Filter only runs which are in this state.
        :param days_ago: Filter runs whose start time is newer than this parameter.
        """

        project = project or config.default_project
        params = {
            "name": name,
            "project": project,
            "label": labels or [],
            "state": state,
            "days_ago": str(days_ago),
        }
        error = "del runs"
        self.api_call("DELETE", "runs", error, params=params)

    def store_artifact(self, key, artifact, uid, iter=None, tag=None, project=""):
        """Store an artifact in the DB.

        :param key: Identifying key of the artifact.
        :param artifact: The actual artifact to store.
        :param uid: A unique ID for this specific version of the artifact.
        :param iter: The task iteration which generated this artifact. If ``iter`` is not ``None`` the iteration will
            be added to the key provided to generate a unique key for the artifact of the specific iteration.
        :param tag: Tag of the artifact.
        :param project: Project that the artifact belongs to.
        """

        endpoint_path = f"projects/{project}/artifacts/{uid}/{key}"
        params = {
            "tag": tag,
        }
        if iter:
            params["iter"] = str(iter)

        error = f"store artifact {project}/{uid}/{key}"

        body = _as_json(artifact)
        self.api_call("POST", endpoint_path, error, params=params, body=body)

    def read_artifact(self, key, tag=None, iter=None, project=""):
        """Read an artifact, identified by its key, tag and iteration."""

        project = project or config.default_project
        tag = tag or "latest"
        endpoint_path = f"projects/{project}/artifacts/{key}?tag={tag}"
        error = f"read artifact {project}/{key}"
        # explicitly set artifacts format to 'full' since old servers may default to 'legacy'
        params = {"format": schemas.ArtifactsFormat.full.value}
        if iter:
            params["iter"] = str(iter)
        resp = self.api_call("GET", endpoint_path, error, params=params)
        return resp.json()["data"]

    def del_artifact(self, key, tag=None, project=""):
        """Delete an artifact."""

        endpoint_path = f"projects/{project}/artifacts/{key}"
        params = {
            "key": key,
            "tag": tag,
        }
        error = f"del artifact {project}/{key}"
        self.api_call("DELETE", endpoint_path, error, params=params)

    def list_artifacts(
        self,
        name=None,
        project=None,
        tag=None,
        labels=None,
        since=None,
        until=None,
        iter: int = None,
        best_iteration: bool = False,
        kind: str = None,
        category: Union[str, schemas.ArtifactCategories] = None,
    ) -> ArtifactList:
        """List artifacts filtered by various parameters.

        Examples::

            # Show latest version of all artifacts in project
            latest_artifacts = db.list_artifacts('', tag='latest', project='iris')
            # check different artifact versions for a specific artifact
            result_versions = db.list_artifacts('results', tag='*', project='iris')

        :param name: Name of artifacts to retrieve. Name is used as a like query, and is not case-sensitive. This means
            that querying for ``name`` may return artifacts named ``my_Name_1`` or ``surname``.
        :param project: Project name.
        :param tag: Return artifacts assigned this tag.
        :param labels: Return artifacts that have these labels.
        :param since: Not in use in :py:class:`HTTPRunDB`.
        :param until: Not in use in :py:class:`HTTPRunDB`.
        :param iter: Return artifacts from a specific iteration (where ``iter=0`` means the root iteration). If
            ``None`` (default) return artifacts from all iterations.
        :param best_iteration: Returns the artifact which belongs to the best iteration of a given run, in the case of
            artifacts generated from a hyper-param run. If only a single iteration exists, will return the artifact
            from that iteration. If using ``best_iter``, the ``iter`` parameter must not be used.
        :param kind: Return artifacts of the requested kind.
        :param category: Return artifacts of the requested category.
        """

        project = project or config.default_project

        params = {
            "name": name,
            "tag": tag,
            "label": labels or [],
            "iter": iter,
            "best-iteration": best_iteration,
            "kind": kind,
            "category": category,
            "format": schemas.ArtifactsFormat.full.value,
        }
        error = "list artifacts"
        endpoint_path = f"projects/{project}/artifacts"
        resp = self.api_call("GET", endpoint_path, error, params=params)
        values = ArtifactList(resp.json()["artifacts"])
        values.tag = tag
        return values

    def del_artifacts(self, name=None, project=None, tag=None, labels=None, days_ago=0):
        """Delete artifacts referenced by the parameters.

        :param name: Name of artifacts to delete. Note that this is a like query, and is case-insensitive. See
            :py:func:`~list_artifacts` for more details.
        :param project: Project that artifacts belong to.
        :param tag: Choose artifacts who are assigned this tag.
        :param labels: Choose artifacts which are labeled.
        :param days_ago: This parameter is deprecated and not used.
        """
        project = project or config.default_project
        params = {
            "name": name,
            "tag": tag,
            "label": labels or [],
            "days_ago": str(days_ago),
        }
        error = "del artifacts"
        endpoint_path = f"projects/{project}/artifacts"
        self.api_call("DELETE", endpoint_path, error, params=params)

    def list_artifact_tags(
        self,
        project=None,
        category: Union[str, schemas.ArtifactCategories] = None,
    ) -> List[str]:
        """Return a list of all the tags assigned to artifacts in the scope of the given project."""

        project = project or config.default_project
        error_message = f"Failed listing artifact tags. project={project}"
        params = {"category": category} if category else {}

        response = self.api_call(
            "GET", f"projects/{project}/artifact-tags", error_message, params=params
        )
        return response.json()["tags"]

    def store_function(self, function, name, project="", tag=None, versioned=False):
        """Store a function object. Function is identified by its name and tag, and can be versioned."""

        params = {"tag": tag, "versioned": versioned}
        project = project or config.default_project
        path = self._path_of("func", project, name)

        error = f"store function {project}/{name}"
        resp = self.api_call(
            "POST", path, error, params=params, body=dict_to_json(function)
        )

        # hash key optional to be backwards compatible to API v<0.4.10 in which it wasn't in the response
        return resp.json().get("hash_key")

    def get_function(self, name, project="", tag=None, hash_key=""):
        """Retrieve details of a specific function, identified by its name and potentially a tag or function hash."""

        params = {"tag": tag, "hash_key": hash_key}
        project = project or config.default_project
        path = self._path_of("func", project, name)
        error = f"get function {project}/{name}"
        resp = self.api_call("GET", path, error, params=params)
        return resp.json()["func"]

    def delete_function(self, name: str, project: str = ""):
        """Delete a function belonging to a specific project."""

        project = project or config.default_project
        path = f"projects/{project}/functions/{name}"
        error_message = f"Failed deleting function {project}/{name}"
        self.api_call("DELETE", path, error_message)

    def list_functions(self, name=None, project=None, tag=None, labels=None):
        """Retrieve a list of functions, filtered by specific criteria.

        :param name: Return only functions with a specific name.
        :param project: Return functions belonging to this project. If not specified, the default project is used.
        :param tag: Return function versions with specific tags.
        :param labels: Return functions that have specific labels assigned to them.
        :returns: List of function objects (as dictionary).
        """

        params = {
            "project": project or config.default_project,
            "name": name,
            "tag": tag,
            "label": labels or [],
        }
        error = "list functions"
        resp = self.api_call("GET", "funcs", error, params=params)
        return resp.json()["funcs"]

    def list_runtime_resources(
        self,
        project: Optional[str] = None,
        label_selector: Optional[str] = None,
        kind: Optional[str] = None,
        object_id: Optional[str] = None,
        group_by: Optional[mlrun.api.schemas.ListRuntimeResourcesGroupByField] = None,
    ) -> Union[
        mlrun.api.schemas.RuntimeResourcesOutput,
        mlrun.api.schemas.GroupedByJobRuntimeResourcesOutput,
        mlrun.api.schemas.GroupedByProjectRuntimeResourcesOutput,
    ]:
        """List current runtime resources, which are usually (but not limited to) Kubernetes pods or CRDs.
        Function applies for runs of type `['dask', 'job', 'spark', 'remote-spark', 'mpijob']`, and will return per
        runtime kind a list of the runtime resources (which may have already completed their execution).

        :param project: Get only runtime resources of a specific project, by default None, which will return only the
            projects you're authorized to see.
        :param label_selector: A label filter that will be passed to Kubernetes for filtering the results according
            to their labels.
        :param kind: The kind of runtime to query. May be one of `['dask', 'job', 'spark', 'remote-spark', 'mpijob']`
        :param object_id: The identifier of the mlrun object to query its runtime resources. for most function runtimes,
            runtime resources are per Run, for which the identifier is the Run's UID. For dask runtime, the runtime
            resources are per Function, for which the identifier is the Function's name.
        :param group_by: Object to group results by. Allowed values are `job` and `project`.
        """
        params = {
            "label_selector": label_selector,
            "group-by": group_by,
            "kind": kind,
            "object-id": object_id,
        }
        project_path = project if project else "*"
        error = "Failed listing runtime resources"
        response = self.api_call(
            "GET", f"projects/{project_path}/runtime-resources", error, params=params
        )
        if group_by is None:
            structured_list = [
                mlrun.api.schemas.KindRuntimeResources(**kind_runtime_resources)
                for kind_runtime_resources in response.json()
            ]
            return structured_list
        elif group_by == mlrun.api.schemas.ListRuntimeResourcesGroupByField.job:
            structured_dict = {}
            for project, job_runtime_resources_map in response.json().items():
                for job_id, runtime_resources in job_runtime_resources_map.items():
                    structured_dict.setdefault(project, {})[
                        job_id
                    ] = mlrun.api.schemas.RuntimeResources(**runtime_resources)
            return structured_dict
        elif group_by == mlrun.api.schemas.ListRuntimeResourcesGroupByField.project:
            structured_dict = {}
            for project, kind_runtime_resources_map in response.json().items():
                for kind, runtime_resources in kind_runtime_resources_map.items():
                    structured_dict.setdefault(project, {})[
                        kind
                    ] = mlrun.api.schemas.RuntimeResources(**runtime_resources)
            return structured_dict
        else:
            raise NotImplementedError(
                f"Provided group by field is not supported. group_by={group_by}"
            )

    def list_runtimes(self, label_selector: str = None) -> List:
        """Deprecated use :py:func:`~list_runtime_resources` instead"""
        warnings.warn(
            "This method is deprecated, use list_runtime_resources instead"
            "This will be removed in 0.9.0",
            # TODO: Remove in 0.9.0
            DeprecationWarning,
        )
        params = {"label_selector": label_selector}
        error = "list runtimes"
        resp = self.api_call("GET", "runtimes", error, params=params)
        return resp.json()

    def get_runtime(self, kind: str, label_selector: str = None) -> Dict:
        """Deprecated use :py:func:`~list_runtime_resources` (with kind filter) instead"""
        warnings.warn(
            "This method is deprecated, use list_runtime_resources (with kind filter) instead"
            "This will be removed in 0.9.0",
            # TODO: Remove in 0.9.0
            DeprecationWarning,
        )
        params = {"label_selector": label_selector}
        path = f"runtimes/{kind}"
        error = f"get runtime {kind}"
        resp = self.api_call("GET", path, error, params=params)
        return resp.json()

    def delete_runtime_resources(
        self,
        project: Optional[str] = None,
        label_selector: Optional[str] = None,
        kind: Optional[str] = None,
        object_id: Optional[str] = None,
        force: bool = False,
        grace_period: int = None,
    ) -> mlrun.api.schemas.GroupedByProjectRuntimeResourcesOutput:
        """Delete all runtime resources which are in terminal state.

        :param project: Delete only runtime resources of a specific project, by default None, which will delete only
            from the projects you're authorized to delete from.
        :param label_selector: Delete only runtime resources matching the label selector.
        :param kind: The kind of runtime to delete. May be one of `['dask', 'job', 'spark', 'remote-spark', 'mpijob']`
        :param object_id: The identifier of the mlrun object to delete its runtime resources. for most function
            runtimes, runtime resources are per Run, for which the identifier is the Run's UID. For dask runtime, the
            runtime resources are per Function, for which the identifier is the Function's name.
        :param force: Force deletion - delete the runtime resource even if it's not in terminal state or if the grace
            period didn't pass.
        :param grace_period: Grace period given to the runtime resource before they are actually removed, counted from
            the moment they moved to terminal state.

        :returns: :py:class:`~mlrun.api.schemas.GroupedByProjectRuntimeResourcesOutput` listing the runtime resources
            that were removed.
        """
        if grace_period is None:
            grace_period = config.runtime_resources_deletion_grace_period

        params = {
            "label-selector": label_selector,
            "kind": kind,
            "object-id": object_id,
            "force": force,
            "grace-period": grace_period,
        }
        error = "Failed deleting runtime resources"
        project_path = project if project else "*"
        response = self.api_call(
            "DELETE",
            f"projects/{project_path}/runtime-resources",
            error,
            params=params,
        )
        structured_dict = {}
        for project, kind_runtime_resources_map in response.json().items():
            for kind, runtime_resources in kind_runtime_resources_map.items():
                structured_dict.setdefault(project, {})[
                    kind
                ] = mlrun.api.schemas.RuntimeResources(**runtime_resources)
        return structured_dict

    def delete_runtimes(
        self,
        label_selector: str = None,
        force: bool = False,
        grace_period: int = None,
    ):
        """Deprecated use :py:func:`~delete_runtime_resources` instead"""
        warnings.warn(
            "This method is deprecated, use delete_runtime_resources instead"
            "This will be removed in 0.9.0",
            # TODO: Remove in 0.9.0
            DeprecationWarning,
        )
        if grace_period is None:
            grace_period = config.runtime_resources_deletion_grace_period
        params = {
            "label_selector": label_selector,
            "force": force,
            "grace_period": grace_period,
        }
        error = "delete runtimes"
        self.api_call("DELETE", "runtimes", error, params=params)

    def delete_runtime(
        self,
        kind: str,
        label_selector: str = None,
        force: bool = False,
        grace_period: int = None,
    ):
        """Deprecated use :py:func:`~delete_runtime_resources` (with kind filter) instead"""
        warnings.warn(
            "This method is deprecated, use delete_runtime_resources (with kind filter) instead"
            "This will be removed in 0.9.0",
            # TODO: Remove in 0.9.0
            DeprecationWarning,
        )

        if grace_period is None:
            grace_period = config.runtime_resources_deletion_grace_period

        params = {
            "label_selector": label_selector,
            "force": force,
            "grace_period": grace_period,
        }
        path = f"runtimes/{kind}"
        error = f"delete runtime {kind}"
        self.api_call("DELETE", path, error, params=params)

    def delete_runtime_object(
        self,
        kind: str,
        object_id: str,
        label_selector: str = None,
        force: bool = False,
        grace_period: int = None,
    ):
        """Deprecated use :py:func:`~delete_runtime_resources` (with kind and object_id filter) instead"""
        warnings.warn(
            "This method is deprecated, use delete_runtime_resources (with kind and object_id filter) instead"
            "This will be removed in 0.9.0",
            # TODO: Remove in 0.9.0
            DeprecationWarning,
        )

        if grace_period is None:
            grace_period = config.runtime_resources_deletion_grace_period
        params = {
            "label_selector": label_selector,
            "force": force,
            "grace_period": grace_period,
        }
        path = f"runtimes/{kind}/{object_id}"
        error = f"delete runtime object {kind} {object_id}"
        self.api_call("DELETE", path, error, params=params)

    def create_schedule(self, project: str, schedule: schemas.ScheduleInput):
        """Create a new schedule on the given project. The details on the actual object to schedule as well as the
        schedule itself are within the schedule object provided.
        The :py:class:`~ScheduleCronTrigger` follows the guidelines in
        https://apscheduler.readthedocs.io/en/v3.6.3/modules/triggers/cron.html.
        It also supports a :py:func:`~ScheduleCronTrigger.from_crontab` function that accepts a
        crontab-formatted string (see https://en.wikipedia.org/wiki/Cron for more information on the format).

        Example::

            from mlrun.api import schemas

            # Execute the get_data_func function every Tuesday at 15:30
            schedule = schemas.ScheduleInput(
                name="run_func_on_tuesdays",
                kind="job",
                scheduled_object=get_data_func,
                cron_trigger=schemas.ScheduleCronTrigger(day_of_week='tue', hour=15, minute=30),
            )
            db.create_schedule(project_name, schedule)
        """

        project = project or config.default_project
        path = f"projects/{project}/schedules"

        error_message = f"Failed creating schedule {project}/{schedule.name}"
        self.api_call("POST", path, error_message, body=dict_to_json(schedule.dict()))

    def update_schedule(
        self, project: str, name: str, schedule: schemas.ScheduleUpdate
    ):
        """Update an existing schedule, replace it with the details contained in the schedule object."""

        project = project or config.default_project
        path = f"projects/{project}/schedules/{name}"

        error_message = f"Failed updating schedule {project}/{name}"
        self.api_call("PUT", path, error_message, body=dict_to_json(schedule.dict()))

    def get_schedule(
        self, project: str, name: str, include_last_run: bool = False
    ) -> schemas.ScheduleOutput:
        """Retrieve details of the schedule in question. Besides returning the details of the schedule object itself,
        this function also returns the next scheduled run for this specific schedule, as well as potentially the
        results of the last run executed through this schedule.

        :param project: Project name.
        :param name: Name of the schedule object to query.
        :param include_last_run: Whether to include the results of the schedule's last run in the response.
        """

        project = project or config.default_project
        path = f"projects/{project}/schedules/{name}"
        error_message = f"Failed getting schedule for {project}/{name}"
        resp = self.api_call(
            "GET", path, error_message, params={"include_last_run": include_last_run}
        )
        return schemas.ScheduleOutput(**resp.json())

    def list_schedules(
        self,
        project: str,
        name: str = None,
        kind: schemas.ScheduleKinds = None,
        include_last_run: bool = False,
    ) -> schemas.SchedulesOutput:
        """Retrieve list of schedules of specific name or kind.

        :param project: Project name.
        :param name: Name of schedule to retrieve. Can be omitted to list all schedules.
        :param kind: Kind of schedule objects to retrieve, can be either ``job`` or ``pipeline``.
        :param include_last_run: Whether to return for each schedule returned also the results of the last run of
            that schedule.
        """

        project = project or config.default_project
        params = {"kind": kind, "name": name, "include_last_run": include_last_run}
        path = f"projects/{project}/schedules"
        error_message = f"Failed listing schedules for {project} ? {kind} {name}"
        resp = self.api_call("GET", path, error_message, params=params)
        return schemas.SchedulesOutput(**resp.json())

    def delete_schedule(self, project: str, name: str):
        """Delete a specific schedule by name."""

        project = project or config.default_project
        path = f"projects/{project}/schedules/{name}"
        error_message = f"Failed deleting schedule {project}/{name}"
        self.api_call("DELETE", path, error_message)

    def invoke_schedule(self, project: str, name: str):
        """Execute the object referenced by the schedule immediately."""

        project = project or config.default_project
        path = f"projects/{project}/schedules/{name}/invoke"
        error_message = f"Failed invoking schedule {project}/{name}"
        self.api_call("POST", path, error_message)

    def remote_builder(
        self,
        func,
        with_mlrun,
        mlrun_version_specifier=None,
        skip_deployed=False,
        builder_env=None,
    ):
        """Build the pod image for a function, for execution on a remote cluster. This is executed by the MLRun
        API server, and creates a Docker image out of the function provided and any specific build
        instructions provided within. This is a pre-requisite for remotely executing a function, unless using
        a pre-deployed image.

        :param func: Function to build.
        :param with_mlrun: Whether to add MLRun package to the built package. This is not required if using a base
            image that already has MLRun in it.
        :param mlrun_version_specifier: Version of MLRun to include in the built image.
        :param skip_deployed: Skip the build if we already have an image for the function.
        :param builder_env:   Kaniko builder pod env vars dict (for config/credentials)
        """

        try:
            req = {
                "function": func.to_dict(),
                "with_mlrun": bool2str(with_mlrun),
                "skip_deployed": skip_deployed,
            }
            if mlrun_version_specifier:
                req["mlrun_version_specifier"] = mlrun_version_specifier
            if builder_env:
                req["builder_env"] = builder_env
            resp = self.api_call("POST", "build/function", json=req)
        except OSError as err:
            logger.error(f"error submitting build task: {err}")
            raise OSError(f"error: cannot submit build, {err}")

        if not resp.ok:
            logger.error(f"bad resp!!\n{resp.text}")
            raise ValueError("bad function run response")

        return resp.json()

    def get_builder_status(
        self,
        func: BaseRuntime,
        offset=0,
        logs=True,
        last_log_timestamp=0,
        verbose=False,
    ):
        """Retrieve the status of a build operation currently in progress.

        :param func: Function object that is being built.
        :param offset: Offset into the build logs to retrieve logs from.
        :param logs: Should build logs be retrieved.
        :param last_log_timestamp: Last timestamp of logs that were already retrieved. Function will return only logs
            later than this parameter.
        :param verbose: Add verbose logs into the output.
        :returns: The following parameters:

            - Text of builder logs.
            - Timestamp of last log retrieved, to be used in subsequent calls to this function.

            The function also updates internal members of the ``func`` object to reflect build process info.
        """

        try:
            params = {
                "name": func.metadata.name,
                "project": func.metadata.project,
                "tag": func.metadata.tag,
                "logs": bool2str(logs),
                "offset": str(offset),
                "last_log_timestamp": str(last_log_timestamp),
                "verbose": bool2str(verbose),
            }
            resp = self.api_call("GET", "build/status", params=params)
        except OSError as err:
            logger.error(f"error getting build status: {err}")
            raise OSError(f"error: cannot get build status, {err}")

        if not resp.ok:
            logger.warning(f"failed resp, {resp.text}")
            raise RunDBError("bad function build response")

        if resp.headers:
            func.status.state = resp.headers.get("x-mlrun-function-status", "")
            last_log_timestamp = float(
                resp.headers.get("x-mlrun-last-timestamp", "0.0")
            )
            if func.kind in mlrun.runtimes.RuntimeKinds.nuclio_runtimes():
                func.status.address = resp.headers.get("x-mlrun-address", "")
                func.status.nuclio_name = resp.headers.get("x-mlrun-name", "")
                func.status.internal_invocation_urls = resp.headers.get(
                    "x-mlrun-internal-invocation-urls", ""
                ).split(",")
                func.status.external_invocation_urls = resp.headers.get(
                    "x-mlrun-external-invocation-urls", ""
                ).split(",")
            else:
                func.status.build_pod = resp.headers.get("builder_pod", "")
                func.spec.image = resp.headers.get("function_image", "")

        text = ""
        if resp.content:
            text = resp.content.decode()
        return text, last_log_timestamp

    def remote_start(self, func_url) -> schemas.BackgroundTask:
        """Execute a function remotely, Used for ``dask`` functions.

        :param func_url: URL to the function to be executed.
        :returns: A BackgroundTask object, with details on execution process and its status.
        """

        try:
            req = {"functionUrl": func_url}
            resp = self.api_call(
                "POST",
                "start/function",
                json=req,
                timeout=int(config.submit_timeout) or 60,
            )
        except OSError as err:
            logger.error(f"error starting function: {err}")
            raise OSError(f"error: cannot start function, {err}")

        if not resp.ok:
            logger.error(f"bad resp!!\n{resp.text}")
            raise ValueError("bad function start response")

        return schemas.BackgroundTask(**resp.json())

    def get_project_background_task(
        self,
        project: str,
        name: str,
    ) -> schemas.BackgroundTask:
        """Retrieve updated information on a project background task being executed."""

        project = project or config.default_project
        path = f"projects/{project}/background-tasks/{name}"
        error_message = (
            f"Failed getting project background task. project={project}, name={name}"
        )
        response = self.api_call("GET", path, error_message)
        return schemas.BackgroundTask(**response.json())

    def get_background_task(self, name: str) -> schemas.BackgroundTask:
        """Retrieve updated information on a background task being executed."""

        path = f"background-tasks/{name}"
        error_message = f"Failed getting background task. name={name}"
        response = self.api_call("GET", path, error_message)
        return schemas.BackgroundTask(**response.json())

    def remote_status(self, project, name, kind, selector):
        """Retrieve status of a function being executed remotely (relevant to ``dask`` functions).

        :param project: The project of the function
        :param name: The name of the function
        :param kind: The kind of the function, currently ``dask`` is supported.
        :param selector: Selector clause to be applied to the Kubernetes status query to filter the results.
        """

        try:
            req = {"kind": kind, "selector": selector, "project": project, "name": name}
            resp = self.api_call("POST", "status/function", json=req)
        except OSError as err:
            logger.error(f"error starting function: {err}")
            raise OSError(f"error: cannot start function, {err}")

        if not resp.ok:
            logger.error(f"bad resp!!\n{resp.text}")
            raise ValueError("bad function status response")

        return resp.json()["data"]

    def submit_job(
        self, runspec, schedule: Union[str, schemas.ScheduleCronTrigger] = None
    ):
        """Submit a job for remote execution.

        :param runspec: The runtime object spec (Task) to execute.
        :param schedule: Whether to schedule this job using a Cron trigger. If not specified, the job will be submitted
            immediately.
        """

        try:
            req = {"task": runspec.to_dict()}
            if schedule:
                if isinstance(schedule, schemas.ScheduleCronTrigger):
                    schedule = schedule.dict()
                req["schedule"] = schedule
            timeout = (int(config.submit_timeout) or 120) + 20
            resp = self.api_call("POST", "submit_job", json=req, timeout=timeout)
        except OSError as err:
            logger.error(f"error submitting task: {err}")
            raise OSError(f"error: cannot submit task, {err}")

        if not resp.ok:
            logger.error(f"bad resp!!\n{resp.text}")
            raise ValueError(f"bad function run response, {resp.text}")

        resp = resp.json()
        return resp["data"]

    def submit_pipeline(
        self,
        project,
        pipeline,
        arguments=None,
        experiment=None,
        run=None,
        namespace=None,
        artifact_path=None,
        ops=None,
        ttl=None,
    ):
        """Submit a KFP pipeline for execution.

        :param project: The project of the pipeline
        :param pipeline: Pipeline function or path to .yaml/.zip pipeline file.
        :param arguments: A dictionary of arguments to pass to the pipeline.
        :param experiment: A name to assign for the specific experiment.
        :param run: A name for this specific run.
        :param namespace: Kubernetes namespace to execute the pipeline in.
        :param artifact_path: A path to artifacts used by this pipeline.
        :param ops: Transformers to apply on all ops in the pipeline.
        :param ttl: Set the TTL for the pipeline after its completion.
        """

        if isinstance(pipeline, str):
            pipe_file = pipeline
        else:
            pipe_file = tempfile.NamedTemporaryFile(suffix=".yaml", delete=False).name
            conf = new_pipe_meta(artifact_path, ttl, ops)
            kfp.compiler.Compiler().compile(
                pipeline, pipe_file, type_check=False, pipeline_conf=conf
            )

        if pipe_file.endswith(".yaml"):
            headers = {"content-type": "application/yaml"}
        elif pipe_file.endswith(".zip"):
            headers = {"content-type": "application/zip"}
        else:
            raise ValueError("pipeline file must be .yaml or .zip")
        if arguments:
            if not isinstance(arguments, dict):
                raise ValueError("arguments must be dict type")
            headers[schemas.HeaderNames.pipeline_arguments] = str(arguments)

        if not path.isfile(pipe_file):
            raise OSError(f"file {pipe_file} doesnt exist")
        with open(pipe_file, "rb") as fp:
            data = fp.read()
        if not isinstance(pipeline, str):
            remove(pipe_file)

        try:
            params = {"namespace": namespace, "experiment": experiment, "run": run}
            resp = self.api_call(
                "POST",
                f"projects/{project}/pipelines",
                params=params,
                timeout=20,
                body=data,
                headers=headers,
            )
        except OSError as err:
            logger.error(f"error cannot submit pipeline: {err}")
            raise OSError(f"error: cannot cannot submit pipeline, {err}")

        if not resp.ok:
            logger.error(f"bad resp!!\n{resp.text}")
            raise ValueError(f"bad submit pipeline response, {resp.text}")

        resp = resp.json()
        logger.info(f"submitted pipeline {resp['name']} id={resp['id']}")
        return resp["id"]

    def list_pipelines(
        self,
        project: str,
        namespace: str = None,
        sort_by: str = "",
        page_token: str = "",
        filter_: str = "",
        format_: Union[
            str, mlrun.api.schemas.PipelinesFormat
        ] = mlrun.api.schemas.PipelinesFormat.metadata_only,
        page_size: int = None,
    ) -> mlrun.api.schemas.PipelinesOutput:
        """Retrieve a list of KFP pipelines. This function can be invoked to get all pipelines from all projects,
        by specifying ``project=*``, in which case pagination can be used and the various sorting and pagination
        properties can be applied. If a specific project is requested, then the pagination options cannot be
        used and pagination is not applied.

        :param project: Project name. Can be ``*`` for query across all projects.
        :param namespace: Kubernetes namespace in which the pipelines are executing.
        :param sort_by: Field to sort the results by.
        :param page_token: Use for pagination, to retrieve next page.
        :param filter_: Kubernetes filter to apply to the query, can be used to filter on specific object fields.
        :param format_: Result format. Can be one of:

            - ``full`` - return the full objects.
            - ``metadata_only`` (default) - return just metadata of the pipelines objects.
            - ``name_only`` - return just the names of the pipeline objects.
        :param page_size: Size of a single page when applying pagination.
        """

        if project != "*" and (page_token or page_size or sort_by):
            raise mlrun.errors.MLRunInvalidArgumentError(
                "Filtering by project can not be used together with pagination, or sorting"
            )
        params = {
            "namespace": namespace,
            "sort_by": sort_by,
            "page_token": page_token,
            "filter": filter_,
            "format": format_,
            "page_size": page_size,
        }

        error_message = f"Failed listing pipelines, query: {params}"
        response = self.api_call(
            "GET", f"projects/{project}/pipelines", error_message, params=params
        )
        return mlrun.api.schemas.PipelinesOutput(**response.json())

    def get_pipeline(
        self,
        run_id: str,
        namespace: str = None,
        timeout: int = 10,
        format_: Union[
            str, mlrun.api.schemas.PipelinesFormat
        ] = mlrun.api.schemas.PipelinesFormat.summary,
        project: str = None,
    ):
        """Retrieve details of a specific pipeline using its run ID (as provided when the pipeline was executed)."""

        try:
            params = {}
            if namespace:
                params["namespace"] = namespace
            params["format"] = format_
            project_path = project if project else "*"
            resp = self.api_call(
                "GET",
                f"projects/{project_path}/pipelines/{run_id}",
                params=params,
                timeout=timeout,
            )
        except OSError as err:
            logger.error(f"error cannot get pipeline: {err}")
            raise OSError(f"error: cannot get pipeline, {err}")

        if not resp.ok:
            logger.error(f"bad resp!!\n{resp.text}")
            raise ValueError(f"bad get pipeline response, {resp.text}")

        return resp.json()

    @staticmethod
    def _resolve_reference(tag, uid):
        if uid and tag:
            raise MLRunInvalidArgumentError("both uid and tag were provided")
        return uid or tag or "latest"

    def create_feature_set(
        self,
        feature_set: Union[dict, schemas.FeatureSet, FeatureSet],
        project="",
        versioned=True,
    ) -> dict:
        """Create a new :py:class:`~mlrun.feature_store.FeatureSet` and save in the :py:mod:`mlrun` DB. The
        feature-set must not previously exist in the DB.

        :param feature_set: The new :py:class:`~mlrun.feature_store.FeatureSet` to create.
        :param project: Name of project this feature-set belongs to.
        :param versioned: Whether to maintain versions for this feature-set. All versions of a versioned object
            will be kept in the DB and can be retrieved until explicitly deleted.
        :returns: The :py:class:`~mlrun.feature_store.FeatureSet` object (as dict).
        """
        if isinstance(feature_set, schemas.FeatureSet):
            feature_set = feature_set.dict()
        elif isinstance(feature_set, FeatureSet):
            feature_set = feature_set.to_dict()

        project = (
            project
            or feature_set["metadata"].get("project", None)
            or config.default_project
        )
        path = f"projects/{project}/feature-sets"
        params = {"versioned": versioned}

        name = feature_set["metadata"]["name"]
        error_message = f"Failed creating feature-set {project}/{name}"
        resp = self.api_call(
            "POST",
            path,
            error_message,
            params=params,
            body=dict_to_json(feature_set),
        )
        return resp.json()

    def get_feature_set(
        self, name: str, project: str = "", tag: str = None, uid: str = None
    ) -> FeatureSet:
        """Retrieve a ~mlrun.feature_store.FeatureSet` object. If both ``tag`` and ``uid`` are not specified, then
        the object tagged ``latest`` will be retrieved.

        :param name: Name of object to retrieve.
        :param project: Project the FeatureSet belongs to.
        :param tag: Tag of the specific object version to retrieve.
        :param uid: uid of the object to retrieve (can only be used for versioned objects).
        """

        project = project or config.default_project
        reference = self._resolve_reference(tag, uid)
        path = f"projects/{project}/feature-sets/{name}/references/{reference}"
        error_message = f"Failed retrieving feature-set {project}/{name}"
        resp = self.api_call("GET", path, error_message)
        return FeatureSet.from_dict(resp.json())

    def list_features(
        self,
        project: str,
        name: str = None,
        tag: str = None,
        entities: List[str] = None,
        labels: List[str] = None,
    ) -> List[dict]:
        """List feature-sets which contain specific features. This function may return multiple versions of the same
        feature-set if a specific tag is not requested. Note that the various filters of this function actually
        refer to the feature-set object containing the features, not to the features themselves.

        :param project: Project which contains these features.
        :param name: Name of the feature to look for. The name is used in a like query, and is not case-sensitive. For
            example, looking for ``feat`` will return features which are named ``MyFeature`` as well as ``defeat``.
        :param tag: Return feature-sets which contain the features looked for, and are tagged with the specific tag.
        :param entities: Return only feature-sets which contain an entity whose name is contained in this list.
        :param labels: Return only feature-sets which are labeled as requested.
        :returns: A list of mapping from feature to a digest of the feature-set, which contains the feature-set
            meta-data. Multiple entries may be returned for any specific feature due to multiple tags or versions
            of the feature-set.
        """

        project = project or config.default_project
        params = {
            "name": name,
            "tag": tag,
            "entity": entities or [],
            "label": labels or [],
        }

        path = f"projects/{project}/features"

        error_message = f"Failed listing features, project: {project}, query: {params}"
        resp = self.api_call("GET", path, error_message, params=params)
        return resp.json()["features"]

    def list_entities(
        self,
        project: str,
        name: str = None,
        tag: str = None,
        labels: List[str] = None,
    ) -> List[dict]:
        """Retrieve a list of entities and their mapping to the containing feature-sets. This function is similar
        to the :py:func:`~list_features` function, and uses the same logic. However, the entities are matched
        against the name rather than the features.
        """

        project = project or config.default_project
        params = {
            "name": name,
            "tag": tag,
            "label": labels or [],
        }

        path = f"projects/{project}/entities"

        error_message = f"Failed listing entities, project: {project}, query: {params}"
        resp = self.api_call("GET", path, error_message, params=params)
        return resp.json()["entities"]

    @staticmethod
    def _generate_partition_by_params(
        partition_by_cls,
        partition_by,
        rows_per_partition,
        sort_by,
        order,
        max_partitions=None,
    ):

        partition_params = {
            "partition-by": partition_by,
            "rows-per-partition": rows_per_partition,
            "partition-sort-by": sort_by,
            "partition-order": order,
        }
        if max_partitions is not None:
            partition_params["max-partitions"] = max_partitions
        return partition_params

    def list_feature_sets(
        self,
        project: str = "",
        name: str = None,
        tag: str = None,
        state: str = None,
        entities: List[str] = None,
        features: List[str] = None,
        labels: List[str] = None,
        partition_by: Union[schemas.FeatureStorePartitionByField, str] = None,
        rows_per_partition: int = 1,
        partition_sort_by: Union[schemas.SortField, str] = None,
        partition_order: Union[schemas.OrderType, str] = schemas.OrderType.desc,
    ) -> List[FeatureSet]:
        """Retrieve a list of feature-sets matching the criteria provided.

        :param project: Project name.
        :param name: Name of feature-set to match. This is a like query, and is case-insensitive.
        :param tag: Match feature-sets with specific tag.
        :param state: Match feature-sets with a specific state.
        :param entities: Match feature-sets which contain entities whose name is in this list.
        :param features: Match feature-sets which contain features whose name is in this list.
        :param labels: Match feature-sets which have these labels.
        :param partition_by: Field to group results by. Only allowed value is `name`. When `partition_by` is specified,
            the `partition_sort_by` parameter must be provided as well.
        :param rows_per_partition: How many top rows (per sorting defined by `partition_sort_by` and `partition_order`)
            to return per group. Default value is 1.
        :param partition_sort_by: What field to sort the results by, within each partition defined by `partition_by`.
            Currently the only allowed value are `created` and `updated`.
        :param partition_order: Order of sorting within partitions - `asc` or `desc`. Default is `desc`.
        :returns: List of matching :py:class:`~mlrun.feature_store.FeatureSet` objects.
        """

        project = project or config.default_project

        params = {
            "name": name,
            "state": state,
            "tag": tag,
            "entity": entities or [],
            "feature": features or [],
            "label": labels or [],
        }
        if partition_by:
            params.update(
                self._generate_partition_by_params(
                    schemas.FeatureStorePartitionByField,
                    partition_by,
                    rows_per_partition,
                    partition_sort_by,
                    partition_order,
                )
            )

        path = f"projects/{project}/feature-sets"

        error_message = (
            f"Failed listing feature-sets, project: {project}, query: {params}"
        )
        resp = self.api_call("GET", path, error_message, params=params)
        feature_sets = resp.json()["feature_sets"]
        if feature_sets:
            return [FeatureSet.from_dict(obj) for obj in feature_sets]

    def store_feature_set(
        self,
        feature_set: Union[dict, schemas.FeatureSet, FeatureSet],
        name=None,
        project="",
        tag=None,
        uid=None,
        versioned=True,
    ) -> dict:
        """Save a :py:class:`~mlrun.feature_store.FeatureSet` object in the :py:mod:`mlrun` DB. The
        feature-set can be either a new object or a modification to existing object referenced by the params of
        the function.

        :param feature_set: The :py:class:`~mlrun.feature_store.FeatureSet` to store.
        :param project: Name of project this feature-set belongs to.
        :param tag: The ``tag`` of the object to replace in the DB, for example ``latest``.
        :param uid: The ``uid`` of the object to replace in the DB. If using this parameter, the modified object
            must have the same ``uid`` of the previously-existing object. This cannot be used for non-versioned objects.
        :param versioned: Whether to maintain versions for this feature-set. All versions of a versioned object
            will be kept in the DB and can be retrieved until explicitly deleted.
        :returns: The :py:class:`~mlrun.feature_store.FeatureSet` object (as dict).
        """

        reference = self._resolve_reference(tag, uid)
        params = {"versioned": versioned}

        if isinstance(feature_set, schemas.FeatureSet):
            feature_set = feature_set.dict()
        elif isinstance(feature_set, FeatureSet):
            feature_set = feature_set.to_dict()

        name = name or feature_set["metadata"]["name"]
        project = (
            project or feature_set["metadata"].get("project") or config.default_project
        )
        path = f"projects/{project}/feature-sets/{name}/references/{reference}"
        error_message = f"Failed storing feature-set {project}/{name}"
        resp = self.api_call(
            "PUT", path, error_message, params=params, body=dict_to_json(feature_set)
        )
        return resp.json()

    def patch_feature_set(
        self,
        name,
        feature_set_update: dict,
        project="",
        tag=None,
        uid=None,
        patch_mode: Union[str, schemas.PatchMode] = schemas.PatchMode.replace,
    ):
        """Modify (patch) an existing :py:class:`~mlrun.feature_store.FeatureSet` object.
        The object is identified by its name (and project it belongs to), as well as optionally a ``tag`` or its
        ``uid`` (for versioned object). If both ``tag`` and ``uid`` are omitted then the object with tag ``latest``
        is modified.

        :param name: Name of the object to patch.
        :param feature_set_update: The modifications needed in the object. This parameter only has the changes in it,
            not a full object.
            Example::

                feature_set_update = {"status": {"processed" : True}}

            Will apply the field ``status.processed`` to the existing object.
        :param project: Project which contains the modified object.
        :param tag: The tag of the object to modify.
        :param uid: uid of the object to modify.
        :param patch_mode: The strategy for merging the changes with the existing object. Can be either ``replace``
            or ``additive``.
        """
        project = project or config.default_project
        reference = self._resolve_reference(tag, uid)
        headers = {schemas.HeaderNames.patch_mode: patch_mode}
        path = f"projects/{project}/feature-sets/{name}/references/{reference}"
        error_message = f"Failed updating feature-set {project}/{name}"
        self.api_call(
            "PATCH",
            path,
            error_message,
            body=dict_to_json(feature_set_update),
            headers=headers,
        )

    def delete_feature_set(self, name, project="", tag=None, uid=None):
        """Delete a :py:class:`~mlrun.feature_store.FeatureSet` object from the DB.
        If ``tag`` or ``uid`` are specified, then just the version referenced by them will be deleted. Using both
        is not allowed.
        If none are specified, then all instances of the object whose name is ``name`` will be deleted.
        """
        project = project or config.default_project
        path = f"projects/{project}/feature-sets/{name}"

        if tag or uid:
            reference = self._resolve_reference(tag, uid)
            path = path + f"/references/{reference}"

        error_message = f"Failed deleting feature-set {name}"
        self.api_call("DELETE", path, error_message)

    def create_feature_vector(
        self,
        feature_vector: Union[dict, schemas.FeatureVector, FeatureVector],
        project="",
        versioned=True,
    ) -> dict:
        """Create a new :py:class:`~mlrun.feature_store.FeatureVector` and save in the :py:mod:`mlrun` DB.

        :param feature_vector: The new :py:class:`~mlrun.feature_store.FeatureVector` to create.
        :param project: Name of project this feature-vector belongs to.
        :param versioned: Whether to maintain versions for this feature-vector. All versions of a versioned object
            will be kept in the DB and can be retrieved until explicitly deleted.
        :returns: The :py:class:`~mlrun.feature_store.FeatureVector` object (as dict).
        """
        if isinstance(feature_vector, schemas.FeatureVector):
            feature_vector = feature_vector.dict()
        elif isinstance(feature_vector, FeatureVector):
            feature_vector = feature_vector.to_dict()

        project = (
            project
            or feature_vector["metadata"].get("project", None)
            or config.default_project
        )
        path = f"projects/{project}/feature-vectors"
        params = {"versioned": versioned}

        name = feature_vector["metadata"]["name"]
        error_message = f"Failed creating feature-vector {project}/{name}"
        resp = self.api_call(
            "POST",
            path,
            error_message,
            params=params,
            body=dict_to_json(feature_vector),
        )
        return resp.json()

    def get_feature_vector(
        self, name: str, project: str = "", tag: str = None, uid: str = None
    ) -> FeatureVector:
        """Return a specific feature-vector referenced by its tag or uid. If none are provided, ``latest`` tag will
        be used."""

        project = project or config.default_project
        reference = self._resolve_reference(tag, uid)
        path = f"projects/{project}/feature-vectors/{name}/references/{reference}"
        error_message = f"Failed retrieving feature-vector {project}/{name}"
        resp = self.api_call("GET", path, error_message)
        return FeatureVector.from_dict(resp.json())

    def list_feature_vectors(
        self,
        project: str = "",
        name: str = None,
        tag: str = None,
        state: str = None,
        labels: List[str] = None,
        partition_by: Union[schemas.FeatureStorePartitionByField, str] = None,
        rows_per_partition: int = 1,
        partition_sort_by: Union[schemas.SortField, str] = None,
        partition_order: Union[schemas.OrderType, str] = schemas.OrderType.desc,
    ) -> List[FeatureVector]:
        """Retrieve a list of feature-vectors matching the criteria provided.

        :param project: Project name.
        :param name: Name of feature-vector to match. This is a like query, and is case-insensitive.
        :param tag: Match feature-vectors with specific tag.
        :param state: Match feature-vectors with a specific state.
        :param labels: Match feature-vectors which have these labels.
        :param partition_by: Field to group results by. Only allowed value is `name`. When `partition_by` is specified,
            the `partition_sort_by` parameter must be provided as well.
        :param rows_per_partition: How many top rows (per sorting defined by `partition_sort_by` and `partition_order`)
            to return per group. Default value is 1.
        :param partition_sort_by: What field to sort the results by, within each partition defined by `partition_by`.
            Currently the only allowed values are `created` and `updated`.
        :param partition_order: Order of sorting within partitions - `asc` or `desc`. Default is `desc`.
        :returns: List of matching :py:class:`~mlrun.feature_store.FeatureVector` objects.
        """

        project = project or config.default_project

        params = {
            "name": name,
            "state": state,
            "tag": tag,
            "label": labels or [],
        }
        if partition_by:
            params.update(
                self._generate_partition_by_params(
                    schemas.FeatureStorePartitionByField,
                    partition_by,
                    rows_per_partition,
                    partition_sort_by,
                    partition_order,
                )
            )

        path = f"projects/{project}/feature-vectors"

        error_message = (
            f"Failed listing feature-vectors, project: {project}, query: {params}"
        )
        resp = self.api_call("GET", path, error_message, params=params)
        feature_vectors = resp.json()["feature_vectors"]
        if feature_vectors:
            return [FeatureVector.from_dict(obj) for obj in feature_vectors]

    def store_feature_vector(
        self,
        feature_vector: Union[dict, schemas.FeatureVector, FeatureVector],
        name=None,
        project="",
        tag=None,
        uid=None,
        versioned=True,
    ) -> dict:
        """Store a :py:class:`~mlrun.feature_store.FeatureVector` object in the :py:mod:`mlrun` DB. The
        feature-vector can be either a new object or a modification to existing object referenced by the params
        of the function.

        :param feature_vector: The :py:class:`~mlrun.feature_store.FeatureVector` to store.
        :param project: Name of project this feature-vector belongs to.
        :param tag: The ``tag`` of the object to replace in the DB, for example ``latest``.
        :param uid: The ``uid`` of the object to replace in the DB. If using this parameter, the modified object
            must have the same ``uid`` of the previously-existing object. This cannot be used for non-versioned objects.
        :param versioned: Whether to maintain versions for this feature-vector. All versions of a versioned object
            will be kept in the DB and can be retrieved until explicitly deleted.
        :returns: The :py:class:`~mlrun.feature_store.FeatureVector` object (as dict).
        """

        reference = self._resolve_reference(tag, uid)
        params = {"versioned": versioned}

        if isinstance(feature_vector, schemas.FeatureVector):
            feature_vector = feature_vector.dict()
        elif isinstance(feature_vector, FeatureVector):
            feature_vector = feature_vector.to_dict()

        name = name or feature_vector["metadata"]["name"]
        project = (
            project
            or feature_vector["metadata"].get("project")
            or config.default_project
        )
        path = f"projects/{project}/feature-vectors/{name}/references/{reference}"
        error_message = f"Failed storing feature-vector {project}/{name}"
        resp = self.api_call(
            "PUT", path, error_message, params=params, body=dict_to_json(feature_vector)
        )
        return resp.json()

    def patch_feature_vector(
        self,
        name,
        feature_vector_update: dict,
        project="",
        tag=None,
        uid=None,
        patch_mode: Union[str, schemas.PatchMode] = schemas.PatchMode.replace,
    ):
        """Modify (patch) an existing :py:class:`~mlrun.feature_store.FeatureVector` object.
        The object is identified by its name (and project it belongs to), as well as optionally a ``tag`` or its
        ``uid`` (for versioned object). If both ``tag`` and ``uid`` are omitted then the object with tag ``latest``
        is modified.

        :param name: Name of the object to patch.
        :param feature_vector_update: The modifications needed in the object. This parameter only has the changes in it,
            not a full object.
        :param project: Project which contains the modified object.
        :param tag: The tag of the object to modify.
        :param uid: uid of the object to modify.
        :param patch_mode: The strategy for merging the changes with the existing object. Can be either ``replace``
            or ``additive``.
        """
        reference = self._resolve_reference(tag, uid)
        project = project or config.default_project
        headers = {schemas.HeaderNames.patch_mode: patch_mode}
        path = f"projects/{project}/feature-vectors/{name}/references/{reference}"
        error_message = f"Failed updating feature-vector {project}/{name}"
        self.api_call(
            "PATCH",
            path,
            error_message,
            body=dict_to_json(feature_vector_update),
            headers=headers,
        )

    def delete_feature_vector(self, name, project="", tag=None, uid=None):
        """Delete a :py:class:`~mlrun.feature_store.FeatureVector` object from the DB.
        If ``tag`` or ``uid`` are specified, then just the version referenced by them will be deleted. Using both
        is not allowed.
        If none are specified, then all instances of the object whose name is ``name`` will be deleted.
        """
        project = project or config.default_project
        path = f"projects/{project}/feature-vectors/{name}"
        if tag or uid:
            reference = self._resolve_reference(tag, uid)
            path = path + f"/references/{reference}"

        error_message = f"Failed deleting feature-vector {name}"
        self.api_call("DELETE", path, error_message)

    def tag_objects(
        self,
        project: str,
        tag_name: str,
        objects: Union[mlrun.api.schemas.TagObjects, dict],
        replace: bool = False,
    ):
        """Tag a list of objects.

        :param project: Project which contains the objects.
        :param tag_name: The tag to set on the objects.
        :param objects: The objects to tag.
        :param replace: Whether to replace the existing tags of the objects or to add the new tag to them.
        """

        path = f"projects/{project}/tags/{tag_name}"
        error_message = f"Failed to tag {tag_name} on objects {objects}"
        method = "POST" if replace else "PUT"
        self.api_call(
            method,
            path,
            error_message,
            body=dict_to_json(
                objects.dict()
                if isinstance(objects, mlrun.api.schemas.TagObjects)
                else objects
            ),
        )

    def delete_objects_tag(
        self,
        project: str,
        tag_name: str,
        tag_objects: Union[mlrun.api.schemas.TagObjects, dict],
    ):
        """Delete a tag from a list of objects.

        :param project: Project which contains the objects.
        :param tag_name: The tag to delete from the objects.
        :param tag_objects: The objects to delete the tag from.

        """
        path = f"projects/{project}/tags/{tag_name}"
        error_message = f"Failed deleting tag from {tag_name}"
        self.api_call(
            "DELETE",
            path,
            error_message,
            body=dict_to_json(
                tag_objects.dict()
                if isinstance(tag_objects, mlrun.api.schemas.TagObjects)
                else tag_objects
            ),
        )

    def tag_artifacts(
        self,
        artifacts: Union[List[Artifact], List[dict], Artifact, dict],
        project: str,
        tag_name: str,
        replace: bool = False,
    ):
        """Tag a list of artifacts.

        :param artifacts: The artifacts to tag. Can be a list of :py:class:`~mlrun.artifacts.Artifact` objects or
            dictionaries, or a single object.
        :param project: Project which contains the artifacts.
        :param tag_name: The tag to set on the artifacts.
        :param replace: If True, replace existing tags, otherwise append to existing tags.
        """
        tag_objects = self._resolve_artifacts_to_tag_objects(artifacts)
        self.tag_objects(project, tag_name, objects=tag_objects, replace=replace)

    def delete_artifacts_tags(
        self,
        artifacts,
        project: str,
        tag_name: str,
    ):
        """Delete tag from a list of artifacts.

        :param artifacts: The artifacts to delete the tag from. Can be a list of :py:class:`~mlrun.artifacts.Artifact`
            objects or dictionaries, or a single object.
        :param project: Project which contains the artifacts.
        :param tag_name: The tag to set on the artifacts.
        """
        tag_objects = self._resolve_artifacts_to_tag_objects(artifacts)
        self.delete_objects_tag(project, tag_name, tag_objects)

    def list_projects(
        self,
        owner: str = None,
        format_: Union[
            str, mlrun.api.schemas.ProjectsFormat
        ] = mlrun.api.schemas.ProjectsFormat.full,
        labels: List[str] = None,
        state: Union[str, mlrun.api.schemas.ProjectState] = None,
    ) -> List[Union[mlrun.projects.MlrunProject, str]]:
        """Return a list of the existing projects, potentially filtered by specific criteria.

        :param owner: List only projects belonging to this specific owner.
        :param format_: Format of the results. Possible values are:

            - ``full`` (default value) - Return full project objects.
            - ``name_only`` - Return just the names of the projects.

        :param labels: Filter by labels attached to the project.
        :param state: Filter by project's state. Can be either ``online`` or ``archived``.
        """

        params = {
            "owner": owner,
            "state": state,
            "format": format_,
            "label": labels or [],
        }

        error_message = f"Failed listing projects, query: {params}"
        response = self.api_call("GET", "projects", error_message, params=params)
        if format_ == mlrun.api.schemas.ProjectsFormat.name_only:
            return response.json()["projects"]
        elif format_ == mlrun.api.schemas.ProjectsFormat.full:
            return [
                mlrun.projects.MlrunProject.from_dict(project_dict)
                for project_dict in response.json()["projects"]
            ]
        else:
            raise NotImplementedError(
                f"Provided format is not supported. format={format_}"
            )

    def get_project(self, name: str) -> mlrun.projects.MlrunProject:
        """Get details for a specific project."""

        if not name:
            raise MLRunInvalidArgumentError("Name must be provided")

        path = f"projects/{name}"
        error_message = f"Failed retrieving project {name}"
        response = self.api_call("GET", path, error_message)
        return mlrun.projects.MlrunProject.from_dict(response.json())

    def delete_project(
        self,
        name: str,
        deletion_strategy: Union[
            str, mlrun.api.schemas.DeletionStrategy
        ] = mlrun.api.schemas.DeletionStrategy.default(),
    ):
        """Delete a project.

        :param name: Name of the project to delete.
        :param deletion_strategy: How to treat child objects of the project. Possible values are:

            - ``restrict`` (default) - Project must not have any child objects when deleted. If using this mode while
              child objects exist, the operation will fail.
            - ``cascade`` - Automatically delete all child objects when deleting the project.
        """

        path = f"projects/{name}"
        headers = {schemas.HeaderNames.deletion_strategy: deletion_strategy}
        error_message = f"Failed deleting project {name}"
        response = self.api_call("DELETE", path, error_message, headers=headers)
        if response.status_code == http.HTTPStatus.ACCEPTED:
            return self._wait_for_project_to_be_deleted(name)

    def store_project(
        self,
        name: str,
        project: Union[dict, mlrun.projects.MlrunProject, mlrun.api.schemas.Project],
    ) -> mlrun.projects.MlrunProject:
        """Store a project in the DB. This operation will overwrite existing project of the same name if exists."""

        path = f"projects/{name}"
        error_message = f"Failed storing project {name}"
        if isinstance(project, mlrun.api.schemas.Project):
            project = project.dict()
        elif isinstance(project, mlrun.projects.MlrunProject):
            project = project.to_dict()
        response = self.api_call(
            "PUT",
            path,
            error_message,
            body=dict_to_json(project),
        )
        if response.status_code == http.HTTPStatus.ACCEPTED:
            return self._wait_for_project_to_reach_terminal_state(name)
        return mlrun.projects.MlrunProject.from_dict(response.json())

    def patch_project(
        self,
        name: str,
        project: dict,
        patch_mode: Union[str, schemas.PatchMode] = schemas.PatchMode.replace,
    ) -> mlrun.projects.MlrunProject:
        """Patch an existing project object.

        :param name: Name of project to patch.
        :param project: The actual changes to the project object.
        :param patch_mode: The strategy for merging the changes with the existing object. Can be either ``replace``
            or ``additive``.
        """

        path = f"projects/{name}"
        headers = {schemas.HeaderNames.patch_mode: patch_mode}
        error_message = f"Failed patching project {name}"
        response = self.api_call(
            "PATCH", path, error_message, body=dict_to_json(project), headers=headers
        )
        return mlrun.projects.MlrunProject.from_dict(response.json())

    def create_project(
        self,
        project: Union[dict, mlrun.projects.MlrunProject, mlrun.api.schemas.Project],
    ) -> mlrun.projects.MlrunProject:
        """Create a new project. A project with the same name must not exist prior to creation."""

        if isinstance(project, mlrun.api.schemas.Project):
            project = project.dict()
        elif isinstance(project, mlrun.projects.MlrunProject):
            project = project.to_dict()
        project_name = project["metadata"]["name"]
        error_message = f"Failed creating project {project_name}"
        response = self.api_call(
            "POST",
            "projects",
            error_message,
            body=dict_to_json(project),
        )
        if response.status_code == http.HTTPStatus.ACCEPTED:
            return self._wait_for_project_to_reach_terminal_state(project_name)
        return mlrun.projects.MlrunProject.from_dict(response.json())

    def _wait_for_project_to_reach_terminal_state(
        self, project_name: str
    ) -> mlrun.projects.MlrunProject:
        def _verify_project_in_terminal_state():
            project = self.get_project(project_name)
            if (
                project.status.state
                not in mlrun.api.schemas.ProjectState.terminal_states()
            ):
                raise Exception(
                    f"Project not in terminal state. State: {project.status.state}"
                )
            return project

        return mlrun.utils.helpers.retry_until_successful(
            self._wait_for_project_terminal_state_retry_interval,
            120,
            logger,
            False,
            _verify_project_in_terminal_state,
        )

    def _wait_for_background_task_to_reach_terminal_state(
        self, name: str
    ) -> schemas.BackgroundTask:
        def _verify_background_task_in_terminal_state():
            background_task = self.get_background_task(name)
            state = background_task.status.state
            if state not in mlrun.api.schemas.BackgroundTaskState.terminal_states():
                raise Exception(
                    f"Background task not in terminal state. name={name}, state={state}"
                )
            return background_task

        return mlrun.utils.helpers.retry_until_successful(
            self._wait_for_background_task_terminal_state_retry_interval,
            60 * 60,
            logger,
            False,
            _verify_background_task_in_terminal_state,
        )

    def _wait_for_project_to_be_deleted(self, project_name: str):
        def _verify_project_deleted():
            projects = self.list_projects(
                format_=mlrun.api.schemas.ProjectsFormat.name_only
            )
            if project_name in projects:
                raise Exception("Project still exists")

        return mlrun.utils.helpers.retry_until_successful(
            self._wait_for_project_deletion_interval,
            120,
            logger,
            False,
            _verify_project_deleted,
        )

    def create_project_secrets(
        self,
        project: str,
        provider: Union[
            str, schemas.SecretProviderName
        ] = schemas.SecretProviderName.kubernetes,
        secrets: dict = None,
    ):
        """Create project-context secrets using either ``vault`` or ``kubernetes`` provider.
        When using with Vault, this will create needed Vault structures for storing secrets in project-context, and
        store a set of secret values. The method generates Kubernetes service-account and the Vault authentication
        structures that are required for function Pods to authenticate with Vault and be able to extract secret values
        passed as part of their context.

        Note:
                This method used with Vault is currently in technical preview, and requires a HashiCorp Vault
                infrastructure properly set up and connected to the MLRun API server.

        When used with Kubernetes, this will make sure that the project-specific k8s secret is created, and will
        populate it with the secrets provided, replacing their values if they exist.

        :param project: The project context for which to generate the infra and store secrets.
        :param provider: The name of the secrets-provider to work with. Accepts a
            :py:class:`~mlrun.api.schemas.secret.SecretProviderName` enum.
        :param secrets: A set of secret values to store.
            Example::

                secrets = {'password': 'myPassw0rd', 'aws_key': '111222333'}
                db.create_project_secrets(
                    "project1",
                    provider=mlrun.api.schemas.SecretProviderName.kubernetes,
                    secrets=secrets
                )
        """
        path = f"projects/{project}/secrets"
        secrets_input = schemas.SecretsData(secrets=secrets, provider=provider)
        body = secrets_input.dict()
        error_message = f"Failed creating secret provider {project}/{provider}"
        self.api_call(
            "POST",
            path,
            error_message,
            body=dict_to_json(body),
        )

    def list_project_secrets(
        self,
        project: str,
        token: str = None,
        provider: Union[
            str, schemas.SecretProviderName
        ] = schemas.SecretProviderName.kubernetes,
        secrets: List[str] = None,
    ) -> schemas.SecretsData:
        """Retrieve project-context secrets from Vault.

        Note:
                This method for Vault functionality is currently in technical preview, and requires a HashiCorp Vault
                infrastructure properly set up and connected to the MLRun API server.

        :param project: The project name.
        :param token: Vault token to use for retrieving secrets.
            Must be a valid Vault token, with permissions to retrieve secrets of the project in question.
        :param provider: The name of the secrets-provider to work with. Currently only ``vault`` is accepted.
        :param secrets: A list of secret names to retrieve. An empty list ``[]`` will retrieve all secrets assigned
            to this specific project. ``kubernetes`` provider only supports an empty list.
        """

        if provider == schemas.SecretProviderName.vault.value and not token:
            raise MLRunInvalidArgumentError(
                "A vault token must be provided when accessing vault secrets"
            )

        path = f"projects/{project}/secrets"
        params = {"provider": provider, "secret": secrets}
        headers = {schemas.HeaderNames.secret_store_token: token}
        error_message = f"Failed retrieving secrets {project}/{provider}"
        result = self.api_call(
            "GET",
            path,
            error_message,
            params=params,
            headers=headers,
        )
        return schemas.SecretsData(**result.json())

    def list_project_secret_keys(
        self,
        project: str,
        provider: Union[
            str, schemas.SecretProviderName
        ] = schemas.SecretProviderName.kubernetes,
        token: str = None,
    ) -> schemas.SecretKeysData:
        """Retrieve project-context secret keys from Vault or Kubernetes.

        Note:
                This method for Vault functionality is currently in technical preview, and requires a HashiCorp Vault
                infrastructure properly set up and connected to the MLRun API server.

        :param project: The project name.
        :param provider: The name of the secrets-provider to work with. Accepts a
            :py:class:`~mlrun.api.schemas.secret.SecretProviderName` enum.
        :param token: Vault token to use for retrieving secrets. Only in use if ``provider`` is ``vault``.
            Must be a valid Vault token, with permissions to retrieve secrets of the project in question.
        """

        if provider == schemas.SecretProviderName.vault.value and not token:
            raise MLRunInvalidArgumentError(
                "A vault token must be provided when accessing vault secrets"
            )

        path = f"projects/{project}/secret-keys"
        params = {"provider": provider}
        headers = (
            {schemas.HeaderNames.secret_store_token: token}
            if provider == schemas.SecretProviderName.vault.value
            else None
        )
        error_message = f"Failed retrieving secret keys {project}/{provider}"
        result = self.api_call(
            "GET",
            path,
            error_message,
            params=params,
            headers=headers,
        )
        return schemas.SecretKeysData(**result.json())

    def delete_project_secrets(
        self,
        project: str,
        provider: Union[
            str, schemas.SecretProviderName
        ] = schemas.SecretProviderName.kubernetes,
        secrets: List[str] = None,
    ):
        """Delete project-context secrets from Kubernetes.

        :param project: The project name.
        :param provider: The name of the secrets-provider to work with. Currently only ``kubernetes`` is supported.
        :param secrets: A list of secret names to delete. An empty list will delete all secrets assigned
            to this specific project.
        """

        path = f"projects/{project}/secrets"
        params = {"provider": provider, "secret": secrets}
        error_message = f"Failed deleting secrets {project}/{provider}"
        self.api_call(
            "DELETE",
            path,
            error_message,
            params=params,
        )

    def create_user_secrets(
        self,
        user: str,
        provider: Union[
            str, schemas.SecretProviderName
        ] = schemas.SecretProviderName.vault,
        secrets: dict = None,
    ):
        """Create user-context secret in Vault. Please refer to :py:func:`create_project_secrets` for more details
        and status of this functionality.

        Note:
                This method is currently in technical preview, and requires a HashiCorp Vault infrastructure
                properly set up and connected to the MLRun API server.

        :param user: The user context for which to generate the infra and store secrets.
        :param provider: The name of the secrets-provider to work with. Currently only ``vault`` is supported.
        :param secrets: A set of secret values to store within the Vault.
        """
        path = "user-secrets"
        secrets_creation_request = schemas.UserSecretCreationRequest(
            user=user,
            provider=provider,
            secrets=secrets,
        )
        body = secrets_creation_request.dict()
        error_message = f"Failed creating user secrets - {user}"
        self.api_call(
            "POST",
            path,
            error_message,
            body=dict_to_json(body),
        )

    @staticmethod
    def _validate_version_compatibility(server_version, client_version) -> bool:
        try:
            parsed_server_version = semver.VersionInfo.parse(server_version)
            parsed_client_version = semver.VersionInfo.parse(client_version)
        except ValueError:
            # This will mostly happen in dev scenarios when the version is unstable and such - therefore we're ignoring
            logger.warning(
                "Unable to parse server or client version. Assuming compatible",
                server_version=server_version,
                client_version=client_version,
            )
            return True
        if (parsed_server_version.major == 0 and parsed_server_version.minor == 0) or (
            parsed_client_version.major == 0 and parsed_client_version.minor == 0
        ):
            logger.warning(
                "Server or client version is unstable. Assuming compatible",
                server_version=server_version,
                client_version=client_version,
            )
            return True
        if parsed_server_version.major != parsed_client_version.major:
            logger.warning(
                "Server and client versions are incompatible",
                parsed_server_version=parsed_server_version,
                parsed_client_version=parsed_client_version,
            )
            return False
        if parsed_server_version.minor != parsed_client_version.minor:
            logger.info(
                "Server and client versions are not the same",
                parsed_server_version=parsed_server_version,
                parsed_client_version=parsed_client_version,
            )
        return True

    def create_model_endpoint(
        self,
        project: str,
        endpoint_id: str,
        model_endpoint: ModelEndpoint,
    ):
        """
        Creates a DB record with the given model_endpoint record.

        :param project: The name of the project.
        :param endpoint_id: The id of the endpoint.
        :param model_endpoint: An object representing the model endpoint.
        """

        path = f"projects/{project}/model-endpoints/{endpoint_id}"
        self.api_call(
            method="POST",
            path=path,
            body=model_endpoint.json(),
        )

    def delete_model_endpoint(
        self,
        project: str,
        endpoint_id: str,
    ):
        """
        Deletes the KV record of a given model endpoint, project and endpoint_id are used for lookup

        :param project: The name of the project
        :param endpoint_id: The id of the endpoint
        """

        path = f"projects/{project}/model-endpoints/{endpoint_id}"
        self.api_call(
            method="DELETE",
            path=path,
        )

    def list_model_endpoints(
        self,
        project: str,
        model: Optional[str] = None,
        function: Optional[str] = None,
        labels: List[str] = None,
        start: str = "now-1h",
        end: str = "now",
        metrics: Optional[List[str]] = None,
        top_level: bool = False,
        uids: Optional[List[str]] = None,
            convert_to_endpoint_object=True,
    ) -> schemas.ModelEndpointList:
        """
        Returns a list of ModelEndpointState objects. Each object represents the current state of a model endpoint.
        This functions supports filtering by the following parameters:
        1) model
        2) function
        3) labels
        By default, when no filters are applied, all available endpoints for the given project will be listed.

        In addition, this functions provides a facade for listing endpoint related metrics. This facade is time-based
        and depends on the 'start' and 'end' parameters. By default, when the metrics parameter is None, no metrics are
        added to the output of this function.

        :param project: The name of the project
        :param model: The name of the model to filter by
        :param function: The name of the function to filter by
        :param labels: A list of labels to filter by. Label filters work by either filtering a specific value of a label
            (i.e. list("key==value")) or by looking for the existence of a given key (i.e. "key")
        :param metrics: A list of metrics to return for each endpoint, read more in 'TimeMetric'
        :param start: The start time of the metrics. Can be represented by a string containing an RFC 3339
                                 time, a Unix timestamp in milliseconds, a relative time (`'now'` or
                                 `'now-[0-9]+[mhd]'`, where `m` = minutes, `h` = hours, and `'d'` =
                                 days), or 0 for the earliest time.
        :param end: The end time of the metrics. Can be represented by a string containing an RFC 3339
                                 time, a Unix timestamp in milliseconds, a relative time (`'now'` or
                                 `'now-[0-9]+[mhd]'`, where `m` = minutes, `h` = hours, and `'d'` =
                                 days), or 0 for the earliest time.
        :param top_level: if true will return only routers and endpoint that are NOT children of any router
        :param uids: if passed will return ModelEndpointList of endpoints with uid in uids
        """

        path = f"projects/{project}/model-endpoints"
        response = self.api_call(
            method="GET",
            path=path,
            params={
                "model": model,
                "function": function,
                "label": labels or [],
                "start": start,
                "end": end,
                "metric": metrics or [],
                "top-level": top_level,
                "uid": uids,
                "convert_to_endpoint_object": convert_to_endpoint_object
            },
        )
        return schemas.ModelEndpointList(**response.json())

    def get_model_endpoint(
        self,
        project: str,
        endpoint_id: str,
        start: Optional[str] = None,
        end: Optional[str] = None,
        metrics: Optional[List[str]] = None,
        feature_analysis: bool = False,
                        convert_to_endpoint_object: bool = True,
    ) -> schemas.ModelEndpoint:
        """
        Returns a single ModelEndpoint object with additional metrics and feature related data.

        :param project:                    The name of the project
        :param endpoint_id:                The unique id of the model endpoint.
        :param start:                      The start time of the metrics. Can be represented by a string containing an
                                           RFC 3339 time, a Unix timestamp in milliseconds, a relative time (`'now'` or
                                           `'now-[0-9]+[mhd]'`, where `m` = minutes, `h` = hours, and `'d'` = days), or
                                           0 for the earliest time.
        :param end:                        The end time of the metrics. Can be represented by a string containing an
                                           RFC 3339 time, a Unix timestamp in milliseconds, a relative time (`'now'` or
                                           `'now-[0-9]+[mhd]'`, where `m` = minutes, `h` = hours, and `'d'` = days), or
                                           0 for the earliest time.
        :param metrics:                    A list of metrics to return for the model endpoint. There are pre-defined
                                           metrics for model endpoints such as predictions_per_second and
                                           latency_avg_5m but also custom metrics defined by the user. Please note that
                                           these metrics are stored in the time series DB and the results will be
                                           appeared under model_endpoint.spec.metrics.
        :param feature_analysis:           When True, the base feature statistics and current feature statistics will
                                           be added to the output of the resulting object.
        :param convert_to_endpoint_object: A boolean that indicates whether to convert the model endpoint dictionary
                                           into a ModelEndpoint or not. True by default.

        :return: A ModelEndpoint object.
        """

        path = f"projects/{project}/model-endpoints/{endpoint_id}"
        response = self.api_call(
            method="GET",
            path=path,
            params={
                "start": start,
                "end": end,
                "metric": metrics or [],
                "feature_analysis": feature_analysis,
                "convert_to_endpoint_object": convert_to_endpoint_object
            },
        )
        return schemas.ModelEndpoint(**response.json())

    def patch_model_endpoint(
        self,
        project: str,
        endpoint_id: str,
        attributes: dict,
    ):
        """
        Updates model endpoint with provided attributes.

        :param project: The name of the project.
        :param endpoint_id: The id of the endpoint.
        :param attributes: Dictionary of attributes that will be used for update the model endpoint. The keys
<<<<<<< HEAD
                           of this dictionary should exist in the target table. Note that the values should be
                           from type string or from a valid numerical type such as int or float.
=======
                           of this dictionary should exist in the target table. The values should be
                           from type string or from a valid numerical type such as int or float. More details
                           about the model endpoint available attributes can be found under
                           :py:class:`~mlrun.api.schemas.ModelEndpoint`.
>>>>>>> f93d8fee

                           Example::

                                # Generate current stats for two features
                                current_stats = {'tvd_sum': 2.2,
                                                 'tvd_mean': 0.5,
                                                 'hellinger_sum': 3.6,
                                                 'hellinger_mean': 0.9,
                                                 'kld_sum': 24.2,
                                                 'kld_mean': 6.0,
                                                 'f1': {'tvd': 0.5, 'hellinger': 1.0, 'kld': 6.4},
                                                 'f2': {'tvd': 0.5, 'hellinger': 1.0, 'kld': 6.5}}

                                # Create attributes dictionary according to the required format
                                attributes = {`current_stats`: json.dumps(current_stats),
                                              `drift_status`: "DRIFT_DETECTED"}

        """

        attributes = {"attributes": _as_json(attributes)}
        path = f"projects/{project}/model-endpoints/{endpoint_id}"
        self.api_call(
            method="PATCH",
            path=path,
            params=attributes,
        )

    def create_marketplace_source(
        self, source: Union[dict, schemas.IndexedMarketplaceSource]
    ):
        """
        Add a new marketplace source.

        MLRun maintains an ordered list of marketplace sources (“sources”) Each source has
        its details registered and its order within the list. When creating a new source, the special order ``-1``
        can be used to mark this source as last in the list. However, once the source is in the MLRun list,
        its order will always be ``>0``.

        The global marketplace source always exists in the list, and is always the last source
        (``order = -1``). It cannot be modified nor can it be moved to another order in the list.

        The source object may contain credentials which are needed to access the datastore where the source is stored.
        These credentials are not kept in the MLRun DB, but are stored inside a kubernetes secret object maintained by
        MLRun. They are not returned through any API from MLRun.

        Example::

            import mlrun.api.schemas

            # Add a private source as the last one (will be #1 in the list)
            private_source = mlrun.api.schemas.IndexedMarketplaceSource(
                order=-1,
                source=mlrun.api.schemas.MarketplaceSource(
                    metadata=mlrun.api.schemas.MarketplaceObjectMetadata(name="priv", description="a private source"),
                    spec=mlrun.api.schemas.MarketplaceSourceSpec(path="/local/path/to/source", channel="development")
                )
            )
            db.create_marketplace_source(private_source)

            # Add another source as 1st in the list - will push previous one to be #2
            another_source = mlrun.api.schemas.IndexedMarketplaceSource(
                order=1,
                source=mlrun.api.schemas.MarketplaceSource(
                    metadata=mlrun.api.schemas.MarketplaceObjectMetadata(name="priv-2", description="another source"),
                    spec=mlrun.api.schemas.MarketplaceSourceSpec(
                        path="/local/path/to/source/2",
                        channel="development",
                        credentials={...}
                    )
                )
            )
            db.create_marketplace_source(another_source)

        :param source: The source and its order, of type
            :py:class:`~mlrun.api.schemas.marketplace.IndexedMarketplaceSource`, or in dictionary form.
        :returns: The source object as inserted into the database, with credentials stripped.
        """
        path = "marketplace/sources"
        if isinstance(source, schemas.IndexedMarketplaceSource):
            source = source.dict()
        response = self.api_call(method="POST", path=path, json=source)
        return schemas.IndexedMarketplaceSource(**response.json())

    def store_marketplace_source(
        self, source_name: str, source: Union[dict, schemas.IndexedMarketplaceSource]
    ):
        """
        Create or replace a marketplace source.
        For an example of the source format and explanation of the source order logic,
        please see :py:func:`~create_marketplace_source`. This method can be used to modify the source itself or its
        order in the list of sources.

        :param source_name: Name of the source object to modify/create. It must match the ``source.metadata.name``
            parameter in the source itself.
        :param source: Source object to store in the database.
        :returns: The source object as stored in the DB.
        """
        path = f"marketplace/sources/{source_name}"
        if isinstance(source, schemas.IndexedMarketplaceSource):
            source = source.dict()

        response = self.api_call(method="PUT", path=path, json=source)
        return schemas.IndexedMarketplaceSource(**response.json())

    def list_marketplace_sources(self):
        """
        List marketplace sources in the MLRun DB.
        """
        path = "marketplace/sources"
        response = self.api_call(method="GET", path=path).json()
        results = []
        for item in response:
            results.append(schemas.IndexedMarketplaceSource(**item))
        return results

    def get_marketplace_source(self, source_name: str):
        """
        Retrieve a marketplace source from the DB.

        :param source_name: Name of the marketplace source to retrieve.
        """
        path = f"marketplace/sources/{source_name}"
        response = self.api_call(method="GET", path=path)
        return schemas.IndexedMarketplaceSource(**response.json())

    def delete_marketplace_source(self, source_name: str):
        """
        Delete a marketplace source from the DB.
        The source will be deleted from the list, and any following sources will be promoted - for example, if the
        1st source is deleted, the 2nd source will become #1 in the list.
        The global marketplace source cannot be deleted.

        :param source_name: Name of the marketplace source to delete.
        """
        path = f"marketplace/sources/{source_name}"
        self.api_call(method="DELETE", path=path)

    def get_marketplace_catalog(
        self,
        source_name: str,
        channel: str = None,
        version: str = None,
        tag: str = None,
        force_refresh: bool = False,
    ):
        """
        Retrieve the item catalog for a specified marketplace source.
        The list of items can be filtered according to various filters, using item's metadata to filter.

        :param source_name: Name of the source.
        :param channel: Filter items according to their channel. For example ``development``.
        :param version: Filter items according to their version.
        :param tag: Filter items based on tag.
        :param force_refresh: Make the server fetch the catalog from the actual marketplace source,
            rather than rely on cached information which may exist from previous get requests. For example,
            if the source was re-built,
            this will make the server get the updated information. Default is ``False``.
        :returns: :py:class:`~mlrun.api.schemas.marketplace.MarketplaceCatalog` object, which is essentially a list
            of :py:class:`~mlrun.api.schemas.marketplace.MarketplaceItem` entries.
        """
        path = (f"marketplace/sources/{source_name}/items",)
        params = {
            "channel": channel,
            "version": version,
            "tag": tag,
            "force-refresh": force_refresh,
        }
        response = self.api_call(method="GET", path=path, params=params)
        return schemas.MarketplaceCatalog(**response.json())

    def get_marketplace_item(
        self,
        source_name: str,
        item_name: str,
        channel: str = "development",
        version: str = None,
        tag: str = "latest",
        force_refresh: bool = False,
    ):
        """
        Retrieve a specific marketplace item.

        :param source_name: Name of source.
        :param item_name: Name of the item to retrieve, as it appears in the catalog.
        :param channel: Get the item from the specified channel. Default is ``development``.
        :param version: Get a specific version of the item. Default is ``None``.
        :param tag: Get a specific version of the item identified by tag. Default is ``latest``.
        :param force_refresh: Make the server fetch the information from the actual marketplace
            source, rather than
            rely on cached information. Default is ``False``.
        :returns: :py:class:`~mlrun.api.schemas.marketplace.MarketplaceItem`.
        """
        path = (f"marketplace/sources/{source_name}/items/{item_name}",)
        params = {
            "channel": channel,
            "version": version,
            "tag": tag,
            "force-refresh": force_refresh,
        }
        response = self.api_call(method="GET", path=path, params=params)
        return schemas.MarketplaceItem(**response.json())

    def verify_authorization(
        self, authorization_verification_input: schemas.AuthorizationVerificationInput
    ):
        """Verifies authorization for the provided action on the provided resource.

        :param authorization_verification_input: Instance of
            :py:class:`~mlrun.api.schemas.AuthorizationVerificationInput` that includes all the needed parameters for
            the auth verification
        """
        error_message = "Authorization check failed"
        self.api_call(
            "POST",
            "authorization/verifications",
            error_message,
            body=dict_to_json(authorization_verification_input.dict()),
        )

    def trigger_migrations(self) -> Optional[schemas.BackgroundTask]:
        """Trigger migrations (will do nothing if no migrations are needed) and wait for them to finish if actually
        triggered
        :returns: :py:class:`~mlrun.api.schemas.BackgroundTask`.
        """
        response = self.api_call(
            "POST",
            "operations/migrations",
            "Failed triggering migrations",
        )
        if response.status_code == http.HTTPStatus.ACCEPTED:
            background_task = schemas.BackgroundTask(**response.json())
            return self._wait_for_background_task_to_reach_terminal_state(
                background_task.metadata.name
            )
        return None


def _as_json(obj):
    fn = getattr(obj, "to_json", None)
    if fn:
        return fn()
    return dict_to_json(obj)<|MERGE_RESOLUTION|>--- conflicted
+++ resolved
@@ -2700,15 +2700,10 @@
         :param project: The name of the project.
         :param endpoint_id: The id of the endpoint.
         :param attributes: Dictionary of attributes that will be used for update the model endpoint. The keys
-<<<<<<< HEAD
                            of this dictionary should exist in the target table. Note that the values should be
                            from type string or from a valid numerical type such as int or float.
-=======
-                           of this dictionary should exist in the target table. The values should be
-                           from type string or from a valid numerical type such as int or float. More details
-                           about the model endpoint available attributes can be found under
+                            More details about the model endpoint available attributes can be found under
                            :py:class:`~mlrun.api.schemas.ModelEndpoint`.
->>>>>>> f93d8fee
 
                            Example::
 
