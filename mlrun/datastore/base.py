# Copyright 2023 Iguazio
#
# Licensed under the Apache License, Version 2.0 (the "License");
# you may not use this file except in compliance with the License.
# You may obtain a copy of the License at
#
#   http://www.apache.org/licenses/LICENSE-2.0
#
# Unless required by applicable law or agreed to in writing, software
# distributed under the License is distributed on an "AS IS" BASIS,
# WITHOUT WARRANTIES OR CONDITIONS OF ANY KIND, either express or implied.
# See the License for the specific language governing permissions and
# limitations under the License.
import tempfile
import urllib.parse
from base64 import b64encode
from os import path, remove
from typing import Optional, Union
from urllib.parse import urlparse

import fsspec
import orjson
import pandas as pd
import pyarrow
import pytz
import requests
import urllib3
from deprecated import deprecated

import mlrun.config
import mlrun.errors
from mlrun.errors import err_to_str
from mlrun.utils import StorePrefix, is_ipython, logger

from .store_resources import is_store_uri, parse_store_uri
from .utils import filter_df_start_end_time, select_columns_from_df


class FileStats:
    def __init__(self, size, modified, content_type=None):
        self.size = size
        self.modified = modified
        self.content_type = content_type

    def __repr__(self):
        return f"FileStats(size={self.size}, modified={self.modified}, type={self.content_type})"


class DataStore:
    using_bucket = False

    def __init__(self, parent, name, kind, endpoint="", secrets: dict = None):
        self._parent = parent
        self.kind = kind
        self.name = name
        self.endpoint = endpoint
        self.subpath = ""
        self.secret_pfx = ""
        self.options = {}
        self.from_spec = False
        self._filesystem = None
        self._secrets = secrets or {}

    @property
    def is_structured(self):
        return False

    @property
    def is_unstructured(self):
        return True

    @staticmethod
    def _sanitize_storage_options(options):
        if not options:
            return {}
        options = {k: v for k, v in options.items() if v is not None and v != ""}
        return options

    @staticmethod
    def _sanitize_url(url):
        """
        Extract only the schema, netloc, and path from an input URL if they exist,
        excluding parameters, query, or fragments.
        """
        if not url:
            raise mlrun.errors.MLRunInvalidArgumentError("Cannot parse an empty URL")
        parsed_url = urllib.parse.urlparse(url)
        netloc = f"//{parsed_url.netloc}" if parsed_url.netloc else "//"
        return f"{parsed_url.scheme}:{netloc}{parsed_url.path}"

    @staticmethod
    def uri_to_kfp(endpoint, subpath):
        raise ValueError("data store doesnt support KFP URLs")

    @staticmethod
    def uri_to_ipython(endpoint, subpath):
        return ""

    # TODO: remove in 1.8.0
    @deprecated(
        version="1.8.0",
        reason="'get_filesystem()' will be removed in 1.8.0, use "
        "'filesystem' property instead",
        category=FutureWarning,
    )
    def get_filesystem(self):
        return self.filesystem

    @property
    def filesystem(self) -> Optional[fsspec.AbstractFileSystem]:
        """return fsspec file system object, if supported"""
        return None

    def supports_isdir(self):
        """Whether the data store supports isdir"""
        return True

    def _get_secret_or_env(self, key, default=None, prefix=None):
        # Project-secrets are mounted as env variables whose name can be retrieved from SecretsStore
        return mlrun.get_secret_or_env(
            key, secret_provider=self._get_secret, default=default, prefix=prefix
        )

    def get_storage_options(self):
        """get fsspec storage options"""
        return self._sanitize_storage_options(None)

    def open(self, filepath, mode):
        file_system = self.filesystem
        return file_system.open(filepath, mode)

    def _join(self, key):
        if self.subpath:
            return f"{self.subpath}/{key}"
        return key

    def _get_parent_secret(self, key):
        return self._parent.secret(self.secret_pfx + key)

    def _get_secret(self, key: str, default=None):
        return self._secrets.get(key, default) or self._get_parent_secret(key)

    @property
    def url(self):
        return f"{self.kind}://{self.endpoint}"

    @property
    def spark_url(self):
        return self.url

    def get(self, key, size=None, offset=0):
        pass

    def query(self, key, query="", **kwargs):
        raise ValueError("data store doesnt support structured queries")

    def put(self, key, data, append=False):
        pass

    def stat(self, key):
        pass

    def listdir(self, key):
        raise ValueError("data store doesnt support listdir")

    def download(self, key, target_path):
        data = self.get(key)
        mode = "wb"
        if isinstance(data, str):
            mode = "w"
        with open(target_path, mode) as fp:
            fp.write(data)
            fp.close()

    def upload(self, key, src_path):
        pass

    def get_spark_options(self):
        return {}

    @staticmethod
    def _parquet_reader(df_module, url, file_system, time_column, start_time, end_time):
        from storey.utils import find_filters, find_partitions

        def set_filters(
            partitions_time_attributes, start_time_inner, end_time_inner, kwargs
        ):
            filters = []
            find_filters(
                partitions_time_attributes,
                start_time_inner,
                end_time_inner,
                filters,
                time_column,
            )
            kwargs["filters"] = filters

        def reader(*args, **kwargs):
            if start_time or end_time:
                if time_column is None:
                    raise mlrun.errors.MLRunInvalidArgumentError(
                        "When providing start_time or end_time, must provide time_column"
                    )

                partitions_time_attributes = find_partitions(url, file_system)
                set_filters(
                    partitions_time_attributes,
                    start_time,
                    end_time,
                    kwargs,
                )
                try:
                    return df_module.read_parquet(*args, **kwargs)
                except pyarrow.lib.ArrowInvalid as ex:
                    if not str(ex).startswith(
                        "Cannot compare timestamp with timezone to timestamp without timezone"
                    ):
                        raise ex

                    if start_time.tzinfo:
                        start_time_inner = start_time.replace(tzinfo=None)
                        end_time_inner = end_time.replace(tzinfo=None)
                    else:
                        start_time_inner = start_time.replace(tzinfo=pytz.utc)
                        end_time_inner = end_time.replace(tzinfo=pytz.utc)

                    set_filters(
                        partitions_time_attributes,
                        start_time_inner,
                        end_time_inner,
                        kwargs,
                    )
                    return df_module.read_parquet(*args, **kwargs)
            else:
                return df_module.read_parquet(*args, **kwargs)

        return reader

    def as_df(
        self,
        url,
        subpath,
        columns=None,
        df_module=None,
        format="",
        start_time=None,
        end_time=None,
        time_column=None,
        **kwargs,
    ):
        df_module = df_module or pd
        file_url = self._sanitize_url(url)
        is_csv, is_json, drop_time_column = False, False, False
        file_system = self.filesystem
        if file_url.endswith(".csv") or format == "csv":
            is_csv = True
            drop_time_column = False
            if columns:
                if (
                    time_column
                    and (start_time or end_time)
                    and time_column not in columns
                ):
                    columns.append(time_column)
                    drop_time_column = True
                kwargs["usecols"] = columns

            reader = df_module.read_csv
            if file_system:
                if file_system.isdir(file_url):

                    def reader(*args, **kwargs):
                        base_path = args[0]
                        file_entries = file_system.listdir(base_path)
                        filenames = []
                        for file_entry in file_entries:
                            if (
                                file_entry["name"].endswith(".csv")
                                and file_entry["size"] > 0
                                and file_entry["type"] == "file"
                            ):
                                filename = file_entry["name"]
                                filename = filename.split("/")[-1]
                                filenames.append(filename)
                        dfs = []
                        if df_module is pd:
                            kwargs.pop("filesystem", None)
                            kwargs.pop("storage_options", None)
                            for filename in filenames:
                                fullpath = f"{base_path}/{filename}"
                                with file_system.open(fullpath) as fhandle:
                                    updated_args = [fhandle]
                                    updated_args.extend(args[1:])
                                    dfs.append(
                                        df_module.read_csv(*updated_args, **kwargs)
                                    )
                        else:
                            for filename in filenames:
                                updated_args = [f"{base_path}/{filename}"]
                                updated_args.extend(args[1:])
                                dfs.append(df_module.read_csv(*updated_args, **kwargs))
                        return df_module.concat(dfs)

        elif (
            file_url.endswith(".parquet")
            or file_url.endswith(".pq")
            or format == "parquet"
        ):
            if columns:
                kwargs["columns"] = columns

            reader = self._parquet_reader(
                df_module, url, file_system, time_column, start_time, end_time
            )

        elif file_url.endswith(".json") or format == "json":
            is_json = True
            reader = df_module.read_json

        else:
            raise Exception(f"File type unhandled {url}")

        if file_system:
            storage_options = self.get_storage_options()
            if url.startswith("ds://"):
                parsed_url = urllib.parse.urlparse(url)
                url = parsed_url.path
                if self.using_bucket:
                    url = url[1:]
                # Pass the underlying file system
                kwargs["filesystem"] = file_system
            elif storage_options:
                kwargs["storage_options"] = storage_options
            df = reader(url, **kwargs)
        else:
            temp_file = tempfile.NamedTemporaryFile(delete=False)
            self.download(self._join(subpath), temp_file.name)
            df = reader(temp_file.name, **kwargs)
            remove(temp_file.name)

        if is_json or is_csv:
            # for parquet file the time filtering is executed in `reader`
            df = filter_df_start_end_time(
                df,
                time_column=time_column,
                start_time=start_time,
                end_time=end_time,
            )
            if drop_time_column:
                df.drop(columns=[time_column], inplace=True)
        if is_json:
            # for csv and parquet files the columns select is executed in `reader`.
            df = select_columns_from_df(df, columns=columns)
        return df

    def to_dict(self):
        return {
            "name": self.name,
            "url": f"{self.kind}://{self.endpoint}/{self.subpath}",
            "secret_pfx": self.secret_pfx,
            "options": self.options,
        }

    def rm(self, path, recursive=False, maxdepth=None):
        self.filesystem.rm(path=path, recursive=recursive, maxdepth=maxdepth)

    @staticmethod
    def _is_dd(df_module):
        try:
            import dask.dataframe as dd

            return df_module == dd
        except ImportError:
            return False


class DataItem:
    """Data input/output class abstracting access to various local/remote data sources

    DataItem objects are passed into functions and can be used inside the function, when a function run completes
    users can access the run data via the run.artifact(key) which returns a DataItem object.
    users can also convert a data url (e.g. s3://bucket/key.csv) to a DataItem using `mlrun.get_dataitem(url)`.

    Example::

        # using data item inside a function
        def my_func(context, data: DataItem):
            df = data.as_df()


        # reading run results using DataItem (run.artifact())
        train_run = train_iris_func.run(inputs={'dataset': dataset},
                                        params={'label_column': 'label'})

        train_run.artifact('confusion-matrix').show()
        test_set = train_run.artifact('test_set').as_df()

        # create and use DataItem from uri
        data = mlrun.get_dataitem('http://xyz/data.json').get()
    """

    def __init__(
        self,
        key: str,
        store: DataStore,
        subpath: str,
        url: str = "",
        meta=None,
        artifact_url=None,
    ):
        self._store = store
        self._key = key
        self._url = url
        self._path = subpath
        self._meta = meta
        self._artifact_url = artifact_url
        self._local_path = ""

    @property
    def key(self):
        """DataItem key"""
        return self._key

    @property
    def suffix(self):
        """DataItem suffix (file extension) e.g. '.png'"""
        _, file_ext = path.splitext(self._path)
        return file_ext

    @property
    def store(self):
        """DataItem store object"""
        return self._store

    @property
    def kind(self):
        """DataItem store kind (file, s3, v3io, ..)"""
        return self._store.kind

    @property
    def meta(self):
        """Artifact Metadata, when the DataItem is read from the artifacts store"""
        return self._meta

    @property
    def artifact_url(self):
        """DataItem artifact url (when its an artifact) or url for simple dataitems"""
        return self._artifact_url or self._url

    @property
    def url(self):
        """DataItem url e.g. /dir/path, s3://bucket/path"""
        return self._url

    def get(self, size=None, offset=0, encoding=None):
        """read all or a byte range and return the content

        :param size:     number of bytes to get
        :param offset:   fetch from offset (in bytes)
        :param encoding: encoding (e.g. "utf-8") for converting bytes to str
        """
        body = self._store.get(self._path, size=size, offset=offset)
        if encoding and isinstance(body, bytes):
            body = body.decode(encoding)
        return body

    def download(self, target_path):
        """download to the target dir/path

        :param target_path: local target path for the downloaded item
        """
        self._store.download(self._path, target_path)

    def put(self, data, append=False):
        """write/upload the data, append is only supported by some datastores

        :param data:   data (bytes/str) to write
        :param append: append data to the end of the object, NOT SUPPORTED BY SOME OBJECT STORES!
        """
        self._store.put(self._path, data, append=append)

    def delete(self):
        """delete the object from the datastore"""
        self._store.rm(self._path)

    def upload(self, src_path):
        """upload the source file (src_path)

        :param src_path: source file path to read from and upload
        """
        self._store.upload(self._path, src_path)

    def stat(self):
        """return FileStats class (size, modified, content_type)"""
        return self._store.stat(self._path)

    def open(self, mode):
        """return fsspec file handler, if supported"""
        return self._store.open(self._url, mode)

    def ls(self):
        """return a list of child file names"""
        return self._store.listdir(self._path)

    def listdir(self):
        """return a list of child file names"""
        return self._store.listdir(self._path)

    def local(self):
        """get the local path of the file, download to tmp first if it's a remote object"""
        if self.kind == "file":
            return self._path
        if self._local_path:
            return self._local_path

        dot = self._path.rfind(".")
        suffix = "" if dot == -1 else self._path[dot:]
        temp_file = tempfile.NamedTemporaryFile(suffix=suffix, delete=False)
        self._local_path = temp_file.name
        logger.info(f"downloading {self.url} to local temp file")
        self.download(self._local_path)
        return self._local_path

    def remove_local(self):
        """remove the local file if it exists and was downloaded from a remote object"""
        if self.kind == "file":
            return

        if self._local_path:
            remove(self._local_path)
            self._local_path = ""

    def as_df(
        self,
        columns=None,
        df_module=None,
        format="",
        time_column=None,
        start_time=None,
        end_time=None,
        **kwargs,
    ):
        """return a dataframe object (generated from the dataitem).

        :param columns:     optional, list of columns to select
        :param df_module:   optional, py module used to create the DataFrame (e.g. pd, dd, cudf, ..)
        :param format:      file format, if not specified it will be deducted from the suffix
        :param start_time:  filters out data before this time
        :param end_time:    filters out data after this time
        :param time_column: Store timestamp_key will be used if None.
                            The results will be filtered by this column and start_time & end_time.
        """
        df = self._store.as_df(
            self._url,
            self._path,
            columns=columns,
            df_module=df_module,
            format=format,
            time_column=time_column,
            start_time=start_time,
            end_time=end_time,
            **kwargs,
        )
        return df

    def show(self, format=None):
        """show the data object content in Jupyter

        :param format: format to use (when there is no/wrong suffix), e.g. 'png'
        """
        if not is_ipython:
            logger.warning(
                "Jupyter/IPython was not detected, .show() will only display inside Jupyter"
            )
            return

        from IPython import display

        suffix = self.suffix.lower()
        if format:
            suffix = "." + format

        if suffix in [".jpg", ".png", ".gif"]:
            display.display(display.Image(self.get(), format=suffix[1:]))
        elif suffix in [".htm", ".html"]:
            display.display(display.HTML(self.get(encoding="utf-8")))
        elif suffix in [".csv", ".pq", ".parquet"]:
            display.display(self.as_df())
        elif suffix in [".yaml", ".txt", ".py"]:
            display.display(display.Pretty(self.get(encoding="utf-8")))
        elif suffix == ".json":
            display.display(display.JSON(orjson.loads(self.get())))
        elif suffix == ".md":
            display.display(display.Markdown(self.get(encoding="utf-8")))
        else:
            logger.error(f"unsupported show() format {suffix} for {self.url}")

    def get_artifact_type(self) -> Union[str, None]:
        """
        Check if the data item represents an Artifact (one of Artifact, DatasetArtifact and ModelArtifact). If it does
        it return the store uri prefix (artifacts, datasets or models), otherwise None.

        :return: The store prefix of the artifact if it is an artifact data item and None if not.
        """
        if self.artifact_url and is_store_uri(url=self.artifact_url):
            store_uri_prefix = parse_store_uri(self.artifact_url)[0]
            if StorePrefix.is_artifact(prefix=store_uri_prefix):
                return store_uri_prefix
        return None

    def __str__(self):
        return self.url

    def __repr__(self):
        return f"'{self.url}'"


def get_range(size, offset):
    byterange = f"bytes={offset}-"
    if size:
        byterange += str(offset + size)
    return byterange


def basic_auth_header(user, password):
    username = user.encode("latin1")
    password = password.encode("latin1")
    base = b64encode(b":".join((username, password))).strip()
    authstr = "Basic " + base.decode("ascii")
    return {"Authorization": authstr}


<<<<<<< HEAD
def http_get(url, headers=None, auth=None):
    try:
        response = requests.get(url, headers=headers, auth=auth, verify=verify_ssl)
    except OSError as exc:
        raise OSError(f"error: cannot connect to {url}: {err_to_str(exc)}")

    mlrun.errors.raise_for_status(response)

    return response.content


=======
>>>>>>> bcb163bd
class HttpStore(DataStore):
    def __init__(self, parent, schema, name, endpoint="", secrets: dict = None):
        super().__init__(parent, name, schema, endpoint, secrets)
        self._https_auth_token = None
        self._schema = schema
        self.auth = None
        self._headers = {}
        self._enrich_https_token()
        self._validate_https_token()

    @property
    def filesystem(self):
        """return fsspec file system object, if supported"""
        if not self._filesystem:
            self._filesystem = fsspec.filesystem("http")
        return self._filesystem

    def supports_isdir(self):
        return False

    def upload(self, key, src_path):
        raise ValueError("unimplemented")

    def put(self, key, data, append=False):
        raise ValueError("unimplemented")

    def get(self, key, size=None, offset=0):
        data = self._http_get(self.url + self._join(key), self._headers, self.auth)
        if offset:
            data = data[offset:]
        if size:
            data = data[:size]
        return data

    def _enrich_https_token(self):
        token = self._get_secret_or_env("HTTPS_AUTH_TOKEN")
        if token:
            self._https_auth_token = token
            self._headers.setdefault("Authorization", f"token {token}")

    def _validate_https_token(self):
        if self._https_auth_token and self._schema in ["http"]:
            logger.warn(
                f"A AUTH TOKEN should not be provided while using {self._schema} "
                f"schema as it is not secure and is not recommended."
            )

    def _http_get(
        self,
        url,
        headers=None,
        auth=None,
    ):
        # import here to prevent import cycle
        from mlrun.config import config as mlconf

        verify_ssl = mlconf.httpdb.http.verify
        try:
            if not verify_ssl:
                urllib3.disable_warnings(urllib3.exceptions.InsecureRequestWarning)
            response = requests.get(url, headers=headers, auth=auth, verify=verify_ssl)
        except OSError as exc:
            raise OSError(f"error: cannot connect to {url}: {err_to_str(exc)}")

        mlrun.errors.raise_for_status(response)
        return response.content


# This wrapper class is designed to extract the 'ds' schema and profile name from URL-formatted paths.
# Within fsspec, the AbstractFileSystem::_strip_protocol() internal method is used to handle complete URL paths.
# As an example, it converts an S3 URL 's3://s3bucket/path' to just 's3bucket/path'.
# Since 'ds' schemas are not inherently processed by fsspec, we have adapted the _strip_protocol()
# method specifically to strip away the 'ds' schema as required.
def makeDatastoreSchemaSanitizer(cls, using_bucket=False, *args, **kwargs):
    if not issubclass(cls, fsspec.AbstractFileSystem):
        raise ValueError("Class must be a subclass of fsspec.AbstractFileSystem")

    class DatastoreSchemaSanitizer(cls):
        @classmethod
        def _strip_protocol(cls, url):
            if url.startswith("ds://"):
                parsed_url = urlparse(url)
                url = parsed_url.path
                if using_bucket:
                    url = url[1:]
            return super()._strip_protocol(url)

    return DatastoreSchemaSanitizer(*args, **kwargs)<|MERGE_RESOLUTION|>--- conflicted
+++ resolved
@@ -143,10 +143,6 @@
     @property
     def url(self):
         return f"{self.kind}://{self.endpoint}"
-
-    @property
-    def spark_url(self):
-        return self.url
 
     def get(self, key, size=None, offset=0):
         pass
@@ -321,17 +317,31 @@
             raise Exception(f"File type unhandled {url}")
 
         if file_system:
-            storage_options = self.get_storage_options()
-            if url.startswith("ds://"):
-                parsed_url = urllib.parse.urlparse(url)
-                url = parsed_url.path
-                if self.using_bucket:
-                    url = url[1:]
-                # Pass the underlying file system
-                kwargs["filesystem"] = file_system
-            elif storage_options:
-                kwargs["storage_options"] = storage_options
-            df = reader(url, **kwargs)
+            if (
+                self.supports_isdir()
+                and file_system.isdir(file_url)
+                or self._is_dd(df_module)
+            ):
+                storage_options = self.get_storage_options()
+                if url.startswith("ds://"):
+                    parsed_url = urllib.parse.urlparse(url)
+                    url = parsed_url.path
+                    if self.using_bucket:
+                        url = url[1:]
+                    # Pass the underlying file system
+                    kwargs["filesystem"] = file_system
+                elif storage_options:
+                    kwargs["storage_options"] = storage_options
+                df = reader(url, **kwargs)
+            else:
+                file = url
+                # Workaround for ARROW-12472 affecting pyarrow 3.x and 4.x.
+                if file_system.protocol != "file":
+                    # If not dir, use file_system.open() to avoid regression when pandas < 1.2 and does not
+                    # support the storage_options parameter.
+                    file = file_system.open(url)
+
+                df = reader(file, **kwargs)
         else:
             temp_file = tempfile.NamedTemporaryFile(delete=False)
             self.download(self._join(subpath), temp_file.name)
@@ -630,20 +640,6 @@
     return {"Authorization": authstr}
 
 
-<<<<<<< HEAD
-def http_get(url, headers=None, auth=None):
-    try:
-        response = requests.get(url, headers=headers, auth=auth, verify=verify_ssl)
-    except OSError as exc:
-        raise OSError(f"error: cannot connect to {url}: {err_to_str(exc)}")
-
-    mlrun.errors.raise_for_status(response)
-
-    return response.content
-
-
-=======
->>>>>>> bcb163bd
 class HttpStore(DataStore):
     def __init__(self, parent, schema, name, endpoint="", secrets: dict = None):
         super().__init__(parent, name, schema, endpoint, secrets)
