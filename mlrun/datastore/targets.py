# Copyright 2018 Iguazio
#
# Licensed under the Apache License, Version 2.0 (the "License");
# you may not use this file except in compliance with the License.
# You may obtain a copy of the License at
#
#   http://www.apache.org/licenses/LICENSE-2.0
#
# Unless required by applicable law or agreed to in writing, software
# distributed under the License is distributed on an "AS IS" BASIS,
# WITHOUT WARRANTIES OR CONDITIONS OF ANY KIND, either express or implied.
# See the License for the specific language governing permissions and
# limitations under the License.
import ast
import datetime
import os
import random
import time
import warnings
from collections import Counter
from copy import copy
from typing import Any, Dict, List, Optional, Union

import pandas as pd

import mlrun
import mlrun.utils.helpers
from mlrun.config import config
from mlrun.model import DataSource, DataTarget, DataTargetBase, TargetPathObject
from mlrun.utils import now_date
from mlrun.utils.v3io_clients import get_frames_client

from .. import errors
from ..data_types import ValueType
from ..platforms.iguazio import parse_path, split_path
from .utils import parse_kafka_url, store_path_to_spark


class TargetTypes:
    csv = "csv"
    parquet = "parquet"
    nosql = "nosql"
    redisnosql = "redisnosql"
    tsdb = "tsdb"
    stream = "stream"
    kafka = "kafka"
    dataframe = "dataframe"
    custom = "custom"
    sql = "sql"

    @staticmethod
    def all():
        return [
            TargetTypes.csv,
            TargetTypes.parquet,
            TargetTypes.nosql,
            TargetTypes.redisnosql,
            TargetTypes.tsdb,
            TargetTypes.stream,
            TargetTypes.kafka,
            TargetTypes.dataframe,
            TargetTypes.custom,
            TargetTypes.sql,
        ]


def generate_target_run_id():
    return f"{round(time.time() * 1000)}_{random.randint(0, 999)}"


def default_target_names():
    targets = mlrun.mlconf.feature_store.default_targets
    return [target.strip() for target in targets.split(",")]


def get_default_targets():
    """initialize the default feature set targets list"""
    return [
        DataTargetBase(target, name=str(target), partitioned=(target == "parquet"))
        for target in default_target_names()
    ]


def update_targets_run_id_for_ingest(overwrite, targets, targets_in_status):
    run_id = generate_target_run_id()
    for target in targets:
        if overwrite or not (target.name in targets_in_status.keys()):
            target.run_id = run_id
        else:
            target.run_id = targets_in_status[target.name].run_id


def get_default_prefix_for_target(kind):
    data_prefixes = mlrun.mlconf.feature_store.data_prefixes
    data_prefix = getattr(data_prefixes, kind, None)
    if not data_prefix:
        data_prefix = data_prefixes.default
    return data_prefix


def get_default_prefix_for_source(kind):
    return get_default_prefix_for_target(kind)


def validate_target_paths_for_engine(
    targets, engine, source: Union[DataSource, pd.DataFrame]
):
    """Validating that target paths are suitable for the required engine.
    validate for single file targets only (parquet and csv).

    spark:
        cannot be a single file path (e.g - ends with .csv or .pq)

    storey:
        if csv - must be a single file.
        if parquet - in case of partitioned it must be a directory,
                     else can be both single file or directory

    pandas:
        if source contains chunksize attribute - path must be a directory
        else if parquet - if partitioned(=True) - path must be a directory
        else - path must be a single file


    :param targets:       list of data target objects
    :param engine:        name of the processing engine (storey, pandas, or spark), defaults to storey
    :param source:        source dataframe or other sources (e.g. parquet source see:
                          :py:class:`~mlrun.datastore.ParquetSource` and other classes in
                          mlrun.datastore with suffix Source)
    """
    for base_target in targets:
        if hasattr(base_target, "kind") and (
            base_target.kind == TargetTypes.parquet
            or base_target.kind == TargetTypes.csv
        ):
            target = get_target_driver(base_target)
            is_single_file = target.is_single_file()
            if engine == "spark" and is_single_file:
                raise mlrun.errors.MLRunInvalidArgumentError(
                    f"spark CSV/Parquet targets must be directories, got path:'{target.path}'"
                )
            elif engine == "pandas":
                # check if source is DataSource (not DataFrame) and if contains chunk size
                if isinstance(source, DataSource) and source.attributes.get(
                    "chunksize"
                ):
                    if is_single_file:
                        raise mlrun.errors.MLRunInvalidArgumentError(
                            "pandas CSV/Parquet targets must be a directory "
                            f"for a chunked source, got path:'{target.path}'"
                        )
                elif target.kind == TargetTypes.parquet and target.partitioned:
                    if is_single_file:
                        raise mlrun.errors.MLRunInvalidArgumentError(
                            "partitioned Parquet target for pandas engine must be a directory, "
                            f"got path:'{target.path}'"
                        )
                elif not is_single_file:
                    raise mlrun.errors.MLRunInvalidArgumentError(
                        "When using a non chunked source, "
                        f"pandas CSV/Parquet targets must be a single file, got path:'{target.path}'"
                    )
            elif not engine or engine == "storey":
                if target.kind == TargetTypes.csv and not is_single_file:
                    raise mlrun.errors.MLRunInvalidArgumentError(
                        f"CSV target for storey engine must be a single file, got path:'{target.path}'"
                    )
                elif (
                    target.kind == TargetTypes.parquet
                    and target.partitioned
                    and is_single_file
                ):
                    raise mlrun.errors.MLRunInvalidArgumentError(
                        f"partitioned Parquet target for storey engine must be a directory, got path:'{target.path}'"
                    )


def validate_target_list(targets):
    """Check that no target overrides another target in the list (name/path)"""

    if not targets:
        return
    targets_by_kind_name = [kind for kind in targets if type(kind) is str]
    no_name_target_types_count = Counter(
        [
            target.kind
            for target in targets
            if hasattr(target, "name") and hasattr(target, "kind") and not target.name
        ]
        + targets_by_kind_name
    )
    target_types_requiring_name = [
        target_type
        for target_type, target_type_count in no_name_target_types_count.items()
        if target_type_count > 1
    ]
    if target_types_requiring_name:
        raise mlrun.errors.MLRunInvalidArgumentError(
            "Only one default name per target type is allowed (please specify name for {0} target)".format(
                target_types_requiring_name
            )
        )

    target_names_count = Counter(
        [target.name for target in targets if hasattr(target, "name") and target.name]
    )

    targets_with_same_name = [
        target_name
        for target_name, target_name_count in target_names_count.items()
        if target_name_count > 1
    ]

    if targets_with_same_name:
        raise mlrun.errors.MLRunInvalidArgumentError(
            "Each target must have a unique name (more than one target with those names found {0})".format(
                targets_with_same_name
            )
        )

    no_path_target_types_count = Counter(
        [
            target.kind
            for target in targets
            if hasattr(target, "path") and hasattr(target, "kind") and not target.path
        ]
        + targets_by_kind_name
    )
    target_types_requiring_path = [
        target_type
        for target_type, target_type_count in no_path_target_types_count.items()
        if target_type_count > 1
    ]
    if target_types_requiring_path:
        raise mlrun.errors.MLRunInvalidArgumentError(
            "Only one default path per target type is allowed (please specify path for {0} target)".format(
                target_types_requiring_path
            )
        )

    target_paths_count = Counter(
        [target.path for target in targets if hasattr(target, "path") and target.path]
    )

    targets_with_same_path = [
        target_path
        for target_path, target_path_count in target_paths_count.items()
        if target_path_count > 1
    ]

    if targets_with_same_path:
        raise mlrun.errors.MLRunInvalidArgumentError(
            "Each target must have a unique path (more than one target with those names found {0})".format(
                targets_with_same_path
            )
        )


def validate_target_placement(graph, final_step, targets):
    if final_step or graph.is_empty():
        return True
    for target in targets:
        if not target.after_step:
            raise mlrun.errors.MLRunInvalidArgumentError(
                "writer step location is undetermined due to graph branching"
                ", set the target .after_step attribute or the graph .final_step"
            )


def add_target_states(graph, resource, targets, to_df=False, final_state=None):
    warnings.warn(
        "This method is deprecated. Use add_target_steps instead",
        # TODO: In 0.7.0 do changes in examples & demos In 0.9.0 remove
        PendingDeprecationWarning,
    )
    return add_target_steps(graph, resource, targets, to_df, final_state)


def add_target_steps(graph, resource, targets, to_df=False, final_step=None):
    """add the target steps to the graph"""
    targets = targets or []
    key_columns = resource.spec.entities
    timestamp_key = resource.spec.timestamp_key
    features = resource.spec.features
    table = None

    for target in targets:
        driver = get_target_driver(target, resource)
        table = driver.get_table_object() or table
        driver.update_resource_status()
        driver.add_writer_step(
            graph,
            target.after_step or final_step,
            features=features if not target.after_step else None,
            key_columns=key_columns,
            timestamp_key=timestamp_key,
            featureset_status=resource.status,
        )
    if to_df:
        # add dataframe target, will return a dataframe
        driver = DFTarget()

        driver.add_writer_step(
            graph,
            final_step,
            features=features,
            key_columns=key_columns,
            timestamp_key=timestamp_key,
        )

    return table


offline_lookup_order = [TargetTypes.parquet, TargetTypes.csv]
online_lookup_order = [TargetTypes.nosql]


def get_offline_target(featureset, name=None):
    """return an optimal offline feature set target"""
    # todo: take status, start_time and lookup order into account
    offline_targets = [
        target
        for target in featureset.status.targets
        if kind_to_driver[target.kind].is_offline
    ]
    target = None
    if name:
        target = next((t for t in offline_targets if t.name == name), None)
    else:
        for kind in offline_lookup_order:
            target = next((t for t in offline_targets if t.kind == kind), None)
            if target:
                break
        if target is None and offline_targets:
            target = offline_targets[0]

    if target:
        return get_target_driver(target, featureset)
    return None


def get_online_target(resource, name=None):
    """return an optimal online feature set target"""
    # todo: take lookup order into account
    for target in resource.status.targets:
        if name and target.name != name:
            continue
        driver = kind_to_driver[target.kind]
        if driver.is_online:
            return get_target_driver(target, resource)
    return None


def get_target_driver(target_spec, resource=None):
    if isinstance(target_spec, dict):
        target_spec = DataTargetBase.from_dict(target_spec)
    driver_class = kind_to_driver[target_spec.kind]
    return driver_class.from_spec(target_spec, resource)


class BaseStoreTarget(DataTargetBase):
    """base target storage driver, used to materialize feature set/vector data"""

    kind = ""
    is_table = False
    suffix = ""
    is_online = False
    is_offline = False
    support_spark = False
    support_storey = False
    support_append = False

    def __init__(
        self,
        name: str = "",
        path=None,
        attributes: Dict[str, str] = None,
        after_step=None,
        columns=None,
        partitioned: bool = False,
        key_bucketing_number: Optional[int] = None,
        partition_cols: Optional[List[str]] = None,
        time_partitioning_granularity: Optional[str] = None,
        after_state=None,
        max_events: Optional[int] = None,
        flush_after_seconds: Optional[int] = None,
        storage_options: Dict[str, str] = None,
        schema: Dict[str, Any] = None,
    ):
        super().__init__(
            self.kind,
            name,
            path,
            attributes,
            after_step,
            partitioned,
            key_bucketing_number,
            partition_cols,
            time_partitioning_granularity,
            max_events,
            flush_after_seconds,
            after_state,
            schema=schema,
        )
        if after_state:
            warnings.warn(
                "The after_state parameter is deprecated. Use after_step instead",
                # TODO: In 0.7.0 do changes in examples & demos In 0.9.0 remove
                PendingDeprecationWarning,
            )
            after_step = after_step or after_state

        self.name = name or self.kind
        self.path = str(path) if path is not None else None
        self.after_step = after_step
        self.attributes = attributes or {}
        self.columns = columns or []
        self.partitioned = partitioned
        self.key_bucketing_number = key_bucketing_number
        self.partition_cols = partition_cols
        self.time_partitioning_granularity = time_partitioning_granularity
        self.max_events = max_events
        self.flush_after_seconds = flush_after_seconds
        self.storage_options = storage_options
        self.schema = schema

        self._target = None
        self._resource = None
        self._secrets = {}

    def _get_store(self):
        store, _ = mlrun.store_manager.get_or_create_store(self.get_target_path())
        return store

    def _get_column_list(self, features, timestamp_key, key_columns, with_type=False):
        result = []
        if self.columns:
            if with_type:
                columns = set(self.columns)
                for feature in features:
                    if feature.name in columns:
                        result.append((feature.name, feature.value_type))
            else:
                result = self.columns
        elif features:
            if with_type:
                for feature in features:
                    result.append((feature.name, feature.value_type))
            else:
                result = list(features.keys())
            if key_columns:
                for key in reversed(key_columns):
                    if key not in result:
                        if with_type:
                            result.insert(0, (key, ValueType.STRING))
                        else:
                            result.insert(0, key)

        if timestamp_key:
            if with_type:
                result = [(timestamp_key, ValueType.DATETIME)] + result
            else:
                result = [timestamp_key] + result

        return result

    def write_dataframe(
        self,
        df,
        key_column=None,
        timestamp_key=None,
        chunk_id=0,
        **kwargs,
    ) -> Optional[int]:
        if hasattr(df, "rdd"):
            options = self.get_spark_options(key_column, timestamp_key)
            options.update(kwargs)
            df.write.mode("overwrite").save(**options)
        elif hasattr(df, "dask"):
            dask_options = self.get_dask_options()
            storage_options = self._get_store().get_storage_options()
            df = df.repartition(partition_size="100MB")
            try:
                if dask_options["format"] == "parquet":
                    df.to_parquet(
                        generate_path_with_chunk(self, chunk_id),
                        storage_options=storage_options,
                    )
                elif dask_options["format"] == "csv":
                    df.to_csv(
                        generate_path_with_chunk(self, chunk_id),
                        storage_options=storage_options,
                    )
                else:
                    raise NotImplementedError(
                        "Format for writing dask dataframe should be CSV or Parquet!"
                    )
            except Exception as exc:
                raise RuntimeError(f"Failed to write Dask Dataframe for {exc}.")
        else:
            target_path = generate_path_with_chunk(self, chunk_id)
            fs = self._get_store().get_filesystem(False)
            if fs.protocol == "file":
                dir = os.path.dirname(target_path)
                if dir:
                    os.makedirs(dir, exist_ok=True)
            partition_cols = []
            if target_path.endswith(".parquet") or target_path.endswith(".pq"):
                partition_cols = None
            target_df = df
            if timestamp_key and (
                self.partitioned or self.time_partitioning_granularity
            ):
                target_df = df.copy(deep=False)
                time_partitioning_granularity = self.time_partitioning_granularity
                if not time_partitioning_granularity and self.partitioned:
                    time_partitioning_granularity = (
                        mlrun.utils.helpers.DEFAULT_TIME_PARTITIONING_GRANULARITY
                    )
                for unit, fmt in [
                    ("year", "%Y"),
                    ("month", "%m"),
                    ("day", "%d"),
                    ("hour", "%H"),
                    ("minute", "%M"),
                ]:
                    partition_cols.append(unit)
                    target_df[unit] = getattr(
                        pd.DatetimeIndex(target_df[timestamp_key]), unit
                    )
                    if unit == time_partitioning_granularity:
                        break
            self._write_dataframe(
                target_df, fs, target_path, partition_cols=partition_cols, **kwargs
            )
            try:
                return fs.size(target_path)
            except Exception:
                return None

    @staticmethod
    def _write_dataframe(df, fs, target_path, partition_cols, **kwargs):
        raise NotImplementedError()

    def set_secrets(self, secrets):
        self._secrets = secrets

    def set_resource(self, resource):
        self._resource = resource

    @classmethod
    def from_spec(cls, spec: DataTargetBase, resource=None):
        """create target driver from target spec or other target driver"""
        driver = cls()
        driver.name = spec.name
        driver.path = spec.path
        driver.attributes = spec.attributes
        driver.schema = spec.schema

        if hasattr(spec, "columns"):
            driver.columns = spec.columns

        driver.partitioned = spec.partitioned

        driver.key_bucketing_number = spec.key_bucketing_number
        driver.partition_cols = spec.partition_cols

        driver.time_partitioning_granularity = spec.time_partitioning_granularity
        driver.max_events = spec.max_events
        driver.flush_after_seconds = spec.flush_after_seconds
        driver.storage_options = spec.storage_options

        driver._resource = resource
        driver.run_id = spec.run_id
        return driver

    def get_table_object(self):
        """get storey Table object"""
        return None

    def get_target_path(self):
        path_object = self._target_path_object
        return path_object.get_absolute_path() if path_object else None

    def get_target_templated_path(self):
        path_object = self._target_path_object
        return path_object.get_templated_path() if path_object else None

    @property
    def _target_path_object(self):
        """return the actual/computed target path"""
        is_single_file = hasattr(self, "is_single_file") and self.is_single_file()
        return self.get_path() or (
            TargetPathObject(
                _get_target_path(self, self._resource, self.run_id is not None),
                self.run_id,
                is_single_file,
            )
            if self._resource
            else None
        )

    def update_resource_status(self, status="", producer=None, size=None):
        """update the data target status"""
        self._target = self._target or DataTarget(
            self.kind, self.name, self.get_target_templated_path()
        )
        target = self._target
        target.run_id = self.run_id
        target.status = status or target.status or "created"
        target.updated = now_date().isoformat()
        target.size = size
        target.producer = producer or target.producer
        # Copy partitioning-related fields to the status, since these are needed if reading the actual data that
        # is related to the specific target.
        # TODO - instead of adding more fields to the status targets, we should consider changing any functionality
        #       that depends on "spec-fields" to use a merge between the status and the spec targets. One such place
        #       is the fset.to_dataframe() function.
        target.partitioned = self.partitioned
        target.key_bucketing_number = self.key_bucketing_number
        target.partition_cols = self.partition_cols
        target.time_partitioning_granularity = self.time_partitioning_granularity

        self._resource.status.update_target(target)
        return target

    def add_writer_step(
        self,
        graph,
        after,
        features,
        key_columns=None,
        timestamp_key=None,
        featureset_status=None,
    ):
        raise NotImplementedError()

    def add_writer_state(
        self, graph, after, features, key_columns=None, timestamp_key=None
    ):
        warnings.warn(
            "This method is deprecated. Use add_writer_step instead",
            # TODO: In 0.7.0 do changes in examples & demos In 0.9.0 remove
            PendingDeprecationWarning,
        )
        """add storey writer state to graph"""
        self.add_writer_step(graph, after, features, key_columns, timestamp_key)

    def purge(self):
        self._get_store().rm(self.get_target_path(), recursive=True)

    def as_df(
        self,
        columns=None,
        df_module=None,
        entities=None,
        start_time=None,
        end_time=None,
        time_column=None,
        **kwargs,
    ):
        """return the target data as dataframe"""
        return mlrun.get_dataitem(self.get_target_path()).as_df(
            columns=columns,
            df_module=df_module,
            start_time=start_time,
            end_time=end_time,
            time_column=time_column,
            **kwargs,
        )

    def get_spark_options(self, key_column=None, timestamp_key=None, overwrite=True):
        # options used in spark.read.load(**options)
        raise NotImplementedError()

    def prepare_spark_df(self, df):
        return df

    def get_dask_options(self):
        raise NotImplementedError()


class ParquetTarget(BaseStoreTarget):
    """parquet target storage driver, used to materialize feature set/vector data into parquet files

    :param name:       optional, target name. By default will be called ParquetTarget
    :param path:       optional, Output path. Can be either a file or directory.
     This parameter is forwarded as-is to pandas.DataFrame.to_parquet().
     Default location v3io:///projects/{project}/FeatureStore/{name}/parquet/
    :param attributes: optional, extra attributes for storey.ParquetTarget
    :param after_step: optional, after what step in the graph to add the target
    :param columns:     optional, which columns from data to write
    :param partitioned: optional, whether to partition the file, False by default,
     if True without passing any other partition field, the data will be partitioned by /year/month/day/hour
    :param key_bucketing_number:      optional, None by default will not partition by key,
     0 will partition by the key as is, any other number X will create X partitions and hash the keys to one of them
    :param partition_cols:     optional, name of columns from the data to partition by
    :param time_partitioning_granularity: optional. the smallest time unit to partition the data by.
     For example "hour" will yield partitions of the format /year/month/day/hour
    :param max_events: optional. Maximum number of events to write at a time.
     All events will be written on flow termination,
     or after flush_after_seconds (if flush_after_seconds is set). Default 10k events
    :param flush_after_seconds: optional. Maximum number of seconds to hold events before they are written.
     All events will be written on flow termination, or after max_events are accumulated (if max_events is set).
     Default 15 minutes
    """

    kind = TargetTypes.parquet
    is_offline = True
    support_spark = True
    support_storey = True
    support_dask = True
    support_append = True

    def __init__(
        self,
        name: str = "",
        path=None,
        attributes: Dict[str, str] = None,
        after_step=None,
        columns=None,
        partitioned: bool = None,
        key_bucketing_number: Optional[int] = None,
        partition_cols: Optional[List[str]] = None,
        time_partitioning_granularity: Optional[str] = None,
        after_state=None,
        max_events: Optional[int] = 10000,
        flush_after_seconds: Optional[int] = 900,
        storage_options: Dict[str, str] = None,
    ):
        if after_state:
            warnings.warn(
                "The after_state parameter is deprecated. Use after_step instead",
                # TODO: In 0.7.0 do changes in examples & demos In 0.9.0 remove
                PendingDeprecationWarning,
            )
            after_step = after_step or after_state

        self.path = path
        if partitioned is None:
            partitioned = not self.is_single_file()

        super().__init__(
            name,
            path,
            attributes,
            after_step,
            columns,
            partitioned,
            key_bucketing_number,
            partition_cols,
            time_partitioning_granularity,
            max_events=max_events,
            flush_after_seconds=flush_after_seconds,
            storage_options=storage_options,
        )

        if (
            time_partitioning_granularity is not None
            and time_partitioning_granularity
            not in mlrun.utils.helpers.LEGAL_TIME_UNITS
        ):
            raise errors.MLRunInvalidArgumentError(
                f"time_partitioning_granularity parameter must be one of "
                f"{','.join(mlrun.utils.helpers.LEGAL_TIME_UNITS)}, "
                f"not {time_partitioning_granularity}."
            )

    @staticmethod
    def _write_dataframe(df, fs, target_path, partition_cols, **kwargs):
        # In order to save the DataFrame in parquet format, all of the column names must be strings:
        df.columns = [str(column) for column in df.columns.tolist()]
        df.to_parquet(target_path, partition_cols=partition_cols, **kwargs)

    def add_writer_state(
        self, graph, after, features, key_columns=None, timestamp_key=None
    ):
        warnings.warn(
            "This method is deprecated. Use add_writer_step instead",
            # TODO: In 0.7.0 do changes in examples & demos In 0.9.0 remove
            PendingDeprecationWarning,
        )
        """add storey writer state to graph"""
        self.add_writer_step(graph, after, features, key_columns, timestamp_key)

    def add_writer_step(
        self,
        graph,
        after,
        features,
        key_columns=None,
        timestamp_key=None,
        featureset_status=None,
    ):
        if self.attributes.get("infer_columns_from_data"):
            column_list = None
        else:
            column_list = self._get_column_list(
                features=features,
                timestamp_key=timestamp_key,
                key_columns=None,
                with_type=True,
            )

        # need to extract types from features as part of column list

        partition_cols = None
        if self.key_bucketing_number is not None:
            partition_cols = [("$key", self.key_bucketing_number)]
        if self.partition_cols:
            partition_cols = partition_cols or []
            partition_cols.extend(self.partition_cols)
        time_partitioning_granularity = self.time_partitioning_granularity
        if self.partitioned and all(
            value is None
            for value in [
                time_partitioning_granularity,
                self.key_bucketing_number,
                self.partition_cols,
            ]
        ):
            time_partitioning_granularity = (
                mlrun.utils.helpers.DEFAULT_TIME_PARTITIONING_GRANULARITY
            )
        if time_partitioning_granularity is not None:
            partition_cols = partition_cols or []
            for time_unit in mlrun.utils.helpers.LEGAL_TIME_UNITS:
                partition_cols.append(f"${time_unit}")
                if time_unit == time_partitioning_granularity:
                    break

        if (
            not self.partitioned
            and not self.get_target_path().endswith(".parquet")
            and not self.get_target_path().endswith(".pq")
        ):
            partition_cols = []

        tuple_key_columns = []
        for key_column in key_columns:
            tuple_key_columns.append((key_column.name, key_column.value_type))

        if self.attributes:
            self.attributes[
                "update_last_written"
            ] = featureset_status.update_last_written_for_target
        else:
            self.attributes = {
                "update_last_written": featureset_status.update_last_written_for_target
            }

        graph.add_step(
            name=self.name or "ParquetTarget",
            after=after,
            graph_shape="cylinder",
            class_name="storey.ParquetTarget",
            path=self.get_target_path(),
            columns=column_list,
            index_cols=tuple_key_columns,
            partition_cols=partition_cols,
            storage_options=self.storage_options
            or self._get_store().get_storage_options(),
            max_events=self.max_events,
            flush_after_seconds=self.flush_after_seconds,
            **self.attributes,
        )

    def get_spark_options(self, key_column=None, timestamp_key=None, overwrite=True):
        partition_cols = []
        if timestamp_key:
            time_partitioning_granularity = self.time_partitioning_granularity
            if (
                not time_partitioning_granularity
                and self.partitioned
                and not self.partition_cols
            ):
                time_partitioning_granularity = (
                    mlrun.utils.helpers.DEFAULT_TIME_PARTITIONING_GRANULARITY
                )
            if time_partitioning_granularity:
                for unit in mlrun.utils.helpers.LEGAL_TIME_UNITS:
                    partition_cols.append(unit)
                    if unit == time_partitioning_granularity:
                        break
        result = {
            "path": store_path_to_spark(self.get_target_path()),
            "format": "parquet",
        }
        for partition_col in self.partition_cols or []:
            partition_cols.append(partition_col)
        if partition_cols:
            result["partitionBy"] = partition_cols
        return result

    def get_dask_options(self):
        return {"format": "parquet"}

    def as_df(
        self,
        columns=None,
        df_module=None,
        entities=None,
        start_time=None,
        end_time=None,
        time_column=None,
        **kwargs,
    ):
        """return the target data as dataframe"""
        return mlrun.get_dataitem(self.get_target_path()).as_df(
            columns=columns,
            df_module=df_module,
            format="parquet",
            start_time=start_time,
            end_time=end_time,
            time_column=time_column,
            **kwargs,
        )

    def is_single_file(self):
        if self.path:
            return self.path.endswith(".parquet") or self.path.endswith(".pq")
        return False


class CSVTarget(BaseStoreTarget):
    kind = TargetTypes.csv
    suffix = ".csv"
    is_offline = True
    support_spark = True
    support_storey = True

    @staticmethod
    def _write_dataframe(df, fs, target_path, partition_cols, **kwargs):
        with fs.open(target_path, "wb") as fp:
            # avoid writing the range index unless explicitly specified via kwargs
            if isinstance(df.index, pd.RangeIndex):
                kwargs["index"] = kwargs.get("index", False)
            df.to_csv(fp, **kwargs)

    def add_writer_state(
        self, graph, after, features, key_columns=None, timestamp_key=None
    ):
        warnings.warn(
            "This method is deprecated. Use add_writer_step instead",
            # TODO: In 0.7.0 do changes in examples & demos In 0.9.0 remove
            PendingDeprecationWarning,
        )
        """add storey writer state to graph"""
        self.add_writer_step(graph, after, features, key_columns, timestamp_key)

    def add_writer_step(
        self,
        graph,
        after,
        features,
        key_columns=None,
        timestamp_key=None,
        featureset_status=None,
    ):
        key_columns = list(key_columns.keys())
        column_list = self._get_column_list(
            features=features, timestamp_key=timestamp_key, key_columns=key_columns
        )

        graph.add_step(
            name=self.name or "CSVTarget",
            after=after,
            graph_shape="cylinder",
            class_name="storey.CSVTarget",
            path=self.get_target_path(),
            columns=column_list,
            header=True,
            index_cols=key_columns,
            storage_options=self._get_store().get_storage_options(),
            **self.attributes,
        )

    def get_spark_options(self, key_column=None, timestamp_key=None, overwrite=True):
        return {
            "path": store_path_to_spark(self.get_target_path()),
            "format": "csv",
            "header": "true",
        }

    def prepare_spark_df(self, df):
        import pyspark.sql.functions as funcs

        for col_name, col_type in df.dtypes:
            if col_type == "timestamp":
                # df.write.csv saves timestamps with millisecond precision, but we want microsecond precision
                # for compatibility with storey.
                df = df.withColumn(
                    col_name, funcs.date_format(col_name, "yyyy-MM-dd HH:mm:ss.SSSSSS")
                )
        return df

    def as_df(
        self,
        columns=None,
        df_module=None,
        entities=None,
        start_time=None,
        end_time=None,
        time_column=None,
        **kwargs,
    ):
        df = super().as_df(
            columns=columns, df_module=df_module, entities=entities, **kwargs
        )
        df.set_index(keys=entities, inplace=True)
        return df

    def is_single_file(self):
        if self.path:
            return self.path.endswith(".csv")
        return True


class NoSqlBaseTarget(BaseStoreTarget):
    is_table = True
    is_online = True
    support_append = True
    support_storey = True
    writer_step_name = "base_name"

    def __new__(cls, *args, **kwargs):
        if cls is NoSqlBaseTarget:
            raise TypeError(f"only children of '{cls.__name__}' may be instantiated")
        return object.__new__(cls)

    def get_table_object(self):
        raise NotImplementedError()

    def add_writer_state(
        self, graph, after, features, key_columns=None, timestamp_key=None
    ):
        warnings.warn(
            "This method is deprecated. Use add_writer_step instead",
            # TODO: In 0.7.0 do changes in examples & demos In 0.9.0 remove
            PendingDeprecationWarning,
        )
        """add storey writer state to graph"""
        self.add_writer_step(graph, after, features, key_columns, timestamp_key)

    def add_writer_step(
        self,
        graph,
        after,
        features,
        key_columns=None,
        timestamp_key=None,
        featureset_status=None,
    ):
        key_columns = list(key_columns.keys())
        table = self._resource.uri
        column_list = self._get_column_list(
            features=features,
            timestamp_key=None,
            key_columns=key_columns,
            with_type=True,
        )
        if not self.columns:
            aggregate_features = (
                [key for key, feature in features.items() if feature.aggregate]
                if features
                else []
            )
            column_list = [
                col for col in column_list if col[0] not in aggregate_features
            ]

        graph.add_step(
            name=self.name or self.writer_step_name,
            after=after,
            graph_shape="cylinder",
            class_name="storey.NoSqlTarget",
            columns=column_list,
            table=table,
            **self.attributes,
        )

    def get_spark_options(self, key_column=None, timestamp_key=None, overwrite=True):
        spark_options = {
            "path": store_path_to_spark(self.get_target_path()),
            "format": "io.iguaz.v3io.spark.sql.kv",
        }
        if isinstance(key_column, list) and len(key_column) >= 1:
            if len(key_column) > 2:
                raise mlrun.errors.MLRunInvalidArgumentError(
                    f"Spark supports maximun of 2 keys and {key_column} are provided"
                )
            spark_options["key"] = key_column[0]
            if len(key_column) > 1:
                spark_options["sorting-key"] = key_column[1]
        else:
            spark_options["key"] = key_column
        if not overwrite:
            spark_options["columnUpdate"] = True
        return spark_options

    def get_dask_options(self):
        return {"format": "csv"}

    def as_df(self, columns=None, df_module=None, **kwargs):
        raise NotImplementedError()

    def prepare_spark_df(self, df):
        import pyspark.sql.functions as funcs

        for col_name, col_type in df.dtypes:
            if col_type.startswith("decimal("):
                # V3IO does not support this level of precision
                df = df.withColumn(col_name, funcs.col(col_name).cast("double"))
        return df

    def write_dataframe(
        self, df, key_column=None, timestamp_key=None, chunk_id=0, **kwargs
    ):
        if hasattr(df, "rdd"):
            options = self.get_spark_options(key_column, timestamp_key)
            options.update(kwargs)
            df = self.prepare_spark_df(df)
            df.write.mode("overwrite").save(**options)
        else:
            # To prevent modification of the original dataframe
            df = df.copy(deep=False)
            access_key = self._secrets.get(
                "V3IO_ACCESS_KEY", os.getenv("V3IO_ACCESS_KEY")
            )

            _, path_with_container = parse_path(self.get_target_path())
            container, path = split_path(path_with_container)

            frames_client = get_frames_client(
                token=access_key, address=config.v3io_framesd, container=container
            )

            frames_client.write("kv", path, df, index_cols=key_column, **kwargs)


class NoSqlTarget(NoSqlBaseTarget):
    kind = TargetTypes.nosql
    support_spark = True
    writer_step_name = "NoSqlTarget"

    def get_table_object(self):
        from storey import Table, V3ioDriver

        # TODO use options/cred
        endpoint, uri = parse_path(self.get_target_path())
        return Table(
            uri,
            V3ioDriver(webapi=endpoint),
            flush_interval_secs=mlrun.mlconf.feature_store.flush_interval,
        )


class RedisNoSqlTarget(NoSqlBaseTarget):
    kind = TargetTypes.redisnosql
    support_spark = False
    writer_step_name = "RedisNoSqlTarget"

    def get_table_object(self):
        from storey import Table
        from storey.redis_driver import RedisDriver

        endpoint, uri = parse_path(self.get_target_path())
        endpoint = endpoint or mlrun.mlconf.redis.url

        return Table(
            uri,
            RedisDriver(redis_url=endpoint, key_prefix="/"),
            flush_interval_secs=mlrun.mlconf.feature_store.flush_interval,
        )


class StreamTarget(BaseStoreTarget):
    kind = TargetTypes.stream
    is_table = False
    is_online = False
    support_spark = False
    support_storey = True
    support_append = True

    def add_writer_state(
        self, graph, after, features, key_columns=None, timestamp_key=None
    ):
        warnings.warn(
            "This method is deprecated. Use add_writer_step instead",
            # TODO: In 0.7.0 do changes in examples & demos In 0.9.0 remove
            PendingDeprecationWarning,
        )
        """add storey writer state to graph"""
        self.add_writer_step(graph, after, features, key_columns, timestamp_key)

    def add_writer_step(
        self,
        graph,
        after,
        features,
        key_columns=None,
        timestamp_key=None,
        featureset_status=None,
    ):
        from storey import V3ioDriver

        key_columns = list(key_columns.keys())
        endpoint, uri = parse_path(self.get_target_path())
        column_list = self._get_column_list(
            features=features, timestamp_key=timestamp_key, key_columns=key_columns
        )

        graph.add_step(
            name=self.name or "StreamTarget",
            after=after,
            graph_shape="cylinder",
            class_name="storey.StreamTarget",
            columns=column_list,
            storage=V3ioDriver(webapi=endpoint),
            stream_path=uri,
            **self.attributes,
        )

    def as_df(self, columns=None, df_module=None, **kwargs):
        raise NotImplementedError()


class KafkaTarget(BaseStoreTarget):
    kind = TargetTypes.kafka
    is_table = False
    is_online = False
    support_spark = False
    support_storey = True
    support_append = True

    def __init__(
        self,
        *args,
        bootstrap_servers=None,
        producer_options=None,
        **kwargs,
    ):
        attrs = {}
        if bootstrap_servers is not None:
            attrs["bootstrap_servers"] = bootstrap_servers
        if bootstrap_servers is not None:
            attrs["producer_options"] = producer_options

        super().__init__(*args, attributes=attrs, **kwargs)

    def add_writer_step(
        self,
        graph,
        after,
        features,
        key_columns=None,
        timestamp_key=None,
        featureset_status=None,
    ):
        key_columns = list(key_columns.keys())
        column_list = self._get_column_list(
            features=features, timestamp_key=timestamp_key, key_columns=key_columns
        )

        attributes = copy(self.attributes)
        bootstrap_servers = attributes.pop("bootstrap_servers", None)
        topic, bootstrap_servers = parse_kafka_url(self.path, bootstrap_servers)

        graph.add_step(
            name=self.name or "KafkaTarget",
            after=after,
            graph_shape="cylinder",
            class_name="storey.KafkaTarget",
            columns=column_list,
            topic=topic,
            bootstrap_servers=bootstrap_servers,
<<<<<<< HEAD
            producer_options=self.attributes.get("producer_options"),
=======
            **attributes,
>>>>>>> 3d4802d1
        )

    def as_df(self, columns=None, df_module=None, **kwargs):
        raise NotImplementedError()


class TSDBTarget(BaseStoreTarget):
    kind = TargetTypes.tsdb
    is_table = False
    is_online = False
    support_spark = False
    support_storey = True
    support_append = True

    def add_writer_state(
        self, graph, after, features, key_columns=None, timestamp_key=None
    ):
        warnings.warn(
            "This method is deprecated. Use add_writer_step instead",
            # TODO: In 0.7.0 do changes in examples & demos In 0.9.0 remove
            PendingDeprecationWarning,
        )
        """add storey writer state to graph"""
        self.add_writer_step(graph, after, features, key_columns, timestamp_key)

    def add_writer_step(
        self,
        graph,
        after,
        features,
        key_columns=None,
        timestamp_key=None,
        featureset_status=None,
    ):
        key_columns = list(key_columns.keys())
        endpoint, uri = parse_path(self.get_target_path())
        if not timestamp_key:
            raise mlrun.errors.MLRunInvalidArgumentError(
                "feature set timestamp_key must be specified for TSDBTarget writer"
            )

        column_list = self._get_column_list(
            features=features, timestamp_key=None, key_columns=key_columns
        )

        graph.add_step(
            name=self.name or "TSDBTarget",
            class_name="storey.TSDBTarget",
            after=after,
            graph_shape="cylinder",
            path=uri,
            time_col=timestamp_key,
            index_cols=key_columns,
            columns=column_list,
            **self.attributes,
        )

    def as_df(self, columns=None, df_module=None, **kwargs):
        raise NotImplementedError()

    def write_dataframe(
        self, df, key_column=None, timestamp_key=None, chunk_id=0, **kwargs
    ):
        access_key = self._secrets.get("V3IO_ACCESS_KEY", os.getenv("V3IO_ACCESS_KEY"))

        new_index = []
        if timestamp_key:
            new_index.append(timestamp_key)
        if key_column:
            if isinstance(key_column, str):
                key_column = [key_column]
            new_index.extend(key_column)

        _, path_with_container = parse_path(self.get_target_path())
        container, path = split_path(path_with_container)

        frames_client = get_frames_client(
            token=access_key,
            address=config.v3io_framesd,
            container=container,
        )

        frames_client.write(
            "tsdb", path, df, index_cols=new_index if new_index else None, **kwargs
        )


class CustomTarget(BaseStoreTarget):
    kind = "custom"
    is_table = False
    is_online = False
    support_spark = False
    support_storey = True

    def __init__(
        self,
        class_name: str,
        name: str = "",
        after_step=None,
        after_state=None,
        **attributes,
    ):
        if after_state:
            warnings.warn(
                "The after_state parameter is deprecated. Use after_step instead",
                # TODO: In 0.7.0 do changes in examples & demos In 0.9.0 remove
                PendingDeprecationWarning,
            )
            after_step = after_step or after_state

        attributes = attributes or {}
        attributes["class_name"] = class_name
        super().__init__(name, "", attributes, after_step=after_step)

    def add_writer_state(
        self, graph, after, features, key_columns=None, timestamp_key=None
    ):
        warnings.warn(
            "This method is deprecated. Use add_writer_step instead",
            # TODO: In 0.7.0 do changes in examples & demos In 0.9.0 remove
            PendingDeprecationWarning,
        )
        """add storey writer state to graph"""
        self.add_writer_step(graph, after, features, key_columns, timestamp_key)

    def add_writer_step(
        self,
        graph,
        after,
        features,
        key_columns=None,
        timestamp_key=None,
        featureset_status=None,
    ):
        attributes = copy(self.attributes)
        class_name = attributes.pop("class_name")
        graph.add_step(
            name=self.name,
            after=after,
            graph_shape="cylinder",
            class_name=class_name,
            **attributes,
        )


class DFTarget(BaseStoreTarget):
    kind = TargetTypes.dataframe
    support_storey = True

    def __init__(self, *args, name="dataframe", **kwargs):
        self._df = None
        super().__init__(*args, name=name, **kwargs)

    def set_df(self, df):
        self._df = df

    def update_resource_status(self, status="", producer=None):
        pass

    def add_writer_state(
        self, graph, after, features, key_columns=None, timestamp_key=None
    ):
        warnings.warn(
            "This method is deprecated. Use add_writer_step instead",
            # TODO: In 0.7.0 do changes in examples & demos In 0.9.0 remove
            PendingDeprecationWarning,
        )
        """add storey writer state to graph"""
        self.add_writer_step(graph, after, features, key_columns, timestamp_key)

    def add_writer_step(
        self,
        graph,
        after,
        features,
        key_columns=None,
        timestamp_key=None,
        featureset_status=None,
    ):
        key_columns = list(key_columns.keys())
        # todo: column filter
        graph.add_step(
            name=self.name or "WriteToDataFrame",
            after=after,
            graph_shape="cylinder",
            class_name="storey.ReduceToDataFrame",
            index=key_columns,
            insert_key_column_as=key_columns,
            insert_time_column_as=timestamp_key,
        )

    def as_df(
        self,
        columns=None,
        df_module=None,
        start_time=None,
        end_time=None,
        time_column=None,
        **kwargs,
    ):
        return self._df


class SQLTarget(BaseStoreTarget):
    kind = TargetTypes.sql
    is_online = True
    support_spark = False
    support_storey = True
    _SQL_DB_PATH_STRING_ENV_VAR = "SQL_DB_PATH_STRING"

    def __init__(
        self,
        name: str = "",
        path=None,
        attributes: Dict[str, str] = None,
        after_step=None,
        partitioned: bool = False,
        key_bucketing_number: Optional[int] = None,
        partition_cols: Optional[List[str]] = None,
        time_partitioning_granularity: Optional[str] = None,
        after_state=None,
        max_events: Optional[int] = None,
        flush_after_seconds: Optional[int] = None,
        storage_options: Dict[str, str] = None,
        db_path: str = None,
        table_name: str = None,
        schema: Dict[str, Any] = {},
        primary_key_column: str = "",
        if_exists: str = "append",
        create_table: bool = False,
        # create_according_to_data: bool = False,
    ):
        """
        Write to SqlDB as output target for a flow.

        example::
             db_path = "sqlite:///stockmarket.db"
             schema = {'time': datetime.datetime, 'ticker': str,
                    'bid': float, 'ask': float, 'ind': int}
             target = SqlDBTarget(table_name=f'{name}-tatget', db_path=db_path, create_table=True,
                                   schema=schema, primary_key_column=key)

        :param name:
        :param path:
        :param attributes:
        :param after_step:
        :param partitioned:
        :param key_bucketing_number:
        :param partition_cols:
        :param time_partitioning_granularity:
        :param after_state:
        :param max_events:
        :param flush_after_seconds:
        :param storage_options:
        :param db_path:                     url string connection to sql database.
                                            If not set, the SQL_DB_PATH_STRING environment variable will be used.
        :param table_name:                  the name of the table to access,
                                            from the current database
        :param schema:                      the schema of the table (must pass when
                                            create_table=True)
        :param primary_key_column:          the primary key of the table (must pass always)
        :param if_exists:                   {'fail', 'replace', 'append'}, default 'append'
                                            - fail: If table exists, do nothing.
                                            - replace: If table exists, drop it, recreate it, and insert data.
                                            - append: If table exists, insert data. Create if does not exist.
        :param create_table:                pass True if you want to create new table named by
                                            table_name with schema on current database.
        :param create_according_to_data:    (not valid)
        """
        create_according_to_data = False  # TODO: open for user
        db_path = db_path or os.getenv(self._SQL_DB_PATH_STRING_ENV_VAR)
        if db_path is None or table_name is None:
            attr = {}
        else:
            # check for table existence and acts according to the user input
            self._primary_key_column = primary_key_column

            attr = {
                "table_name": table_name,
                "db_path": db_path,
                "create_according_to_data": create_according_to_data,
                "if_exists": if_exists,
            }
            path = (
                f"mlrunSql://@{db_path}//@{table_name}"
                f"//@{str(create_according_to_data)}//@{if_exists}//@{primary_key_column}//@{create_table}"
            )

        if attributes:
            attributes.update(attr)
        else:
            attributes = attr

        super().__init__(
            name,
            path,
            attributes,
            after_step,
            [*schema.keys()] if schema is not None else None,
            partitioned,
            key_bucketing_number,
            partition_cols,
            time_partitioning_granularity,
            max_events=max_events,
            flush_after_seconds=flush_after_seconds,
            storage_options=storage_options,
            after_state=after_state,
            schema=schema,
        )

    def add_writer_state(
        self, graph, after, features, key_columns=None, timestamp_key=None
    ):
        warnings.warn(
            "This method is deprecated. Use add_writer_step instead",
            # TODO: In 0.7.0 do changes in examples & demos In 0.9.0 remove
            PendingDeprecationWarning,
        )
        """add storey writer state to graph"""
        self.add_writer_step(graph, after, features, key_columns, timestamp_key)

    def get_table_object(self):
        from storey import SQLDriver, Table

        # TODO use options/cred
        (db_path, table_name, _, _, primary_key, _) = self._parse_url()
        try:
            primary_key = ast.literal_eval(primary_key)
        except Exception:
            pass
        return Table(
            f"{db_path}/{table_name}",
            SQLDriver(db_path=db_path, primary_key=primary_key),
            flush_interval_secs=mlrun.mlconf.feature_store.flush_interval,
        )

    def add_writer_step(
        self,
        graph,
        after,
        features,
        key_columns=None,
        timestamp_key=None,
        featureset_status=None,
    ):
        key_columns = list(key_columns.keys())
        column_list = self._get_column_list(
            features=features, timestamp_key=timestamp_key, key_columns=key_columns
        )
        table = self._resource.uri
        self._create_sql_table()
        graph.add_step(
            name=self.name or "SqlTarget",
            after=after,
            graph_shape="cylinder",
            class_name="storey.NoSqlTarget",
            columns=column_list,
            header=True,
            table=table,
            index_cols=key_columns,
            **self.attributes,
        )

    def as_df(
        self,
        columns=None,
        df_module=None,
        entities=None,
        start_time=None,
        end_time=None,
        time_column=None,
        **kwargs,
    ):
        import sqlalchemy as db

        db_path, table_name, _, _, _, _ = self._parse_url()
        print('[EYAL]: db path: ', db_path)
        print('[EYAL]: table name: ', table_name)
        engine = db.create_engine(db_path)
        with engine.connect() as conn:
            metadata = db.MetaData()
            temp_table = db.Table(
                table_name, metadata, autoload=True, autoload_with=engine
            )
            results = conn.execute(db.select([temp_table])).fetchall()
            conn.close()
            df = pd.DataFrame(results, columns=temp_table.columns.keys())
            if self._primary_key_column:
                df.set_index(self._primary_key_column, inplace=True)
            if columns:
                df = df[columns]
        return df

    def write_dataframe(
        self, df, key_column=None, timestamp_key=None, chunk_id=0, **kwargs
    ):
        import sqlalchemy as db

        self._create_sql_table()

        if hasattr(df, "rdd"):
            raise ValueError("Spark is not supported")
        else:
            (
                db_path,
                table_name,
                create_according_to_data,
                if_exists,
                primary_key,
                _,
            ) = self._parse_url()
            create_according_to_data = bool(create_according_to_data)
            engine = db.create_engine(
                db_path,
                echo=True,
            )
            connection = engine.connect()
            if create_according_to_data:
                # todo : create according to fist row.
                pass
            try:
                primary_key = ast.literal_eval(primary_key)
            except Exception:
                pass
            df.set_index(primary_key, inplace=True)
            df.to_sql(table_name, connection, if_exists=if_exists)

    def _parse_url(self):
        path = self.path[len("mlrunSql:///") :]
        return path.split("//@")

    def purge(self):
        pass

    def _create_sql_table(self):
        import sqlalchemy as db

        (
            db_path,
            table_name,
            create_according_to_data,
            if_exists,
            primary_key,
            create_table,
        ) = self._parse_url()
        try:
            primary_key = ast.literal_eval(primary_key)
            primary_key_for_check = primary_key
        except Exception:
            primary_key_for_check = [primary_key]
        engine = db.create_engine(db_path)
        with engine.connect() as conn:
            metadata = db.MetaData()
            table_exists = engine.dialect.has_table(conn, table_name)
            if not table_exists and not create_table:
                raise ValueError(f"Table named {table_name} is not exist")

            elif not table_exists and create_table:
                TYPE_TO_SQL_TYPE = {
                    int: db.Integer,
                    str: db.String,
                    datetime.datetime: db.DateTime,
                    pd.Timestamp: db.DateTime,
                    bool: db.Boolean,
                    float: db.Float,
                }
                # creat new table with the given name
                columns = []
                for col, col_type in self.schema.items():
                    col_type = TYPE_TO_SQL_TYPE.get(col_type)
                    if col_type is None:
                        raise TypeError(f"{col_type} unsupported type")
                    columns.append(
                        db.Column(
                            col, col_type, primary_key=(col in primary_key_for_check)
                        )
                    )

                db.Table(table_name, metadata, *columns)
                metadata.create_all(engine)
                if_exists = "append"
                self.path = (
                    f"mlrunSql://@{db_path}//@{table_name}"
                    f"//@{str(create_according_to_data)}//@{if_exists}//@{primary_key}//@{create_table}"
                )
                conn.close()

    def update_by_key(self, key, attributes):
        import sqlalchemy as db

        (db_path, table_name, _, _, primary_key, _) = self._parse_url()
        try:
            primary_key = ast.literal_eval(primary_key)
        except Exception:
            pass
        engine = db.create_engine(db_path)

        with engine.connect() as conn:
            metadata = db.MetaData()
            table = db.Table(
                self.attributes["table_name"],
                metadata,
                autoload=True,
                autoload_with=engine,
            )
            update_act = db.update(table)
            update_act = update_act.values(attributes)
            for i in range(len(key)):
                if isinstance(primary_key, str):
                    update_act = update_act.where(table.c[primary_key] == key)
                    break
                update_act = update_act.where(table.c[primary_key[i]] == key[i])
            engine.execute(update_act)
            conn.close()


kind_to_driver = {
    TargetTypes.parquet: ParquetTarget,
    TargetTypes.csv: CSVTarget,
    TargetTypes.nosql: NoSqlTarget,
    TargetTypes.redisnosql: RedisNoSqlTarget,
    TargetTypes.dataframe: DFTarget,
    TargetTypes.stream: StreamTarget,
    TargetTypes.kafka: KafkaTarget,
    TargetTypes.tsdb: TSDBTarget,
    TargetTypes.custom: CustomTarget,
    TargetTypes.sql: SQLTarget,
}


def _get_target_path(driver, resource, run_id_mode=False):
    """return the default target path given the resource and target kind"""
    kind = driver.kind
    suffix = driver.suffix
    if not suffix:
        if (
            kind == ParquetTarget.kind
            and resource.kind == mlrun.api.schemas.ObjectKind.feature_vector
        ):
            suffix = ".parquet"
    kind_prefix = (
        "sets"
        if resource.kind == mlrun.api.schemas.ObjectKind.feature_set
        else "vectors"
    )
    name = resource.metadata.name
    project = resource.metadata.project or mlrun.mlconf.default_project
    data_prefix = get_default_prefix_for_target(kind).format(
        project=project,
        kind=kind,
        name=name,
    )
    # todo: handle ver tag changes, may need to copy files?
    if not run_id_mode:
        version = resource.metadata.tag
        name = f"{name}-{version or 'latest'}"
    return f"{data_prefix}/{kind_prefix}/{name}{suffix}"


def generate_path_with_chunk(target, chunk_id):
    prefix, suffix = os.path.splitext(target.get_target_path())
    if chunk_id and not target.partitioned and not target.time_partitioning_granularity:
        return f"{prefix}/{chunk_id:0>4}{suffix}"
    return target.get_target_path()<|MERGE_RESOLUTION|>--- conflicted
+++ resolved
@@ -11,15 +11,14 @@
 # WITHOUT WARRANTIES OR CONDITIONS OF ANY KIND, either express or implied.
 # See the License for the specific language governing permissions and
 # limitations under the License.
-import ast
-import datetime
 import os
 import random
 import time
+import typing
 import warnings
 from collections import Counter
 from copy import copy
-from typing import Any, Dict, List, Optional, Union
+from typing import Union
 
 import pandas as pd
 
@@ -46,7 +45,6 @@
     kafka = "kafka"
     dataframe = "dataframe"
     custom = "custom"
-    sql = "sql"
 
     @staticmethod
     def all():
@@ -60,7 +58,6 @@
             TargetTypes.kafka,
             TargetTypes.dataframe,
             TargetTypes.custom,
-            TargetTypes.sql,
         ]
 
 
@@ -374,18 +371,17 @@
         self,
         name: str = "",
         path=None,
-        attributes: Dict[str, str] = None,
+        attributes: typing.Dict[str, str] = None,
         after_step=None,
         columns=None,
         partitioned: bool = False,
-        key_bucketing_number: Optional[int] = None,
-        partition_cols: Optional[List[str]] = None,
-        time_partitioning_granularity: Optional[str] = None,
+        key_bucketing_number: typing.Optional[int] = None,
+        partition_cols: typing.Optional[typing.List[str]] = None,
+        time_partitioning_granularity: typing.Optional[str] = None,
         after_state=None,
-        max_events: Optional[int] = None,
-        flush_after_seconds: Optional[int] = None,
-        storage_options: Dict[str, str] = None,
-        schema: Dict[str, Any] = None,
+        max_events: typing.Optional[int] = None,
+        flush_after_seconds: typing.Optional[int] = None,
+        storage_options: typing.Dict[str, str] = None,
     ):
         super().__init__(
             self.kind,
@@ -400,7 +396,6 @@
             max_events,
             flush_after_seconds,
             after_state,
-            schema=schema,
         )
         if after_state:
             warnings.warn(
@@ -422,7 +417,6 @@
         self.max_events = max_events
         self.flush_after_seconds = flush_after_seconds
         self.storage_options = storage_options
-        self.schema = schema
 
         self._target = None
         self._resource = None
@@ -471,7 +465,7 @@
         timestamp_key=None,
         chunk_id=0,
         **kwargs,
-    ) -> Optional[int]:
+    ) -> typing.Optional[int]:
         if hasattr(df, "rdd"):
             options = self.get_spark_options(key_column, timestamp_key)
             options.update(kwargs)
@@ -555,7 +549,6 @@
         driver.name = spec.name
         driver.path = spec.path
         driver.attributes = spec.attributes
-        driver.schema = spec.schema
 
         if hasattr(spec, "columns"):
             driver.columns = spec.columns
@@ -716,17 +709,17 @@
         self,
         name: str = "",
         path=None,
-        attributes: Dict[str, str] = None,
+        attributes: typing.Dict[str, str] = None,
         after_step=None,
         columns=None,
         partitioned: bool = None,
-        key_bucketing_number: Optional[int] = None,
-        partition_cols: Optional[List[str]] = None,
-        time_partitioning_granularity: Optional[str] = None,
+        key_bucketing_number: typing.Optional[int] = None,
+        partition_cols: typing.Optional[typing.List[str]] = None,
+        time_partitioning_granularity: typing.Optional[str] = None,
         after_state=None,
-        max_events: Optional[int] = 10000,
-        flush_after_seconds: Optional[int] = 900,
-        storage_options: Dict[str, str] = None,
+        max_events: typing.Optional[int] = 10000,
+        flush_after_seconds: typing.Optional[int] = 900,
+        storage_options: typing.Dict[str, str] = None,
     ):
         if after_state:
             warnings.warn(
@@ -1274,11 +1267,7 @@
             columns=column_list,
             topic=topic,
             bootstrap_servers=bootstrap_servers,
-<<<<<<< HEAD
-            producer_options=self.attributes.get("producer_options"),
-=======
             **attributes,
->>>>>>> 3d4802d1
         )
 
     def as_df(self, columns=None, df_module=None, **kwargs):
@@ -1482,319 +1471,6 @@
         return self._df
 
 
-class SQLTarget(BaseStoreTarget):
-    kind = TargetTypes.sql
-    is_online = True
-    support_spark = False
-    support_storey = True
-    _SQL_DB_PATH_STRING_ENV_VAR = "SQL_DB_PATH_STRING"
-
-    def __init__(
-        self,
-        name: str = "",
-        path=None,
-        attributes: Dict[str, str] = None,
-        after_step=None,
-        partitioned: bool = False,
-        key_bucketing_number: Optional[int] = None,
-        partition_cols: Optional[List[str]] = None,
-        time_partitioning_granularity: Optional[str] = None,
-        after_state=None,
-        max_events: Optional[int] = None,
-        flush_after_seconds: Optional[int] = None,
-        storage_options: Dict[str, str] = None,
-        db_path: str = None,
-        table_name: str = None,
-        schema: Dict[str, Any] = {},
-        primary_key_column: str = "",
-        if_exists: str = "append",
-        create_table: bool = False,
-        # create_according_to_data: bool = False,
-    ):
-        """
-        Write to SqlDB as output target for a flow.
-
-        example::
-             db_path = "sqlite:///stockmarket.db"
-             schema = {'time': datetime.datetime, 'ticker': str,
-                    'bid': float, 'ask': float, 'ind': int}
-             target = SqlDBTarget(table_name=f'{name}-tatget', db_path=db_path, create_table=True,
-                                   schema=schema, primary_key_column=key)
-
-        :param name:
-        :param path:
-        :param attributes:
-        :param after_step:
-        :param partitioned:
-        :param key_bucketing_number:
-        :param partition_cols:
-        :param time_partitioning_granularity:
-        :param after_state:
-        :param max_events:
-        :param flush_after_seconds:
-        :param storage_options:
-        :param db_path:                     url string connection to sql database.
-                                            If not set, the SQL_DB_PATH_STRING environment variable will be used.
-        :param table_name:                  the name of the table to access,
-                                            from the current database
-        :param schema:                      the schema of the table (must pass when
-                                            create_table=True)
-        :param primary_key_column:          the primary key of the table (must pass always)
-        :param if_exists:                   {'fail', 'replace', 'append'}, default 'append'
-                                            - fail: If table exists, do nothing.
-                                            - replace: If table exists, drop it, recreate it, and insert data.
-                                            - append: If table exists, insert data. Create if does not exist.
-        :param create_table:                pass True if you want to create new table named by
-                                            table_name with schema on current database.
-        :param create_according_to_data:    (not valid)
-        """
-        create_according_to_data = False  # TODO: open for user
-        db_path = db_path or os.getenv(self._SQL_DB_PATH_STRING_ENV_VAR)
-        if db_path is None or table_name is None:
-            attr = {}
-        else:
-            # check for table existence and acts according to the user input
-            self._primary_key_column = primary_key_column
-
-            attr = {
-                "table_name": table_name,
-                "db_path": db_path,
-                "create_according_to_data": create_according_to_data,
-                "if_exists": if_exists,
-            }
-            path = (
-                f"mlrunSql://@{db_path}//@{table_name}"
-                f"//@{str(create_according_to_data)}//@{if_exists}//@{primary_key_column}//@{create_table}"
-            )
-
-        if attributes:
-            attributes.update(attr)
-        else:
-            attributes = attr
-
-        super().__init__(
-            name,
-            path,
-            attributes,
-            after_step,
-            [*schema.keys()] if schema is not None else None,
-            partitioned,
-            key_bucketing_number,
-            partition_cols,
-            time_partitioning_granularity,
-            max_events=max_events,
-            flush_after_seconds=flush_after_seconds,
-            storage_options=storage_options,
-            after_state=after_state,
-            schema=schema,
-        )
-
-    def add_writer_state(
-        self, graph, after, features, key_columns=None, timestamp_key=None
-    ):
-        warnings.warn(
-            "This method is deprecated. Use add_writer_step instead",
-            # TODO: In 0.7.0 do changes in examples & demos In 0.9.0 remove
-            PendingDeprecationWarning,
-        )
-        """add storey writer state to graph"""
-        self.add_writer_step(graph, after, features, key_columns, timestamp_key)
-
-    def get_table_object(self):
-        from storey import SQLDriver, Table
-
-        # TODO use options/cred
-        (db_path, table_name, _, _, primary_key, _) = self._parse_url()
-        try:
-            primary_key = ast.literal_eval(primary_key)
-        except Exception:
-            pass
-        return Table(
-            f"{db_path}/{table_name}",
-            SQLDriver(db_path=db_path, primary_key=primary_key),
-            flush_interval_secs=mlrun.mlconf.feature_store.flush_interval,
-        )
-
-    def add_writer_step(
-        self,
-        graph,
-        after,
-        features,
-        key_columns=None,
-        timestamp_key=None,
-        featureset_status=None,
-    ):
-        key_columns = list(key_columns.keys())
-        column_list = self._get_column_list(
-            features=features, timestamp_key=timestamp_key, key_columns=key_columns
-        )
-        table = self._resource.uri
-        self._create_sql_table()
-        graph.add_step(
-            name=self.name or "SqlTarget",
-            after=after,
-            graph_shape="cylinder",
-            class_name="storey.NoSqlTarget",
-            columns=column_list,
-            header=True,
-            table=table,
-            index_cols=key_columns,
-            **self.attributes,
-        )
-
-    def as_df(
-        self,
-        columns=None,
-        df_module=None,
-        entities=None,
-        start_time=None,
-        end_time=None,
-        time_column=None,
-        **kwargs,
-    ):
-        import sqlalchemy as db
-
-        db_path, table_name, _, _, _, _ = self._parse_url()
-        print('[EYAL]: db path: ', db_path)
-        print('[EYAL]: table name: ', table_name)
-        engine = db.create_engine(db_path)
-        with engine.connect() as conn:
-            metadata = db.MetaData()
-            temp_table = db.Table(
-                table_name, metadata, autoload=True, autoload_with=engine
-            )
-            results = conn.execute(db.select([temp_table])).fetchall()
-            conn.close()
-            df = pd.DataFrame(results, columns=temp_table.columns.keys())
-            if self._primary_key_column:
-                df.set_index(self._primary_key_column, inplace=True)
-            if columns:
-                df = df[columns]
-        return df
-
-    def write_dataframe(
-        self, df, key_column=None, timestamp_key=None, chunk_id=0, **kwargs
-    ):
-        import sqlalchemy as db
-
-        self._create_sql_table()
-
-        if hasattr(df, "rdd"):
-            raise ValueError("Spark is not supported")
-        else:
-            (
-                db_path,
-                table_name,
-                create_according_to_data,
-                if_exists,
-                primary_key,
-                _,
-            ) = self._parse_url()
-            create_according_to_data = bool(create_according_to_data)
-            engine = db.create_engine(
-                db_path,
-                echo=True,
-            )
-            connection = engine.connect()
-            if create_according_to_data:
-                # todo : create according to fist row.
-                pass
-            try:
-                primary_key = ast.literal_eval(primary_key)
-            except Exception:
-                pass
-            df.set_index(primary_key, inplace=True)
-            df.to_sql(table_name, connection, if_exists=if_exists)
-
-    def _parse_url(self):
-        path = self.path[len("mlrunSql:///") :]
-        return path.split("//@")
-
-    def purge(self):
-        pass
-
-    def _create_sql_table(self):
-        import sqlalchemy as db
-
-        (
-            db_path,
-            table_name,
-            create_according_to_data,
-            if_exists,
-            primary_key,
-            create_table,
-        ) = self._parse_url()
-        try:
-            primary_key = ast.literal_eval(primary_key)
-            primary_key_for_check = primary_key
-        except Exception:
-            primary_key_for_check = [primary_key]
-        engine = db.create_engine(db_path)
-        with engine.connect() as conn:
-            metadata = db.MetaData()
-            table_exists = engine.dialect.has_table(conn, table_name)
-            if not table_exists and not create_table:
-                raise ValueError(f"Table named {table_name} is not exist")
-
-            elif not table_exists and create_table:
-                TYPE_TO_SQL_TYPE = {
-                    int: db.Integer,
-                    str: db.String,
-                    datetime.datetime: db.DateTime,
-                    pd.Timestamp: db.DateTime,
-                    bool: db.Boolean,
-                    float: db.Float,
-                }
-                # creat new table with the given name
-                columns = []
-                for col, col_type in self.schema.items():
-                    col_type = TYPE_TO_SQL_TYPE.get(col_type)
-                    if col_type is None:
-                        raise TypeError(f"{col_type} unsupported type")
-                    columns.append(
-                        db.Column(
-                            col, col_type, primary_key=(col in primary_key_for_check)
-                        )
-                    )
-
-                db.Table(table_name, metadata, *columns)
-                metadata.create_all(engine)
-                if_exists = "append"
-                self.path = (
-                    f"mlrunSql://@{db_path}//@{table_name}"
-                    f"//@{str(create_according_to_data)}//@{if_exists}//@{primary_key}//@{create_table}"
-                )
-                conn.close()
-
-    def update_by_key(self, key, attributes):
-        import sqlalchemy as db
-
-        (db_path, table_name, _, _, primary_key, _) = self._parse_url()
-        try:
-            primary_key = ast.literal_eval(primary_key)
-        except Exception:
-            pass
-        engine = db.create_engine(db_path)
-
-        with engine.connect() as conn:
-            metadata = db.MetaData()
-            table = db.Table(
-                self.attributes["table_name"],
-                metadata,
-                autoload=True,
-                autoload_with=engine,
-            )
-            update_act = db.update(table)
-            update_act = update_act.values(attributes)
-            for i in range(len(key)):
-                if isinstance(primary_key, str):
-                    update_act = update_act.where(table.c[primary_key] == key)
-                    break
-                update_act = update_act.where(table.c[primary_key[i]] == key[i])
-            engine.execute(update_act)
-            conn.close()
-
-
 kind_to_driver = {
     TargetTypes.parquet: ParquetTarget,
     TargetTypes.csv: CSVTarget,
@@ -1805,7 +1481,6 @@
     TargetTypes.kafka: KafkaTarget,
     TargetTypes.tsdb: TSDBTarget,
     TargetTypes.custom: CustomTarget,
-    TargetTypes.sql: SQLTarget,
 }
 
 
