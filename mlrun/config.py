--- conflicted
+++ resolved
@@ -521,13 +521,8 @@
         # See mlrun.model_monitoring.db.stores.ObjectStoreFactory for available options
         "store_type": "v3io-nosql",
         "endpoint_store_connection": "",
-<<<<<<< HEAD
         "tsdb_connector_type": "tdengine",
-        # "tsdb_connection": "taosws://root:taosdata@192.168.224.154:31033",
         "tsdb_connection": "",
-=======
-        "tsdb_connector_type": "v3io-tsdb",
->>>>>>> f87f68f6
     },
     "secret_stores": {
         # Use only in testing scenarios (such as integration tests) to avoid using k8s for secrets (will use in-memory
