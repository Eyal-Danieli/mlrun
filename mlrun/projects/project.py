# Copyright 2023 Iguazio
#
# Licensed under the Apache License, Version 2.0 (the "License");
# you may not use this file except in compliance with the License.
# You may obtain a copy of the License at
#
#   http://www.apache.org/licenses/LICENSE-2.0
#
# Unless required by applicable law or agreed to in writing, software
# distributed under the License is distributed on an "AS IS" BASIS,
# WITHOUT WARRANTIES OR CONDITIONS OF ANY KIND, either express or implied.
# See the License for the specific language governing permissions and
# limitations under the License.
import datetime
import getpass
import glob
import http
import importlib.util as imputil
import json
import pathlib
import shutil
import tempfile
import typing
import uuid
import warnings
import zipfile
from os import environ, makedirs, path
from typing import Callable, Optional, Union

import dotenv
import git
import git.exc
import kfp
import nuclio
import requests
import yaml

import mlrun.common.helpers
import mlrun.common.schemas.model_monitoring
import mlrun.common.schemas.model_monitoring.constants as mm_constants
import mlrun.db
import mlrun.errors
import mlrun.k8s_utils
import mlrun.runtimes
import mlrun.runtimes.pod
import mlrun.runtimes.utils
import mlrun.utils.regex
from mlrun.datastore.datastore_profile import DatastoreProfile, DatastoreProfile2Json
from mlrun.runtimes.nuclio.function import RemoteRuntime

from ..artifacts import Artifact, ArtifactProducer, DatasetArtifact, ModelArtifact
from ..artifacts.manager import ArtifactManager, dict_to_artifact, extend_artifact_path
from ..datastore import store_manager
from ..features import Feature
from ..model import EntrypointParam, ImageBuilder, ModelObj
from ..model_monitoring.application import (
    ModelMonitoringApplicationBase,
    PushToMonitoringWriter,
)
from ..run import code_to_function, get_object, import_function, new_function
from ..secrets import SecretsStore
from ..utils import (
    is_ipython,
    is_legacy_artifact,
    is_relative_path,
    is_yaml_path,
    logger,
    update_in,
)
from ..utils.clones import (
    add_credentials_git_remote_url,
    clone_git,
    clone_tgz,
    clone_zip,
    get_repo_url,
)
from ..utils.helpers import ensure_git_branch, resolve_git_reference_from_source
from ..utils.notifications import CustomNotificationPusher, NotificationTypes
from .operations import (
    BuildStatus,
    DeployStatus,
    build_function,
    deploy_function,
    run_function,
)
from .pipelines import (
    FunctionsDict,
    WorkflowSpec,
    _PipelineRunStatus,
    _RemoteRunner,
    enrich_function_object,
    get_db_function,
    get_workflow_engine,
    pipeline_context,
)


class ProjectError(Exception):
    pass


def init_repo(context, url, init_git):
    repo = None
    context_path = pathlib.Path(context)
    if not context_path.exists():
        context_path.mkdir(parents=True, exist_ok=True)
    elif not context_path.is_dir():
        raise ValueError(f"Context {context} is not a dir path")
    try:
        repo = git.Repo(context)
        url = get_repo_url(repo)
    except Exception:
        if init_git:
            repo = git.Repo.init(context)
    return repo, url


def new_project(
    name,
    context: str = "./",
    init_git: bool = False,
    user_project: bool = False,
    remote: str = None,
    from_template: str = None,
    secrets: dict = None,
    description: str = None,
    subpath: str = None,
    save: bool = True,
    overwrite: bool = False,
    parameters: dict = None,
) -> "MlrunProject":
    """Create a new MLRun project, optionally load it from a yaml/zip/git template

    A new project is created and returned, you can customize the project by placing a project_setup.py file
    in the project root dir, it will be executed upon project creation or loading.


    example::

        # create a project with local and hub functions, a workflow, and an artifact
        project = mlrun.new_project("myproj", "./", init_git=True, description="my new project")
        project.set_function('prep_data.py', 'prep-data', image='mlrun/mlrun', handler='prep_data')
        project.set_function('hub://auto-trainer', 'train')
        project.set_artifact('data', Artifact(target_path=data_url))
        project.set_workflow('main', "./myflow.py")
        project.save()

        # run the "main" workflow (watch=True to wait for run completion)
        project.run("main", watch=True)

    example (load from template)::

        # create a new project from a zip template (can also use yaml/git templates)
        # initialize a local git, and register the git remote path
        project = mlrun.new_project("myproj", "./", init_git=True,
                                    remote="git://github.com/mlrun/project-demo.git",
                                    from_template="http://mysite/proj.zip")
        project.run("main", watch=True)


    example using project_setup.py to init the project objects::

            def setup(project):
                project.set_function('prep_data.py', 'prep-data', image='mlrun/mlrun', handler='prep_data')
                project.set_function('hub://auto-trainer', 'train')
                project.set_artifact('data', Artifact(target_path=data_url))
                project.set_workflow('main', "./myflow.py")
                return project


    :param name:         project name
    :param context:      project local directory path (default value = "./")
    :param init_git:     if True, will git init the context dir
    :param user_project: add the current username to the provided project name (making it unique per user)
    :param remote:       remote Git url
    :param from_template:     path to project YAML/zip file that will be used as a template
    :param secrets:      key:secret dict or SecretsStore used to download sources
    :param description:  text describing the project
    :param subpath:      project subpath (relative to the context dir)
    :param save:         whether to save the created project in the DB
    :param overwrite:    overwrite project using 'cascade' deletion strategy (deletes project resources)
                         if project with name exists
    :param parameters:   key/value pairs to add to the project.spec.params

    :returns: project object
    """
    context = context or "./"
    name = _add_username_to_project_name_if_needed(name, user_project)

    if from_template:
        if subpath:
            raise mlrun.errors.MLRunInvalidArgumentError(
                "Unsupported option, cannot use subpath argument with project templates"
            )
        if from_template.endswith(".yaml"):
            project = _load_project_file(from_template, name, secrets)
        elif from_template.startswith("git://"):
            clone_git(from_template, context, secrets, clone=True)
            shutil.rmtree(path.join(context, ".git"))
            project = _load_project_dir(context, name)
        elif from_template.endswith(".zip"):
            clone_zip(from_template, context, secrets)
            project = _load_project_dir(context, name)
        else:
            raise ValueError("template must be a path to .yaml or .zip file")
        project.metadata.name = name
        # Remove original owner name for avoiding possible conflicts
        project.spec.owner = None
    else:
        project = MlrunProject.from_dict(
            {
                "metadata": {
                    "name": name,
                }
            }
        )
    project.spec.context = context
    project.spec.subpath = subpath or project.spec.subpath

    repo, url = init_repo(context, remote, init_git or remote)
    project.spec.repo = repo
    if remote and url != remote:
        project.create_remote(remote)
    elif url:
        logger.info("Identified pre-initialized git repo, using it", url=url)
        project.spec._source = url
        project.spec.origin_url = url
    if description:
        project.spec.description = description
    if parameters:
        # Enable setting project parameters at load time, can be used to customize the project_setup
        for key, val in parameters.items():
            project.spec.params[key] = val

    _set_as_current_default_project(project)

    if save and mlrun.mlconf.dbpath:
        if overwrite:
            logger.info(
                "Overwriting project (by deleting and then creating)", name=name
            )
            _delete_project_from_db(
                name, secrets, mlrun.common.schemas.DeletionStrategy.cascade
            )

        try:
            project.save(store=False)
        except mlrun.errors.MLRunConflictError as exc:
            raise mlrun.errors.MLRunConflictError(
                f"Project with name {name} already exists. "
                "Use overwrite=True to overwrite the existing project."
            ) from exc
        logger.info(
            "Created and saved project",
            name=name,
            from_template=from_template,
            overwrite=overwrite,
            context=context,
            save=save,
        )

    # Hook for initializing the project using a project_setup script
    project = project.setup(save and mlrun.mlconf.dbpath)

    return project


def load_project(
    context: str = "./",
    url: str = None,
    name: str = None,
    secrets: dict = None,
    init_git: bool = False,
    subpath: str = None,
    clone: bool = False,
    user_project: bool = False,
    save: bool = True,
    sync_functions: bool = False,
    parameters: dict = None,
) -> "MlrunProject":
    """Load an MLRun project from git or tar or dir

    MLRun looks for a project.yaml file with project definition and objects in the project root path
    and use it to initialize the project, in addition it runs the project_setup.py file (if it exists)
    for further customization.

    Usage example::

        # Load the project and run the 'main' workflow.
        # When using git as the url source the context directory must be an empty or
        # non-existent folder as the git repo will be cloned there
        project = load_project("./demo_proj", "git://github.com/mlrun/project-demo.git")
        project.run("main", arguments={'data': data_url})


    project_setup.py example::

        def setup(project):
            train_function = project.set_function(
                "src/trainer.py",
                name="mpi-training",
                kind="mpijob",
                image="mlrun/mlrun",
            )
            # Set the number of replicas for the training from the project parameter
            train_function.spec.replicas = project.spec.params.get("num_replicas", 1)
            return project


    :param context:         project local directory path (default value = "./")
    :param url:             name (in DB) or git or tar.gz or .zip sources archive path e.g.:
                            git://github.com/mlrun/demo-xgb-project.git
                            http://mysite/archived-project.zip
                            <project-name>
                            The git project should include the project yaml file.
                            If the project yaml file is in a sub-directory, must specify the sub-directory.
    :param name:            project name
    :param secrets:         key:secret dict or SecretsStore used to download sources
    :param init_git:        if True, will git init the context dir
    :param subpath:         project subpath (within the archive)
    :param clone:           if True, always clone (delete any existing content)
    :param user_project:    add the current username to the project name (for db:// prefixes)
    :param save:            whether to save the created project and artifact in the DB
    :param sync_functions:  sync the project's functions into the project object (will be saved to the DB if save=True)
    :param parameters:      key/value pairs to add to the project.spec.params

    :returns: project object
    """
    if not context:
        raise ValueError("valid context (local dir path) must be provided")

    secrets = secrets or {}
    repo = None
    project = None
    name = _add_username_to_project_name_if_needed(name, user_project)

    from_db = False
    if url:
        url = str(url)  # to support path objects
        if is_yaml_path(url):
            project = _load_project_file(url, name, secrets)
            project.spec.context = context
        elif url.startswith("git://"):
            url, repo = clone_git(url, context, secrets, clone)
            # Validate that git source includes branch and refs
            url = ensure_git_branch(url=url, repo=repo)
        elif url.endswith(".tar.gz"):
            clone_tgz(url, context, secrets, clone)
        elif url.endswith(".zip"):
            clone_zip(url, context, secrets, clone)
        elif url.startswith("db://") or "://" not in url:
            project = _load_project_from_db(url, secrets, user_project)
            project.spec.context = context
            if not path.isdir(context):
                makedirs(context)
            project.spec.subpath = subpath or project.spec.subpath
            from_db = True
        else:
            raise mlrun.errors.MLRunInvalidArgumentError(
                "Unsupported url scheme, supported schemes are: git://, db:// or "
                ".zip/.tar.gz/.yaml file path (could be local or remote) or project name which will be loaded from DB"
            )

    if not repo:
        repo, url = init_repo(context, url, init_git)

    if not project:
        project = _load_project_dir(context, name, subpath)

    if not project.metadata.name:
        raise ValueError("Project name must be specified")

    if parameters:
        # Enable setting project parameters at load time, can be used to customize the project_setup
        for key, val in parameters.items():
            project.spec.params[key] = val

    if not from_db:
        project.spec.source = url or project.spec.source
        project.spec.origin_url = url or project.spec.origin_url
        # Remove original owner name for avoiding possible conflicts when loading project from remote
        project.spec.owner = None

    project.spec.repo = repo
    if repo:
        try:
            # handle cases where active_branch is not set (e.g. in Gitlab CI)
            project.spec.branch = repo.active_branch.name
        except Exception:
            pass

    to_save = bool(save and mlrun.mlconf.dbpath)
    if to_save:
        project.save()

    # Hook for initializing the project using a project_setup script
    project = project.setup(to_save)

    if to_save:
        project.register_artifacts()

    if sync_functions:
        project.sync_functions(save=to_save)

    _set_as_current_default_project(project)

    return project


def get_or_create_project(
    name: str,
    context: str = "./",
    url: str = None,
    secrets: dict = None,
    init_git=False,
    subpath: str = None,
    clone: bool = False,
    user_project: bool = False,
    from_template: str = None,
    save: bool = True,
    parameters: dict = None,
) -> "MlrunProject":
    """Load a project from MLRun DB, or create/import if it does not exist

    MLRun looks for a project.yaml file with project definition and objects in the project root path
    and use it to initialize the project, in addition it runs the project_setup.py file (if it exists)
    for further customization.

    Usage example::

        # load project from the DB (if exist) or the source repo
        project = get_or_create_project("myproj", "./", "git://github.com/mlrun/demo-xgb-project.git")
        project.pull("development")  # pull the latest code from git
        project.run("main", arguments={'data': data_url})  # run the workflow "main"


    project_setup.py example::

        def setup(project):
            train_function = project.set_function(
                "src/trainer.py",
                name="mpi-training",
                kind="mpijob",
                image="mlrun/mlrun",
            )
            # Set the number of replicas for the training from the project parameter
            train_function.spec.replicas = project.spec.params.get("num_replicas", 1)
            return project


    :param name:         project name
    :param context:      project local directory path (default value = "./")
    :param url:          name (in DB) or git or tar.gz or .zip sources archive path e.g.:
                         git://github.com/mlrun/demo-xgb-project.git
                         http://mysite/archived-project.zip
    :param secrets:      key:secret dict or SecretsStore used to download sources
    :param init_git:     if True, will execute `git init` on the context dir
    :param subpath:      project subpath (within the archive/context)
    :param clone:        if True, always clone (delete any existing content)
    :param user_project: add the current username to the project name (for db:// prefixes)
    :param from_template:     path to project YAML file that will be used as from_template (for new projects)
    :param save:         whether to save the created project in the DB
    :param parameters:   key/value pairs to add to the project.spec.params

    :returns: project object
    """
    context = context or "./"
    spec_path = path.join(context, subpath or "", "project.yaml")
    load_from_path = url or path.isfile(spec_path)
    try:
        # load project from the DB.
        # use `name` as `url` as we load the project from the DB
        project = load_project(
            context,
            name,
            name,
            secrets=secrets,
            init_git=init_git,
            subpath=subpath,
            clone=clone,
            user_project=user_project,
            # only loading project from db so no need to save it
            save=False,
            parameters=parameters,
        )
        logger.info("Project loaded successfully", project_name=name)
        return project

    except mlrun.errors.MLRunNotFoundError:
        logger.debug("Project not found in db", project_name=name)

    # do not nest under "try" or else the exceptions raised below will be logged along with the "not found" message
    if load_from_path:
        # loads a project from archive or local project.yaml
        logger.info("Loading project from path", project_name=name, path=url or context)
        project = load_project(
            context,
            url,
            name,
            secrets=secrets,
            init_git=init_git,
            subpath=subpath,
            clone=clone,
            user_project=user_project,
            save=save,
            parameters=parameters,
        )

        logger.info(
            "Project loaded successfully",
            project_name=name,
            path=url or context,
            stored_in_db=save,
        )
        return project

    # create a new project
    project = new_project(
        name,
        context,
        init_git=init_git,
        user_project=user_project,
        from_template=from_template,
        secrets=secrets,
        subpath=subpath,
        save=save,
        parameters=parameters,
    )
    logger.info("Project created successfully", project_name=name, stored_in_db=save)
    return project


def _run_project_setup(
    project: "MlrunProject", setup_file_path: str, save: bool = False
):
    """Run the project setup file if found

    When loading a project MLRun will look for a project_setup.py file, if it is found
    it will execute the setup(project) handler, which can enrich the project with additional
    objects, functions, artifacts, etc.

    Example::

        def setup(project):
            train_function = project.set_function(
                "src/trainer.py",
                name="mpi-training",
                kind="mpijob",
                image="mlrun/mlrun",
            )
            # Set the number of replicas for the training from the project parameter
            train_function.spec.replicas = project.spec.params.get("num_replicas", 1)
            return project

    """
    if not path.exists(setup_file_path):
        return project
    spec = imputil.spec_from_file_location("workflow", setup_file_path)
    if spec is None:
        raise ImportError(f"cannot import project setup file in {setup_file_path}")
    mod = imputil.module_from_spec(spec)
    spec.loader.exec_module(mod)

    if hasattr(mod, "setup"):
        try:
            project = getattr(mod, "setup")(project)
        except Exception as exc:
            logger.error(
                "Failed to run project_setup script",
                setup_file_path=setup_file_path,
                exc=mlrun.errors.err_to_str(exc),
            )
            raise exc
        if save:
            project.save()
    else:
        logger.warn("skipping setup, setup() handler was not found in project_setup.py")
    return project


def _load_project_dir(context, name="", subpath=""):
    subpath_str = subpath or ""

    # support both .yaml and .yml file extensions
    project_file_path = path.join(context, subpath_str, "project.y*ml")
    function_file_path = path.join(context, subpath_str, "function.y*ml")
    setup_file_path = path.join(context, subpath_str, "project_setup.py")

    if project_files := glob.glob(project_file_path):
        # if there are multiple project files, use the first one
        project_file_path = project_files[0]
        with open(project_file_path) as fp:
            data = fp.read()
            struct = yaml.load(data, Loader=yaml.FullLoader)
            project = _project_instance_from_struct(struct, name)
            project.spec.context = context
    elif function_files := glob.glob(function_file_path):
        function_path = function_files[0]
        func = import_function(function_path)
        function_file_name = path.basename(path.normpath(function_path))
        project = MlrunProject.from_dict(
            {
                "metadata": {
                    "name": func.metadata.project,
                },
                "spec": {
                    "functions": [
                        {
                            "url": function_file_name,
                            "name": func.metadata.name,
                        },
                    ],
                },
            }
        )
    elif path.exists(setup_file_path):
        # If there is a setup script do not force having project.yaml file
        project = MlrunProject()
    else:
        message = "Project or function YAML not found in path"
        logger.error(
            message,
            context=context,
            name=name,
            subpath=subpath,
        )
        raise mlrun.errors.MLRunNotFoundError(message)

    project.spec.context = context
    project.metadata.name = name or project.metadata.name
    project.spec.subpath = subpath
    return project


def _add_username_to_project_name_if_needed(name, user_project):
    if user_project:
        if not name:
            raise ValueError("user_project must be specified together with name")
        username = environ.get("V3IO_USERNAME") or getpass.getuser()
        normalized_username = mlrun.utils.normalize_project_username(username.lower())
        if username != normalized_username:
            logger.debug(
                "Username was normalized to match the required pattern for project name",
                username=username,
                normalized_username=normalized_username,
            )
        name = f"{name}-{normalized_username}"
    return name


def _load_project_from_db(url, secrets, user_project=False):
    db = mlrun.db.get_run_db(secrets=secrets)
    project_name = _add_username_to_project_name_if_needed(
        url.replace("db://", ""), user_project
    )
    project = db.get_project(project_name)
    if not project:
        raise mlrun.errors.MLRunNotFoundError(f"Project {project_name} not found")

    return project


def _delete_project_from_db(project_name, secrets, deletion_strategy):
    db = mlrun.db.get_run_db(secrets=secrets)
    return db.delete_project(project_name, deletion_strategy=deletion_strategy)


def _load_project_file(url, name="", secrets=None):
    try:
        obj = get_object(url, secrets)
    except FileNotFoundError as exc:
        raise FileNotFoundError(f"cant find project file at {url}") from exc
    struct = yaml.load(obj, Loader=yaml.FullLoader)
    return _project_instance_from_struct(struct, name)


def _project_instance_from_struct(struct, name):
    struct.setdefault("metadata", {})["name"] = name or struct.get("metadata", {}).get(
        "name", ""
    )
    return MlrunProject.from_dict(struct)


class ProjectMetadata(ModelObj):
    def __init__(self, name=None, created=None, labels=None, annotations=None):
        self.name = name
        self.created = created
        self.labels = labels or {}
        self.annotations = annotations or {}

    @property
    def name(self) -> str:
        """Project name"""
        return self._name

    @name.setter
    def name(self, name):
        if name:
            self.validate_project_name(name)
        self._name = name

    @staticmethod
    def validate_project_name(name: str, raise_on_failure: bool = True) -> bool:
        try:
            mlrun.utils.helpers.verify_field_regex(
                "project.metadata.name", name, mlrun.utils.regex.project_name
            )
        except mlrun.errors.MLRunInvalidArgumentError:
            if raise_on_failure:
                raise
            return False
        return True

    @staticmethod
    def validate_project_labels(labels: dict, raise_on_failure: bool = True) -> bool:
        """
        This
        https://kubernetes.io/docs/concepts/overview/working-with-objects/labels/#syntax-and-character-set
        """

        # no labels is a valid case
        if not labels:
            return True
        if not isinstance(labels, dict):
            raise mlrun.errors.MLRunInvalidArgumentError(
                "Labels must be a dictionary of key-value pairs"
            )
        try:
            for key, value in labels.items():
                mlrun.k8s_utils.verify_label_key(key)
                mlrun.k8s_utils.verify_label_value(value, label_key=key)

        except mlrun.errors.MLRunInvalidArgumentError:
            if raise_on_failure:
                raise
            return False
        return True


class ProjectSpec(ModelObj):
    def __init__(
        self,
        description=None,
        params=None,
        functions=None,
        workflows=None,
        artifacts=None,
        artifact_path=None,
        conda=None,
        source=None,
        subpath=None,
        origin_url=None,
        goals=None,
        load_source_on_run=None,
        default_requirements: typing.Union[str, list[str]] = None,
        desired_state=mlrun.common.schemas.ProjectState.online.value,
        owner=None,
        disable_auto_mount=None,
        workdir=None,
        default_image=None,
        build=None,
        custom_packagers: list[tuple[str, bool]] = None,
    ):
        self.repo = None

        self.description = description
        self.context = ""
        self._mountdir = None
        self._source = None
        self.source = source or ""
        self.load_source_on_run = load_source_on_run
        self.subpath = subpath
        self.origin_url = origin_url
        self.goals = goals
        self.desired_state = desired_state
        self.owner = owner
        self.branch = None
        self.tag = ""
        self.params = params or {}
        self.conda = conda or ""
        self.artifact_path = artifact_path
        self._artifacts = {}
        self.artifacts = artifacts or []
        self.default_requirements = default_requirements
        self.workdir = workdir

        self._workflows = {}
        self.workflows = workflows or []

        self._function_objects = {}
        self._function_definitions = {}
        self.functions = functions or []
        self.disable_auto_mount = disable_auto_mount
        self.default_image = default_image

        self.build = build

        # A list of custom packagers to include when running the functions of the project. A custom packager is stored
        # in a tuple where the first index is the packager module's path (str) and the second is a flag (bool) for
        # whether it is mandatory for a run (raise exception on collection error) or not.
        self.custom_packagers = custom_packagers or []

    @property
    def source(self) -> str:
        """source url or git repo"""
        if not self._source:
            if self.repo:
                url = get_repo_url(self.repo)
                if url:
                    self._source = url

        return self._source

    @source.setter
    def source(self, src):
        self._source = src

    @property
    def mountdir(self) -> str:
        """specify to mount the context dir inside the function container
        use '.' to use the same path as in the client e.g. Jupyter"""

        if self._mountdir and self._mountdir in [".", "./"]:
            return path.abspath(self.context)
        return self._mountdir

    @mountdir.setter
    def mountdir(self, mountdir):
        self._mountdir = mountdir

    @property
    def functions(self) -> list:
        """list of function object/specs used in this project"""
        functions = []
        for name, function in self._function_definitions.items():
            if hasattr(function, "to_dict"):
                spec = function.to_dict(strip=True)
                if function.spec.build.source and function.spec.build.source.startswith(
                    self._source_repo()
                ):
                    update_in(spec, "spec.build.source", "./")
                functions.append({"name": name, "spec": spec})
            else:
                functions.append(function)
        return functions

    @functions.setter
    def functions(self, functions):
        if not functions:
            functions = []
        if not isinstance(functions, list):
            raise ValueError("functions must be a list")

        function_definitions = {}
        for function in functions:
            if not isinstance(function, dict) and not hasattr(function, "to_dict"):
                raise ValueError("function must be an object or dict")
            if isinstance(function, dict):
                name = function.get("name", "")
                if not name:
                    raise ValueError("function name must be specified in dict")
            else:
                name = function.metadata.name
            function_definitions[name] = function

        self._function_definitions = function_definitions

    def set_function(self, name, function_object, function_dict):
        self._function_definitions[name] = function_dict
        self._function_objects[name] = function_object

    def remove_function(self, name):
        if name in self._function_objects:
            del self._function_objects[name]
        if name in self._function_definitions:
            del self._function_definitions[name]

    @property
    def workflows(self) -> list[dict]:
        """
        :returns: list of workflows specs dicts used in this project
        """
        return [workflow.to_dict() for workflow in self._workflows.values()]

    @workflows.setter
    def workflows(self, workflows: list[typing.Union[dict, WorkflowSpec]]):
        if not workflows:
            workflows = []
        if not isinstance(workflows, list):
            raise ValueError("workflows must be a list")

        workflows_dict = {}
        for workflow in workflows:
            if not isinstance(workflow, dict) and not isinstance(
                workflow, WorkflowSpec
            ):
                raise ValueError(
                    f"workflow must be a dict or `WorkflowSpec` type. Given: {type(workflow)}"
                )
            if isinstance(workflow, dict):
                workflow = WorkflowSpec.from_dict(workflow)
            name = workflow.name
            # todo: support steps dsl as code alternative
            if not name:
                raise ValueError('workflow "name" must be specified')
            if not workflow.path and not workflow.code:
                raise ValueError('workflow source "path" or "code" must be specified')
            workflows_dict[name] = workflow

        self._workflows = workflows_dict

    def set_workflow(self, name, workflow):
        self._workflows[name] = (
            workflow
            if isinstance(workflow, WorkflowSpec)
            else WorkflowSpec.from_dict(workflow)
        )

    def remove_workflow(self, name):
        if name in self._workflows:
            del self._workflows[name]

    @property
    def artifacts(self) -> list:
        """list of artifacts used in this project"""
        return [artifact for artifact in self._artifacts.values()]

    @artifacts.setter
    def artifacts(self, artifacts):
        if not artifacts:
            artifacts = []
        if not isinstance(artifacts, list):
            raise ValueError("artifacts must be a list")

        artifacts_dict = {}
        for artifact in artifacts:
            if not isinstance(artifact, dict) and not hasattr(artifact, "to_dict"):
                raise ValueError("artifacts must be a dict or class")
            if isinstance(artifact, dict):
                # Support legacy artifacts
                if is_legacy_artifact(artifact) or _is_imported_artifact(artifact):
                    key = artifact.get("key")
                else:
                    key = artifact.get("metadata").get("key", "")
                if not key:
                    raise ValueError('artifacts "key" must be specified')
            else:
                key = artifact.key
                artifact = artifact.to_dict()

            artifacts_dict[key] = artifact

        self._artifacts = artifacts_dict

    def set_artifact(self, key, artifact):
        if hasattr(artifact, "base_dict"):
            artifact = artifact.base_dict()
        if not _is_imported_artifact(artifact):
            artifact["metadata"]["key"] = key
        self._artifacts[key] = artifact

    def remove_artifact(self, key):
        if key in self._artifacts:
            del self._artifacts[key]

    @property
    def build(self) -> ImageBuilder:
        return self._build

    @build.setter
    def build(self, build):
        self._build = self._verify_dict(build, "build", ImageBuilder)

    def add_custom_packager(self, packager: str, is_mandatory: bool):
        """
        Add a custom packager from the custom packagers list.

        :param packager:     The packager module path to add. For example, if a packager `MyPackager` is in the
                             project's source at my_module.py, then the module path is: "my_module.MyPackager".
        :param is_mandatory: Whether this packager must be collected during a run. If False, failing to collect it won't
                             raise an error during the packagers collection phase.
        """
        # TODO: enable importing packagers from the hub.
        if packager in [
            custom_packager[0] for custom_packager in self.custom_packagers
        ]:
            logger.warn(
                f"The packager's module path '{packager}' is already registered in the project."
            )
            return
        self.custom_packagers.append((packager, is_mandatory))

    def remove_custom_packager(self, packager: str):
        """
        Remove a custom packager from the custom packagers list.

        :param packager: The packager module path to remove.

        :raise MLRunInvalidArgumentError: In case the packager was not in the list.
        """
        # Look for the packager tuple in the list to remove it:
        packager_tuple: tuple[str, bool] = None
        for custom_packager in self.custom_packagers:
            if custom_packager[0] == packager:
                packager_tuple = custom_packager

        # If not found, raise an error, otherwise remove:
        if packager_tuple is None:
            raise mlrun.errors.MLRunInvalidArgumentError(
                f"The packager module path '{packager}' is not registered in the project, hence it cannot be removed."
            )
        self.custom_packagers.remove(packager_tuple)

    def _source_repo(self):
        src = self.source
        if src:
            return src.split("#")[0]
        return ""

    def _need_repo(self):
        for f in self._function_objects.values():
            if f.spec.build.source in [".", "./"]:
                return True
        return False

    def get_code_path(self):
        """Get the path to the code root/workdir"""
        return path.join(self.context, self.workdir or self.subpath or "")

    def _replace_default_image_in_enriched_functions(self, previous_image, new_image):
        """
        Set a new project-default-image in functions that were already enriched.
        """
        if previous_image == new_image:
            return
        for key in self._function_objects:
            function = self._function_objects[key]
            if function._enriched_image:
                function.spec.image = new_image


class ProjectStatus(ModelObj):
    def __init__(self, state=None):
        self.state = state


class MlrunProject(ModelObj):
    kind = "project"
    _dict_fields = ["kind", "metadata", "spec", "status"]

    def __init__(
        self,
        metadata: Optional[Union[ProjectMetadata, dict]] = None,
        spec: Optional[Union[ProjectSpec, dict]] = None,
    ):
        self.metadata: ProjectMetadata = metadata
        self.spec: ProjectSpec = spec
        self.status = None

        self._initialized = False
        self._secrets = SecretsStore()
        self._artifact_manager = None
        self._notifiers = CustomNotificationPusher(
            [
                NotificationTypes.slack,
                NotificationTypes.console,
                NotificationTypes.ipython,
            ]
        )

    @property
    def metadata(self) -> ProjectMetadata:
        return self._metadata

    @metadata.setter
    def metadata(self, metadata):
        self._metadata = self._verify_dict(metadata, "metadata", ProjectMetadata)

    @property
    def spec(self) -> ProjectSpec:
        return self._spec

    @spec.setter
    def spec(self, spec):
        self._spec = self._verify_dict(spec, "spec", ProjectSpec)

    @property
    def status(self) -> ProjectStatus:
        return self._status

    @status.setter
    def status(self, status):
        self._status = self._verify_dict(status, "status", ProjectStatus)

    @property
    def notifiers(self):
        return self._notifiers

    @property
    def name(self) -> str:
        """Project name, this is a property of the project metadata"""
        return self.metadata.name

    @name.setter
    def name(self, name):
        self.metadata.name = name

    @property
    def artifact_path(self) -> str:
        return self.spec.artifact_path

    @artifact_path.setter
    def artifact_path(self, artifact_path):
        self.spec.artifact_path = artifact_path

    @property
    def source(self) -> str:
        return self.spec.source

    @source.setter
    def source(self, source):
        self.spec.source = source

    def set_source(
        self,
        source: str = "",
        pull_at_runtime: bool = False,
        workdir: Optional[str] = None,
    ):
        """set the project source code path(can be git/tar/zip archive)

        :param source:          valid absolute path or URL to git, zip, or tar file, (or None for current) e.g.
                                git://github.com/mlrun/something.git
                                http://some/url/file.zip
                                note path source must exist on the image or exist locally when run is local
                                (it is recommended to use 'workdir' when source is a filepath instead)
        :param pull_at_runtime: load the archive into the container at job runtime vs on build/deploy
        :param workdir:         workdir path relative to the context dir or absolute
        """
        mlrun.utils.helpers.validate_builder_source(source, pull_at_runtime, workdir)

        self.spec.load_source_on_run = pull_at_runtime
        self.spec.source = source or self.spec.source

        if self.spec.source.startswith("git://"):
            source, reference, branch = resolve_git_reference_from_source(source)
            if not branch and not reference:
                logger.warn(
                    "Please add git branch or refs to the source e.g.: "
                    "'git://<url>/org/repo.git#<branch-name or refs/heads/..>'"
                )

        self.spec.workdir = workdir or self.spec.workdir
        try:
            # reset function objects (to recalculate build attributes)
            self.sync_functions()
        except mlrun.errors.MLRunMissingDependencyError as exc:
            logger.error(
                "Failed to resolve all function related dependencies "
                "while working with the new project source. Aborting"
            )
            raise exc

    def get_artifact_uri(
        self, key: str, category: str = "artifact", tag: str = None, iter: int = None
    ) -> str:
        """return the project artifact uri (store://..) from the artifact key

        example::

            uri = project.get_artifact_uri("my_model", category="model", tag="prod", iter=0)

        :param key:  artifact key/name
        :param category:  artifact category (artifact, model, feature-vector, ..)
        :param tag:  artifact version tag, default to latest version
        :param iter:  iteration number, default to no iteration
        """
        uri = f"store://{category}s/{self.metadata.name}/{key}"
        if iter is not None:
            uri = f"{uri}#{iter}"
        if tag is not None:
            uri = f"{uri}:{tag}"
        return uri

    def get_store_resource(self, uri):
        """get store resource object by uri"""
        return mlrun.datastore.get_store_resource(
            uri, secrets=self._secrets, project=self.metadata.name
        )

    @property
    def context(self) -> str:
        return self.spec.context

    @context.setter
    def context(self, context):
        self.spec.context = context

    @property
    def mountdir(self) -> str:
        return self.spec.mountdir

    @mountdir.setter
    def mountdir(self, mountdir):
        self.spec.mountdir = mountdir

    @property
    def params(self) -> dict:
        return self.spec.params

    @params.setter
    def params(self, params):
        self.spec.params = params

    @property
    def description(self) -> str:
        return self.spec.description

    @description.setter
    def description(self, description):
        self.spec.description = description

    @property
    def default_image(self) -> str:
        return self.spec.default_image

    def set_default_image(self, default_image: str):
        """
        Set the default image to be used for running runtimes (functions) in this project. This image will be used
        if an image was not provided for a runtime. In case the default image is replaced, functions already
        registered with the project that used the previous default image will have their image replaced on
        next execution.

        :param default_image: Default image to use
        """
        current_default_image = self.spec.default_image
        if current_default_image:
            self.spec._replace_default_image_in_enriched_functions(
                current_default_image, default_image
            )
        self.spec.default_image = default_image

    @property
    def workflows(self) -> list:
        return self.spec.workflows

    @workflows.setter
    def workflows(self, workflows):
        self.spec.workflows = workflows

    def set_workflow(
        self,
        name,
        workflow_path: str,
<<<<<<< HEAD
        embed=False,
        engine=None,
        args_schema: list[EntrypointParam] = None,
        handler=None,
=======
        embed: bool = False,
        engine: Optional[str] = None,
        args_schema: list[EntrypointParam] = None,
        handler: Optional[str] = None,
>>>>>>> bcb163bd
        schedule: typing.Union[str, mlrun.common.schemas.ScheduleCronTrigger] = None,
        ttl: Optional[int] = None,
        image: Optional[str] = None,
        **args,
    ):
        """Add or update a workflow, specify a name and the code path

        :param name:          Name of the workflow
        :param workflow_path: URL (remote) / Path (absolute or relative to the project code path i.e.
            <project.spec.get_code_path()>/<workflow_path>) for the workflow file.
        :param embed:         Add the workflow code into the project.yaml
        :param engine:        Workflow processing engine ("kfp", "local", "remote" or "remote:local")
        :param args_schema:   List of arg schema definitions (:py:class`~mlrun.model.EntrypointParam`)
        :param handler:       Workflow function handler
        :param schedule:      ScheduleCronTrigger class instance or a standard crontab expression string
                              (which will be converted to the class using its `from_crontab` constructor),
                              see this link for help:
                              https://apscheduler.readthedocs.io/en/3.x/modules/triggers/cron.html#module-apscheduler.triggers.cron
                              Note that "local" engine does not support this argument
        :param ttl:           Pipeline ttl in secs (after that the pods will be removed)
        :param image:         Image for workflow runner job, only for scheduled and remote workflows
        :param args:          Argument values (key=value, ..)
        """

        # validate the provided workflow_path
        self._validate_file_path(workflow_path, param_name="workflow_path")

        if engine and "local" in engine and schedule:
            raise ValueError("'schedule' argument is not supported for 'local' engine.")

        # engine could be "remote" or "remote:local"
        if image and ((engine and "remote" not in engine) and not schedule):
            logger.warning("Image is only relevant for 'remote' engine, ignoring it")

        if embed:
            if (
                self.context
                and not workflow_path.startswith("/")
                # since the user may provide a path the includes the context,
                # we need to make sure we don't add it twice
                and not workflow_path.startswith(self.context)
            ):
                workflow_path = path.join(self.context, workflow_path)
            with open(workflow_path) as fp:
                txt = fp.read()
            workflow = {"name": name, "code": txt}
        else:
            workflow = {"name": name, "path": workflow_path}
        if args:
            workflow["args"] = args
        if handler:
            workflow["handler"] = handler
        if args_schema:
            args_schema = [
                schema.to_dict() if hasattr(schema, "to_dict") else schema
                for schema in args_schema
            ]
            workflow["args_schema"] = args_schema
        workflow["engine"] = engine
        workflow["schedule"] = schedule
        if ttl:
            workflow["ttl"] = ttl
        if image:
            workflow["image"] = image
        self.spec.set_workflow(name, workflow)

    def set_artifact(
        self,
        key,
        artifact: typing.Union[str, dict, Artifact] = None,
        target_path: str = None,
        tag: str = None,
    ):
        """add/set an artifact in the project spec (will be registered on load)

        example::

            # register a simple file artifact
            project.set_artifact('data', target_path=data_url)
            # register a model artifact
            project.set_artifact('model', ModelArtifact(model_file="model.pkl"), target_path=model_dir_url)

            # register a path to artifact package (will be imported on project load)
            # to generate such package use `artifact.export(target_path)`
            project.set_artifact('model', 'https://mystuff.com/models/mymodel.zip')

        :param key:  artifact key/name
        :param artifact:  mlrun Artifact object/dict (or its subclasses) or path to artifact
                          file to import (yaml/json/zip), relative paths are relative to the context path
        :param target_path: absolute target path url (point to the artifact content location)
        :param tag:    artifact tag
        """
        if artifact and isinstance(artifact, str):
            artifact_path, _ = self.get_item_absolute_path(
                artifact, check_path_in_context=True
            )
            artifact = {
                "import_from": artifact_path,
                "key": key,
            }
            if tag:
                artifact["tag"] = tag
        else:
            if not artifact:
                artifact = Artifact()
            artifact.spec.target_path = target_path or artifact.spec.target_path
            if artifact.spec.target_path and "://" not in artifact.spec.target_path:
                raise mlrun.errors.MLRunInvalidArgumentError(
                    "target_path url must point to a shared/object storage path"
                )
            artifact.metadata.tag = tag or artifact.metadata.tag
        self.spec.set_artifact(key, artifact)

    def register_artifacts(self):
        """register the artifacts in the MLRun DB (under this project)"""
        artifact_manager = self._get_artifact_manager()
        artifact_path = mlrun.utils.helpers.template_artifact_path(
            self.spec.artifact_path or mlrun.mlconf.artifact_path, self.metadata.name
        )
        # TODO: To correctly maintain the list of artifacts from an exported project,
        #  we need to maintain the different trees that generated them
        producer = ArtifactProducer(
            "project",
            self.metadata.name,
            self.metadata.name,
            tag=self._get_hexsha() or str(uuid.uuid4()),
        )
        for artifact_dict in self.spec.artifacts:
            if _is_imported_artifact(artifact_dict):
                import_from = artifact_dict["import_from"]
                if is_relative_path(import_from):
                    # source path should be relative to the project context
                    import_from = path.join(self.spec.get_code_path(), import_from)

                self.import_artifact(
                    import_from,
                    artifact_dict["key"],
                    tag=artifact_dict.get("tag"),
                )
            else:
                artifact = dict_to_artifact(artifact_dict)
                if is_relative_path(artifact.src_path):
                    # source path should be relative to the project context
                    artifact.src_path = path.join(
                        self.spec.get_code_path(), artifact.src_path
                    )
                artifact_manager.log_artifact(
                    producer, artifact, artifact_path=artifact_path
                )

    def _get_artifact_manager(self):
        if self._artifact_manager:
            return self._artifact_manager
        db = mlrun.db.get_run_db(secrets=self._secrets)
        store_manager.set(self._secrets, db)
        self._artifact_manager = ArtifactManager(db)
        return self._artifact_manager

    def _get_hexsha(self):
        try:
            if self.spec.repo:
                return self.spec.repo.head.commit.hexsha
        except Exception:
            pass
        return None

    def get_item_absolute_path(
        self,
        url: str,
        check_path_in_context: bool = False,
    ) -> tuple[str, bool]:
        """
        Get the absolute path of the artifact or function file
        :param url:                   remote url, absolute path or relative path
        :param check_path_in_context: if True, will check if the path exists when in the context
        (temporary parameter to allow for backwards compatibility)

        :returns:   absolute path / url, whether the path is in the project context
        """
        # If the URL is for a remote location, we do not want to change it
        if not url or "://" in url:
            return url, False

        # We don't want to change the url if the project has no context or if it is already absolute
        in_context = self.spec.context and not url.startswith("/")
        if in_context:
            url = path.normpath(path.join(self.spec.get_code_path(), url))

        if (not in_context or check_path_in_context) and not path.isfile(url):
            raise mlrun.errors.MLRunNotFoundError(f"{url} not found")

        return url, in_context

    def log_artifact(
        self,
        item,
        body=None,
        tag="",
        local_path="",
        artifact_path=None,
        format=None,
        upload=None,
        labels=None,
        target_path=None,
        **kwargs,
    ):
        """Log an output artifact and optionally upload it to datastore

        If the artifact already exists with the same key and tag, it will be overwritten.

        example::

            project.log_artifact(
                "some-data",
                body=b"abc is 123",
                local_path="model.txt",
                labels={"framework": "xgboost"},
            )


        :param item:          artifact key or artifact object (can be any type, such as dataset, model, feature store)
        :param body:          will use the body as the artifact content
        :param local_path:    path to the local file we upload, will also be use
                              as the destination subpath (under "artifact_path")
        :param artifact_path: target artifact path (when not using the default)
                              to define a subpath under the default location use:
                              `artifact_path=context.artifact_subpath('data')`
        :param format:        artifact file format: csv, png, ..
        :param tag:           version tag
        :param target_path:   absolute target path (instead of using artifact_path + local_path)
        :param upload:        upload to datastore (default is True)
        :param labels:        a set of key/value labels to tag the artifact with

        :returns: artifact object
        """
        am = self._get_artifact_manager()
        artifact_path = extend_artifact_path(
            artifact_path, self.spec.artifact_path or mlrun.mlconf.artifact_path
        )
        artifact_path = mlrun.utils.helpers.template_artifact_path(
            artifact_path, self.metadata.name
        )
        producer = ArtifactProducer(
            "project",
            self.metadata.name,
            self.metadata.name,
            tag=self._get_hexsha() or str(uuid.uuid4()),
        )
        item = am.log_artifact(
            producer,
            item,
            body,
            tag=tag,
            local_path=local_path,
            artifact_path=artifact_path,
            format=format,
            upload=upload,
            labels=labels,
            target_path=target_path,
            **kwargs,
        )
        return item

    def log_dataset(
        self,
        key,
        df,
        tag="",
        local_path=None,
        artifact_path=None,
        upload=None,
        labels=None,
        format="",
        preview=None,
        stats=None,
        target_path="",
        extra_data=None,
        label_column: str = None,
        **kwargs,
    ) -> DatasetArtifact:
        """
        Log a dataset artifact and optionally upload it to datastore.

        If the dataset already exists with the same key and tag, it will be overwritten.

        example::

            raw_data = {
                "first_name": ["Jason", "Molly", "Tina", "Jake", "Amy"],
                "last_name": ["Miller", "Jacobson", "Ali", "Milner", "Cooze"],
                "age": [42, 52, 36, 24, 73],
                "testScore": [25, 94, 57, 62, 70],
            }
            df = pd.DataFrame(raw_data, columns=["first_name", "last_name", "age", "testScore"])
            project.log_dataset("mydf", df=df, stats=True)

        :param key:           artifact key
        :param df:            dataframe object
        :param label_column:  name of the label column (the one holding the target (y) values)
        :param local_path:    path to the local dataframe file that exists locally.
                              The given file extension will be used to save the dataframe to a file
                              If the file exists, it will be uploaded to the datastore instead of the given df.
        :param artifact_path: target artifact path (when not using the default).
                              to define a subpath under the default location use:
                              `artifact_path=context.artifact_subpath('data')`
        :param tag:           version tag
        :param format:        optional, format to use (`csv`, `parquet`, `pq`, `tsdb`, `kv`)
        :param target_path:   absolute target path (instead of using artifact_path + local_path)
        :param preview:       number of lines to store as preview in the artifact metadata
        :param stats:         calculate and store dataset stats in the artifact metadata
        :param extra_data:    key/value list of extra files/charts to link with this dataset
        :param upload:        upload to datastore (default is True)
        :param labels:        a set of key/value labels to tag the artifact with

        :returns: artifact object
        """
        ds = DatasetArtifact(
            key,
            df,
            preview=preview,
            extra_data=extra_data,
            format=format,
            stats=stats,
            label_column=label_column,
            **kwargs,
        )

        item = self.log_artifact(
            ds,
            local_path=local_path,
            artifact_path=artifact_path,
            target_path=target_path,
            tag=tag,
            upload=upload,
            labels=labels,
        )
        return item

    def log_model(
        self,
        key,
        body=None,
        framework="",
        tag="",
        model_dir=None,
        model_file=None,
        algorithm=None,
        metrics=None,
        parameters=None,
        artifact_path=None,
        upload=None,
        labels=None,
        inputs: list[Feature] = None,
        outputs: list[Feature] = None,
        feature_vector: str = None,
        feature_weights: list = None,
        training_set=None,
        label_column=None,
        extra_data=None,
        **kwargs,
    ):
        """Log a model artifact and optionally upload it to datastore

        If the model already exists with the same key and tag, it will be overwritten.

        example::

            project.log_model("model", body=dumps(model),
                              model_file="model.pkl",
                              metrics=context.results,
                              training_set=training_df,
                              label_column='label',
                              feature_vector=feature_vector_uri,
                              labels={"app": "fraud"})

        :param key:             artifact key or artifact class ()
        :param body:            will use the body as the artifact content
        :param model_file:      path to the local model file we upload (see also model_dir)
                                or to a model file data url (e.g. http://host/path/model.pkl)
        :param model_dir:       path to the local dir holding the model file and extra files
        :param artifact_path:   target artifact path (when not using the default)
                                to define a subpath under the default location use:
                                `artifact_path=context.artifact_subpath('data')`
        :param framework:       name of the ML framework
        :param algorithm:       training algorithm name
        :param tag:             version tag
        :param metrics:         key/value dict of model metrics
        :param parameters:      key/value dict of model parameters
        :param inputs:          ordered list of model input features (name, type, ..)
        :param outputs:         ordered list of model output/result elements (name, type, ..)
        :param upload:          upload to datastore (if not specified, defaults to True (uploads artifact))
        :param labels:          a set of key/value labels to tag the artifact with
        :param feature_vector:  feature store feature vector uri (store://feature-vectors/<project>/<name>[:tag])
        :param feature_weights: list of feature weights, one per input column
        :param training_set:    training set dataframe, used to infer inputs & outputs
        :param label_column:    which columns in the training set are the label (target) columns
        :param extra_data:      key/value list of extra files/charts to link with this dataset
                                value can be absolute path | relative path (to model dir) | bytes | artifact object

        :returns: artifact object
        """

        if training_set is not None and inputs:
            raise mlrun.errors.MLRunInvalidArgumentError(
                "cannot specify inputs and training set together"
            )

        model = ModelArtifact(
            key,
            body,
            model_file=model_file,
            model_dir=model_dir,
            metrics=metrics,
            parameters=parameters,
            inputs=inputs,
            outputs=outputs,
            framework=framework,
            algorithm=algorithm,
            feature_vector=feature_vector,
            feature_weights=feature_weights,
            extra_data=extra_data,
            **kwargs,
        )
        if training_set is not None:
            model.infer_from_df(training_set, label_column)

        item = self.log_artifact(
            model,
            artifact_path=artifact_path,
            tag=tag,
            upload=upload,
            labels=labels,
        )
        return item

    def import_artifact(
        self, item_path: str, new_key=None, artifact_path=None, tag=None
    ):
        """Import an artifact object/package from .yaml, .json, or .zip file

        :param item_path:     dataitem url  or file path to the file/package
        :param new_key:       overwrite the artifact key/name
        :param artifact_path: target artifact path (when not using the default)
        :param tag:           artifact tag to set
        :return: artifact object
        """

        def get_artifact(spec):
            artifact = dict_to_artifact(spec)
            artifact.metadata.key = new_key or artifact.metadata.key
            artifact.metadata.project = self.metadata.name
            artifact.metadata.updated = None
            artifact.metadata.tag = tag or artifact.metadata.tag
            if new_key:
                if artifact.spec.db_key:
                    logger.warning(
                        f"Overwriting artifact old db_key '{artifact.spec.db_key}' with new key '{new_key}' - "
                        f"artifact can be fetched using the new key only"
                    )
                artifact.spec.db_key = new_key
            return artifact

        # Obtaining the item's absolute path from the project context, in case the user provided a relative path
        item_path, _ = self.get_item_absolute_path(item_path)
        dataitem = mlrun.get_dataitem(item_path)

        if is_yaml_path(item_path):
            artifact_dict = yaml.load(dataitem.get(), Loader=yaml.FullLoader)
            artifact = get_artifact(artifact_dict)
        elif item_path.endswith(".json"):
            artifact_dict = json.loads(dataitem.get())
            artifact = get_artifact(artifact_dict)
        elif item_path.endswith(".zip"):
            item_file = dataitem.local()
            with tempfile.TemporaryDirectory() as temp_dir:
                with zipfile.ZipFile(item_file, "r") as zf:
                    zf.extractall(temp_dir)
                with open(f"{temp_dir}/_spec.yaml") as fp:
                    data = fp.read()
                spec = yaml.load(data, Loader=yaml.FullLoader)
                artifact = get_artifact(spec)
                with open(f"{temp_dir}/_body", "rb") as fp:
                    artifact.spec._body = fp.read()
                artifact.target_path = ""

                # if the dataitem is not a file, it means we downloaded it from a remote source to a temp file,
                # so we need to remove it after we're done with it
                dataitem.remove_local()

                return self.log_artifact(
                    artifact, local_path=temp_dir, artifact_path=artifact_path
                )

        else:
            raise ValueError("unsupported file suffix, use .yaml, .json, or .zip")

        return self.log_artifact(artifact, artifact_path=artifact_path, upload=False)

    def reload(self, sync=False, context=None) -> "MlrunProject":
        """reload the project and function objects from the project yaml/specs

        :param sync:    set to True to load functions objects
        :param context: context directory (where the yaml and code exist)

        :returns: project object
        """
        context = context or self.spec.context
        if context:
            project = _load_project_dir(context, self.metadata.name, self.spec.subpath)
        else:
            project = _load_project_file(
                self.spec.origin_url, self.metadata.name, self._secrets
            )
        project.spec.source = self.spec.source
        project.spec.repo = self.spec.repo
        project.spec.branch = self.spec.branch
        project.spec.origin_url = self.spec.origin_url
        if sync:
            project.sync_functions()
        self.__dict__.update(project.__dict__)
        return project

    def setup(self, save: bool = True) -> "MlrunProject":
        """Run the project setup file if found

        When loading a project MLRun will look for a project_setup.py file, if it is found
        it will execute the setup(project) handler, which can enrich the project with additional
        objects, functions, artifacts, etc.

        :param save: save the project after the setup
        """
        # Hook for initializing the project using a project_setup script
        setup_file_path = path.join(
            self.context, self.spec.subpath or "", "project_setup.py"
        )
        return _run_project_setup(self, setup_file_path, save)

    def set_model_monitoring_function(
        self,
        func: typing.Union[str, mlrun.runtimes.BaseRuntime, None] = None,
        application_class: typing.Union[str, ModelMonitoringApplicationBase] = None,
        name: str = None,
        image: str = None,
        handler=None,
        with_repo: bool = None,
        tag: str = None,
        requirements: typing.Union[str, list[str]] = None,
        requirements_file: str = "",
        **application_kwargs,
    ) -> mlrun.runtimes.BaseRuntime:
        """
        Update or add a monitoring function to the project.

        examples::
            project.set_model_monitoring_function(application_class_name="MyApp",
                                                 image="mlrun/mlrun", name="myApp")

        :param func:                    Function object or spec/code url, None refers to current Notebook
        :param name:                    Name of the function (under the project), can be specified with a tag to support
                                        versions (e.g. myfunc:v1)
                                        Default: job
        :param image:                   Docker image to be used, can also be specified in
                                        the function object/yaml
        :param handler:                 Default function handler to invoke (can only be set with .py/.ipynb files)
        :param with_repo:               Add (clone) the current repo to the build source
        :param tag:                     Function version tag (none for 'latest', can only be set with .py/.ipynb files)
                                        if tag is specified and name is empty, the function key (under the project)
                                        will be enriched with the tag value. (i.e. 'function-name:tag')
        :param requirements:            A list of python packages
        :param requirements_file:       Path to a python requirements file
        :param application_class:       Name or an Instance of a class that implementing the monitoring application.
        :param application_kwargs:      Additional keyword arguments to be passed to the
                                        monitoring application's constructor.
        """

        function_object: RemoteRuntime = None
        (
            resolved_function_name,
            function_object,
            func,
        ) = self._instantiate_model_monitoring_function(
            func,
            application_class,
            name,
            image,
            handler,
            with_repo,
            tag,
            requirements,
            requirements_file,
            **application_kwargs,
        )
        models_names = "all"
        function_object.set_label(
            mm_constants.ModelMonitoringAppLabel.KEY,
            mm_constants.ModelMonitoringAppLabel.VAL,
        )
        function_object.set_label("models", models_names)

        if not mlrun.mlconf.is_ce_mode():
            function_object.apply(mlrun.mount_v3io())

        # save to project spec
        self.spec.set_function(resolved_function_name, function_object, func)

        return function_object

    def create_model_monitoring_function(
        self,
        func: str = None,
        application_class: typing.Union[str, ModelMonitoringApplicationBase] = None,
        name: str = None,
        image: str = None,
        handler: str = None,
        with_repo: bool = None,
        tag: str = None,
        requirements: typing.Union[str, list[str]] = None,
        requirements_file: str = "",
        **application_kwargs,
    ) -> mlrun.runtimes.BaseRuntime:
        """
        Create a monitoring function object without setting it to the project

        examples::
            project.create_model_monitoring_function(application_class_name="MyApp",
                                                 image="mlrun/mlrun", name="myApp")

        :param func:                    Code url, None refers to current Notebook
        :param name:                    Name of the function, can be specified with a tag to support
                                        versions (e.g. myfunc:v1)
                                        Default: job
        :param image:                   Docker image to be used, can also be specified in
                                        the function object/yaml
        :param handler:                 Default function handler to invoke (can only be set with .py/.ipynb files)
        :param with_repo:               Add (clone) the current repo to the build source
        :param tag:                     Function version tag (none for 'latest', can only be set with .py/.ipynb files)
                                        if tag is specified and name is empty, the function key (under the project)
                                        will be enriched with the tag value. (i.e. 'function-name:tag')
        :param requirements:            A list of python packages
        :param requirements_file:       Path to a python requirements file
        :param application_class:       Name or an Instance of a class that implementing the monitoring application.
        :param application_kwargs:      Additional keyword arguments to be passed to the
                                        monitoring application's constructor.
        """
        _, function_object, _ = self._instantiate_model_monitoring_function(
            func,
            application_class,
            name,
            image,
            handler,
            with_repo,
            tag,
            requirements,
            requirements_file,
            **application_kwargs,
        )
        return function_object

    def _instantiate_model_monitoring_function(
        self,
        func: typing.Union[str, mlrun.runtimes.BaseRuntime] = None,
        application_class: typing.Union[str, ModelMonitoringApplicationBase] = None,
        name: str = None,
        image: str = None,
        handler: str = None,
        with_repo: bool = None,
        tag: str = None,
        requirements: typing.Union[str, list[str]] = None,
        requirements_file: str = "",
        **application_kwargs,
    ) -> tuple[str, mlrun.runtimes.BaseRuntime, dict]:
        function_object: RemoteRuntime = None
        kind = None
        if (isinstance(func, str) or func is None) and application_class is not None:
            kind = "serving"
            if func is None:
                func = ""
            func = mlrun.code_to_function(
                filename=func,
                name=name,
                project=self.metadata.name,
                tag=tag,
                kind=kind,
                image=image,
                requirements=requirements,
                requirements_file=requirements_file,
            )
            graph = func.set_topology("flow")
            if isinstance(application_class, str):
                first_step = graph.to(
                    class_name=application_class, **application_kwargs
                )
            else:
                first_step = graph.to(class_name=application_class)
            first_step.to(
                class_name=PushToMonitoringWriter(
                    project=self.metadata.name,
                    writer_application_name=mm_constants.MonitoringFunctionNames.WRITER,
                    stream_uri=None,
                ),
            ).respond()
        elif isinstance(func, str) and isinstance(handler, str):
            kind = "nuclio"

        (
            resolved_function_name,
            tag,
            function_object,
            func,
        ) = self._instantiate_function(
            func,
            name,
            kind,
            image,
            handler,
            with_repo,
            tag,
            requirements,
            requirements_file,
        )
        models_names = "all"
        function_object.set_label(
            mm_constants.ModelMonitoringAppLabel.KEY,
            mm_constants.ModelMonitoringAppLabel.VAL,
        )
        function_object.set_label("models", models_names)

        if not mlrun.mlconf.is_ce_mode():
            function_object.apply(mlrun.mount_v3io())

        return resolved_function_name, function_object, func

    def enable_model_monitoring(
        self,
        default_controller_image: str = "mlrun/mlrun",
        base_period: int = 10,
    ) -> dict:
        r"""
        Submit model monitoring application controller job along with deploying the model monitoring writer function.
        While the main goal of the controller job is to handle the monitoring processing and triggering applications,
        the goal of the model monitoring writer function is to write all the monitoring application results to the
        databases. Note that the default scheduling policy of the controller job is to run every 10 min.

        :param default_controller_image: The default image of the model monitoring controller job. Note that the writer
                                         function, which is a real time nuclio functino, will be deployed with the same
                                         image. By default, the image is mlrun/mlrun.
        :param base_period:              The time period in minutes in which the model monitoring controller job
                                         runs. By default, the base period is 10 minutes. The schedule for the job
                                         will be the following cron expression: "\*/{base_period} \* \* \* \*".
        :returns: model monitoring controller job as a dictionary.
        """
        db = mlrun.db.get_run_db(secrets=self._secrets)
        return db.create_model_monitoring_controller(
            project=self.name,
            default_controller_image=default_controller_image,
            base_period=base_period,
        )

    def disable_model_monitoring(self):
        db = mlrun.db.get_run_db(secrets=self._secrets)
        db.delete_function(
            project=self.name,
            name=mm_constants.MonitoringFunctionNames.APPLICATION_CONTROLLER,
        )

    def set_function(
        self,
        func: typing.Union[str, mlrun.runtimes.BaseRuntime] = None,
        name: str = "",
        kind: str = "",
        image: str = None,
        handler: str = None,
        with_repo: bool = None,
        tag: str = None,
        requirements: typing.Union[str, list[str]] = None,
        requirements_file: str = "",
    ) -> mlrun.runtimes.BaseRuntime:
        """update or add a function object to the project

        function can be provided as an object (func) or a .py/.ipynb/.yaml url
        support url prefixes::

            object (s3://, v3io://, ..)
            MLRun DB e.g. db://project/func:ver
            functions hub/market: e.g. hub://auto-trainer:master

        examples::

            proj.set_function(func_object)
            proj.set_function('./src/mycode.py', 'ingest',
                              image='myrepo/ing:latest', with_repo=True)
            proj.set_function('http://.../mynb.ipynb', 'train')
            proj.set_function('./func.yaml')
            proj.set_function('hub://get_toy_data', 'getdata')

            # set function requirements

            # by providing a list of packages
            proj.set_function('my.py', requirements=["requests", "pandas"])

            # by providing a path to a pip requirements file
            proj.set_function('my.py', requirements="requirements.txt")

        :param func:                Function object or spec/code url, None refers to current Notebook
        :param name:                Name of the function (under the project), can be specified with a tag to support
                                    Versions (e.g. myfunc:v1). If the `tag` parameter is provided, the tag in the name
                                    must match the tag parameter.
                                    Specifying a tag in the name will update the project's tagged function (myfunc:v1)
        :param kind:                Runtime kind e.g. job, nuclio, spark, dask, mpijob
                                    Default: job
        :param image:               Docker image to be used, can also be specified in the function object/yaml
        :param handler:             Default function handler to invoke (can only be set with .py/.ipynb files)
        :param with_repo:           Add (clone) the current repo to the build source
        :param tag:                 Function version tag to set (none for current or 'latest')
                                    Specifying a tag as a parameter will update the project's tagged function
                                    (myfunc:v1) and the untagged function (myfunc)
        :param requirements:        A list of python packages
        :param requirements_file:   Path to a python requirements file

        :returns: function object
        """
        (
            resolved_function_name,
            tag,
            function_object,
            func,
        ) = self._instantiate_function(
            func,
            name,
            kind,
            image,
            handler,
            with_repo,
            tag,
            requirements,
            requirements_file,
        )

        self._set_function(resolved_function_name, tag, function_object, func)
        return function_object

    def _instantiate_function(
        self,
        func: typing.Union[str, mlrun.runtimes.BaseRuntime] = None,
        name: str = "",
        kind: str = "",
        image: str = None,
        handler: str = None,
        with_repo: bool = None,
        tag: str = None,
        requirements: typing.Union[str, list[str]] = None,
        requirements_file: str = "",
    ) -> tuple[str, str, mlrun.runtimes.BaseRuntime, dict]:
        if func is None and not _has_module(handler, kind):
            # if function path is not provided and it is not a module (no ".")
            # use the current notebook as default
            if not is_ipython:
                raise ValueError(
                    "Function path or module must be specified (when not running inside a Notebook)"
                )
            from IPython import get_ipython

            kernel = get_ipython()
            func = nuclio.utils.notebook_file_name(kernel)
            if func.startswith(path.abspath(self.spec.context)):
                func = path.relpath(func, self.spec.context)

        func = func or ""

        name = mlrun.utils.normalize_name(name) if name else name
        untagged_name = name
        # validate tag in name if specified
        if len(split_name := name.split(":")) == 2:
            untagged_name, name_tag = split_name
            if tag and name_tag and tag != name_tag:
                raise ValueError(
                    f"Tag parameter ({tag}) and tag in function name ({name}) must match"
                )

            tag = tag or name_tag
        elif len(split_name) > 2:
            raise ValueError(
                f"Function name ({name}) must be in the format <name>:<tag> or <name>"
            )

        if isinstance(func, str):
            # in hub or db functions name defaults to the function name
            if not name and not (func.startswith("db://") or func.startswith("hub://")):
                raise ValueError("Function name must be specified")
            function_dict = {
                "url": func,
                "name": untagged_name,
                "kind": kind,
                "image": image,
                "handler": handler,
                "with_repo": with_repo,
                "tag": tag,
                "requirements": requirements,
                "requirements_file": requirements_file,
            }
            func = {k: v for k, v in function_dict.items() if v}
            resolved_function_name, function_object = _init_function_from_dict(
                func, self
            )
            func["name"] = resolved_function_name

        elif hasattr(func, "to_dict"):
            resolved_function_name, function_object = _init_function_from_obj(
                func, self, name=untagged_name
            )
            if handler:
                raise ValueError(
                    "Default handler cannot be set for existing function object"
                )
            if image:
                function_object.spec.image = image
            if with_repo:
                # mark source to be enriched before run with project source (enrich_function_object)
                function_object.spec.build.source = "./"
            if requirements or requirements_file:
                function_object.with_requirements(
                    requirements, requirements_file=requirements_file, overwrite=True
                )
            if not resolved_function_name:
                raise ValueError("Function name must be specified")
        else:
            raise ValueError("'func' parameter must be a function url or object")

        function_object.metadata.tag = tag or function_object.metadata.tag or "latest"
        # resolved_function_name is the name without the tag or the actual function name if it was not specified
        name = name or resolved_function_name

        return (
            name,
            tag,
            function_object,
            func,
        )

    def _set_function(
        self,
        name: str,
        tag: str,
        function_object: mlrun.runtimes.BaseRuntime,
        func: dict,
    ):
        # if the name contains the tag we only update the tagged entry
        # if the name doesn't contain the tag (or was not specified) we update both the tagged and untagged entries
        # for consistency
        if tag and not name.endswith(f":{tag}"):
            self.spec.set_function(f"{name}:{tag}", function_object, func)

        self.spec.set_function(name, function_object, func)

    def remove_function(self, name):
        """remove the specified function from the project

        :param name:    name of the function (under the project)
        """
        self.spec.remove_function(name)

    def remove_model_monitoring_function(self, name):
        """remove the specified model-monitoring-app function from the project and from the db

        :param name: name of the model-monitoring-app function (under the project)
        """
        function = self.get_function(key=name)
        if (
            function.metadata.labels.get(mm_constants.ModelMonitoringAppLabel.KEY)
            == mm_constants.ModelMonitoringAppLabel.VAL
        ):
            self.remove_function(name=name)
            mlrun.db.get_run_db().delete_function(name=name.lower())
            logger.info(f"{name} function has been removed from {self.name} project")
        else:
            raise logger.error(
                f"There is no model monitoring function with {name} name"
            )

    def get_function(
        self,
        key,
        sync=False,
        enrich=False,
        ignore_cache=False,
        copy_function=True,
        tag: str = "",
    ) -> mlrun.runtimes.BaseRuntime:
        """get function object by name

        :param key:             name of key for search
        :param sync:            will reload/reinit the function from the project spec
        :param enrich:          add project info/config/source info to the function object
        :param ignore_cache:    read the function object from the DB (ignore the local cache)
        :param copy_function:   return a copy of the function object
        :param tag:             provide if the function key is tagged under the project (function was set with a tag)

        :returns: function object
        """
        if tag and ":" not in key:
            key = f"{key}:{tag}"

        function, err = self._get_function(
            mlrun.utils.normalize_name(key), sync, ignore_cache
        )
        if not function and "_" in key:
            function, err = self._get_function(key, sync, ignore_cache)

        if not function:
            raise err

        if enrich:
            function = enrich_function_object(
                self, function, copy_function=copy_function
            )
            self.spec._function_objects[key] = function

        return function

    def _get_function(self, key, sync, ignore_cache):
        """
        Function can be retrieved from the project spec (cache) or from the database.
        In sync mode, we first perform a sync of the function_objects from the function_definitions,
        and then returning it from the function_objects (if exists).
        When not in sync mode, we verify and return from the function objects directly.
        In ignore_cache mode, we query the function from the database rather than from the project spec.
        """
        if key in self.spec._function_objects and not sync and not ignore_cache:
            function = self.spec._function_objects[key]

        elif key in self.spec._function_definitions and not ignore_cache:
            self.sync_functions([key])
            function = self.spec._function_objects[key]
        else:
            try:
                function = get_db_function(self, key)
                self.spec._function_objects[key] = function
            except requests.HTTPError as exc:
                if exc.response.status_code != http.HTTPStatus.NOT_FOUND.value:
                    raise exc
                return None, exc

        return function, None

    def get_function_objects(self) -> FunctionsDict:
        """ "get a virtual dict with all the project functions ready for use in a pipeline"""
        self.sync_functions()
        return FunctionsDict(self)

    def get_function_names(self) -> list[str]:
        """get a list of all the project function names"""
        return [func["name"] for func in self.spec.functions]

    def pull(
        self,
        branch: str = None,
        remote: str = None,
        secrets: Union[SecretsStore, dict] = None,
    ):
        """pull/update sources from git or tar into the context dir

        :param branch:  git branch, if not the current one
        :param remote:  git remote, if other than origin
        :param secrets: dict or SecretsStore with Git credentials e.g. secrets={"GIT_TOKEN": token}
        """
        url = self.spec.origin_url
        if url and url.startswith("git://"):
            if not self.spec.repo:
                raise ValueError("repo was not initialized, use load_project()")
            remote = remote or "origin"
            self._run_authenticated_git_action(
                action=self.spec.repo.git.pull,
                remote=remote,
                args=[remote, branch or self.spec.repo.active_branch.name],
                secrets=secrets or {},
            )
        elif url and url.endswith(".tar.gz"):
            clone_tgz(url, self.spec.context, self._secrets)
        elif url and url.endswith(".zip"):
            clone_zip(url, self.spec.context, self._secrets)

    def create_remote(self, url, name="origin", branch=None):
        """create remote for the project git

        :param url:    remote git url
        :param name:   name for the remote (default is 'origin')
        :param branch: Git branch to use as source
        """
        self._ensure_git_repo()
        self.spec.repo.create_remote(name, url=url)
        url = url.replace("https://", "git://")
        if not branch:
            try:
                branch = self.spec.repo.active_branch.name
            except Exception:
                pass
        if branch:
            url = f"{url}#{branch}"
        self.spec._source = self.spec.source or url
        self.spec.origin_url = self.spec.origin_url or url

    def _ensure_git_repo(self):
        if self.spec.repo:
            return
        context = self.context
        git_dir_path = path.join(context, ".git")

        if not path.exists(git_dir_path):
            logger.warning("Git repository not initialized. initializing now")
            self.spec.repo = git.Repo.init(context)
        else:
            # git already initialized
            self.spec.repo = git.Repo(context)

    def push(
        self,
        branch,
        message=None,
        update=True,
        remote: str = None,
        add: list = None,
        author_name: str = None,
        author_email: str = None,
        secrets: Union[SecretsStore, dict] = None,
    ):
        """update spec and push updates to remote git repo

        :param branch:       target git branch
        :param message:      git commit message
        :param update:       update files (git add update=True)
        :param remote:       git remote, default to origin
        :param add:          list of files to add
        :param author_name:  author's git user name to be used on this commit
        :param author_email: author's git user email to be used on this commit
        :param secrets:      dict or SecretsStore with Git credentials e.g. secrets={"GIT_TOKEN": token}
        """
        repo = self.spec.repo
        if not repo:
            raise ValueError("git repo is not set/defined")
        self.save()

        with repo.config_writer() as config:
            if author_name:
                config.set_value("user", "name", author_name)
            if author_email:
                config.set_value("user", "email", author_email)

        add = add or []
        add.append("project.yaml")
        repo.index.add(add)
        if update:
            repo.git.add(update=True)
        if repo.is_dirty():
            if not message:
                raise ValueError("please specify the commit message")
            try:
                repo.git.commit(m=message)
            except git.exc.GitCommandError as exc:
                if "Please tell me who you are" in str(exc):
                    warning_message = (
                        'Git is not configured. Either use "author_name", "author_email" and "secrets" parameters or '
                        "run the following commands from the terminal and run git push once to store "
                        "your credentials:\n"
                        '\tgit config --global user.email "<my@email.com>"\n'
                        '\tgit config --global user.name "<name>"\n'
                        "\tgit config --global credential.helper store\n"
                    )
                    raise mlrun.errors.MLRunPreconditionFailedError(
                        warning_message
                    ) from exc
                raise exc

        if not branch:
            raise ValueError("please specify the remote branch")

        remote = remote or "origin"
        self._run_authenticated_git_action(
            action=repo.git.push,
            remote=remote,
            args=[remote, branch],
            secrets=secrets or {},
        )

    def sync_functions(self, names: list = None, always=True, save=False):
        """reload function objects from specs and files"""
        if self._initialized and not always:
            return self.spec._function_objects

        funcs = self.spec._function_objects
        if not names:
            names = self.spec._function_definitions.keys()
            funcs = {}
        origin = mlrun.runtimes.utils.add_code_metadata(self.spec.context)
        for name in names:
            f = self.spec._function_definitions.get(name)
            if not f:
                raise ValueError(f"function named {name} not found")
            # If this function is already available locally, don't recreate it unless always=True
            if (
                isinstance(
                    self.spec._function_objects.get(name, None),
                    mlrun.runtimes.base.BaseRuntime,
                )
                and not always
            ):
                funcs[name] = self.spec._function_objects[name]
                continue
            if hasattr(f, "to_dict"):
                name, func = _init_function_from_obj(f, self, name)
            else:
                if not isinstance(f, dict):
                    raise ValueError("function must be an object or dict")
                try:
                    name, func = _init_function_from_dict(f, self, name)
                except FileNotFoundError as exc:
                    raise mlrun.errors.MLRunMissingDependencyError(
                        f"File {exc.filename} not found while syncing project functions"
                    ) from exc
            func.spec.build.code_origin = origin
            funcs[name] = func
            if save:
                func.save(versioned=False)

        self.spec._function_objects = funcs
        self._initialized = True
        return self.spec._function_objects

    def with_secrets(self, kind, source, prefix=""):
        """register a secrets source (file, env or dict)

        read secrets from a source provider to be used in workflows, example::

            proj.with_secrets('file', 'file.txt')
            proj.with_secrets('inline', {'key': 'val'})
            proj.with_secrets('env', 'ENV1,ENV2', prefix='PFX_')

        Vault secret source has several options::

            proj.with_secrets('vault', {'user': <user name>, 'secrets': ['secret1', 'secret2' ...]})
            proj.with_secrets('vault', {'project': <proj.name>, 'secrets': ['secret1', 'secret2' ...]})
            proj.with_secrets('vault', ['secret1', 'secret2' ...])

        The 2nd option uses the current project name as context.
        Can also use empty secret list::

            proj.with_secrets('vault', [])

        This will enable access to all secrets in vault registered to the current project.

        :param kind:   secret type (file, inline, env, vault)
        :param source: secret data or link (see example)
        :param prefix: add a prefix to the keys in this source

        :returns: project object
        """

        if kind == "vault" and isinstance(source, list):
            source = {"project": self.metadata.name, "secrets": source}

        self._secrets.add_source(kind, source, prefix)
        return self

    def get_secret(self, key: str):
        """get a key based secret e.g. DB password from the context
        secrets can be specified when invoking a run through files, env, ..
        """
        if self._secrets:
            return self._secrets.get(key)
        return None

    def set_secrets(
        self,
        secrets: dict = None,
        file_path: str = None,
        provider: typing.Union[str, mlrun.common.schemas.SecretProviderName] = None,
    ):
        """set project secrets from dict or secrets env file
        when using a secrets file it should have lines in the form KEY=VALUE, comment line start with "#"
        V3IO paths/credentials and MLrun service API address are dropped from the secrets

        example secrets file::

            # this is an env file
            AWS_ACCESS_KEY_ID-XXXX
            AWS_SECRET_ACCESS_KEY=YYYY

        usage::

            # read env vars from dict or file and set as project secrets
            project.set_secrets({"SECRET1": "value"})
            project.set_secrets(file_path="secrets.env")

        :param secrets:   dict with secrets key/value
        :param file_path: path to secrets file
        :param provider:  MLRun secrets provider
        """
        if (not secrets and not file_path) or (secrets and file_path):
            raise mlrun.errors.MLRunInvalidArgumentError(
                "must specify secrets OR file_path"
            )
        if file_path:
            if path.isfile(file_path):
                secrets = dotenv.dotenv_values(file_path)
                if None in secrets.values():
                    raise mlrun.errors.MLRunInvalidArgumentError(
                        "env file lines must be in the form key=value"
                    )
            else:
                raise mlrun.errors.MLRunNotFoundError(f"{file_path} does not exist")
        # drop V3IO paths/credentials and MLrun service API address
        env_vars = {
            key: val
            for key, val in secrets.items()
            if key != "MLRUN_DBPATH" and not key.startswith("V3IO_")
        }
        provider = provider or mlrun.common.schemas.SecretProviderName.kubernetes
        mlrun.db.get_run_db().create_project_secrets(
            self.metadata.name, provider=provider, secrets=env_vars
        )

    def get_param(self, key: str, default=None):
        """get project param by key"""
        if self.spec.params:
            return self.spec.params.get(key, default)
        return default

    def _enrich_artifact_path_with_workflow_uid(self):
        artifact_path = self.spec.artifact_path or mlrun.mlconf.artifact_path

        workflow_uid_string = "{{workflow.uid}}"
        if (
            not mlrun.mlconf.enrich_artifact_path_with_workflow_id
            # no need to add workflow.uid to the artifact path for uniqueness,
            # this is already being handled by generating
            # the artifact target path from the artifact content hash ( body / file etc...)
            or mlrun.mlconf.artifacts.generate_target_path_from_artifact_hash
            # if the artifact path already contains workflow.uid, no need to add it again
            or workflow_uid_string in artifact_path
        ):
            return artifact_path

        # join paths and replace "\" with "/" (in case of windows clients)
        artifact_path = path.join(artifact_path, workflow_uid_string).replace("\\", "/")
        return artifact_path

    def run(
        self,
        name: str = None,
        workflow_path: str = None,
        arguments: dict[str, typing.Any] = None,
        artifact_path: str = None,
        workflow_handler: typing.Union[str, typing.Callable] = None,
        namespace: str = None,
        sync: bool = False,
        watch: bool = False,
        dirty: bool = False,
        engine: str = None,
        local: bool = None,
        schedule: typing.Union[
            str, mlrun.common.schemas.ScheduleCronTrigger, bool
        ] = None,
        timeout: int = None,
        source: str = None,
        cleanup_ttl: int = None,
        notifications: list[mlrun.model.Notification] = None,
    ) -> _PipelineRunStatus:
        """Run a workflow using kubeflow pipelines

        :param name:                Name of the workflow
        :param workflow_path:       URL to a workflow file, if not a project workflow
        :param arguments:           Kubeflow pipelines arguments (parameters)
        :param artifact_path:       Target path/URL for workflow artifacts, the string '{{workflow.uid}}' will be
                                    replaced by workflow id.
        :param workflow_handler:    Workflow function handler (for running workflow function directly)
        :param namespace: Kubernetes namespace if other than default
        :param sync:      Force functions sync before run
        :param watch:     Wait for pipeline completion
        :param dirty:     Allow running the workflow when the git repo is dirty
        :param engine:    Workflow engine running the workflow.
                          Supported values are 'kfp' (default), 'local' or 'remote'.
                          For setting engine for remote running use 'remote:local' or 'remote:kfp'.
        :param local:     Run local pipeline with local functions (set local=True in function.run())
        :param schedule:  ScheduleCronTrigger class instance or a standard crontab expression string
                          (which will be converted to the class using its `from_crontab` constructor),
                          see this link for help:
                          https://apscheduler.readthedocs.io/en/3.x/modules/triggers/cron.html#module-apscheduler.triggers.cron
                          For using the pre-defined workflow's schedule, set `schedule=True`
        :param timeout:   Timeout in seconds to wait for pipeline completion (watch will be activated)
        :param source:    Source to use instead of the actual `project.spec.source` (used when engine is remote).
                          Can be a one of:
                            1. Remote URL which is loaded dynamically to the workflow runner.
                            2. A path to the project's context on the workflow runner's image.
                          Path can be absolute or relative to `project.spec.build.source_code_target_dir` if defined
                          (enriched when building a project image with source, see `MlrunProject.build_image`).
                          For other engines the source is used to validate that the code is up-to-date.
        :param cleanup_ttl: Pipeline cleanup ttl in secs (time to wait after workflow completion, at which point the
                            workflow and all its resources are deleted)
        :param notifications:           List of notifications to send for workflow completion

        :returns: ~py:class:`~mlrun.projects.pipelines._PipelineRunStatus` instance
        """

        arguments = arguments or {}
        need_repo = self.spec._need_repo()
        if self.spec.repo and self.spec.repo.is_dirty():
            msg = "You seem to have uncommitted git changes, use .push()"
            if dirty or not need_repo:
                logger.warning("WARNING!, " + msg)
            else:
                raise ProjectError(msg + " or dirty=True")

        if need_repo and self.spec.repo and not self.spec.source:
            raise ProjectError(
                "Remote repo is not defined, use .create_remote() + push()"
            )

        self.sync_functions(always=sync)
        if not self.spec._function_objects:
            raise ValueError(
                "There are no functions in the project."
                " Make sure you've set your functions with project.set_function()."
            )

        if not name and not workflow_path and not workflow_handler:
            raise ValueError("Workflow name, path, or handler must be specified")

        if workflow_path or (workflow_handler and callable(workflow_handler)):
            workflow_spec = WorkflowSpec(path=workflow_path, args=arguments)
        else:
            if name not in self.spec._workflows.keys():
                raise mlrun.errors.MLRunNotFoundError(f"Workflow {name} does not exist")
            workflow_spec = self.spec._workflows[name].copy()
            workflow_spec.merge_args(arguments)
        workflow_spec.cleanup_ttl = cleanup_ttl or workflow_spec.cleanup_ttl
        workflow_spec.run_local = local

        name = f"{self.metadata.name}-{name}" if name else self.metadata.name
        artifact_path = artifact_path or self._enrich_artifact_path_with_workflow_uid()

        if not schedule:
            workflow_spec.schedule = None
        elif not isinstance(schedule, bool):
            # Schedule = True -> use workflow_spec.schedule
            workflow_spec.schedule = schedule

        inner_engine = None
        if engine and engine.startswith("remote"):
            if ":" in engine:
                # inner could be either kfp or local
                engine, inner_engine = engine.split(":")
        elif workflow_spec.schedule:
            inner_engine = engine
            engine = "remote"
        # The default engine is kfp if not given:
        workflow_engine = get_workflow_engine(engine or workflow_spec.engine, local)
        if not inner_engine and engine == "remote":
            inner_engine = get_workflow_engine(workflow_spec.engine, local).engine
        workflow_spec.engine = inner_engine or workflow_engine.engine

        run = workflow_engine.run(
            self,
            workflow_spec,
            name,
            workflow_handler=workflow_handler,
            secrets=self._secrets,
            artifact_path=artifact_path,
            namespace=namespace,
            source=source,
            notifications=notifications,
        )
        # run is None when scheduling
        if run and run.state == mlrun.run.RunStatuses.failed:
            return run
        if not workflow_spec.schedule:
            # Failure and schedule messages already logged
            logger.info(
                f"Started run workflow {name} with run id = '{run.run_id}' by {workflow_engine.engine} engine"
            )
        workflow_spec.clear_tmp()
        if (timeout or watch) and not workflow_spec.schedule:
            status_engine = run._engine
            # run's engine gets replaced with inner engine if engine is remote,
            # so in that case we need to get the status from the remote engine manually
            # TODO: support watch for remote:local
            if engine == "remote" and status_engine.engine != "local":
                status_engine = _RemoteRunner

            status_engine.get_run_status(project=self, run=run, timeout=timeout)
        return run

    def save_workflow(self, name, target, artifact_path=None, ttl=None):
        """create and save a workflow as a yaml or archive file

        :param name:   workflow name
        :param target: target file path (can end with .yaml or .zip)
        :param artifact_path:
                       target path/url for workflow artifacts, the string
                       '{{workflow.uid}}' will be replaced by workflow id
        :param ttl:    pipeline ttl (time to live) in secs (after that the pods will be removed)
        """
        if not name or name not in self.spec._workflows:
            raise ValueError(f"workflow {name} not found")

        workflow_spec = self.spec._workflows[name]
        self.sync_functions()
        workflow_engine = get_workflow_engine(workflow_spec.engine)
        workflow_engine.save(self, workflow_spec, target, artifact_path=artifact_path)

    def get_run_status(
        self,
        run,
        timeout=None,
        expected_statuses=None,
        notifiers: CustomNotificationPusher = None,
    ):
        return run._engine.get_run_status(
            project=self,
            run=run,
            timeout=timeout,
            expected_statuses=expected_statuses,
            notifiers=notifiers,
        )

    def save(self, filepath=None, store=True):
        """export project to yaml file and save project in database

        :store: if True, allow updating in case project already exists
        """
        self.export(filepath)
        self.save_to_db(store)
        return self

    def save_to_db(self, store=True):
        """save project to database

        :store: if True, allow updating in case project already exists
        """
        db = mlrun.db.get_run_db(secrets=self._secrets)
        if store:
            return db.store_project(self.metadata.name, self.to_dict())

        return db.create_project(self.to_dict())

    def export(self, filepath=None, include_files: str = None):
        """save the project object into a yaml file or zip archive (default to project.yaml)

        By default, the project object is exported to a yaml file, when the filepath suffix is '.zip'
        the project context dir (code files) are also copied into the zip, the archive path can include
        DataItem urls (for remote object storage, e.g. s3://<bucket>/<path>).

        :param filepath: path to store project .yaml or .zip (with the project dir content)
        :param include_files: glob filter string for selecting files to include in the zip archive
        """
        project_file_path = filepath
        archive_code = filepath and str(filepath).endswith(".zip")
        if not filepath or archive_code:
            project_file_path = path.join(
                self.spec.context, self.spec.subpath or "", "project.yaml"
            )
        if filepath and "://" in str(filepath) and not archive_code:
            raise mlrun.errors.MLRunInvalidArgumentError(
                "URLs are only applicable to archives"
            )

        project_dir = pathlib.Path(project_file_path).parent
        project_dir.mkdir(parents=True, exist_ok=True)
        with open(project_file_path, "w") as fp:
            fp.write(self.to_yaml())

        if archive_code:
            files_filter = include_files or "**"
            with tempfile.NamedTemporaryFile(suffix=".zip") as f:
                remote_file = "://" in filepath
                fpath = f.name if remote_file else filepath
                with zipfile.ZipFile(fpath, "w") as zipf:
                    for file_path in glob.iglob(
                        f"{project_dir}/{files_filter}", recursive=True
                    ):
                        write_path = pathlib.Path(file_path)
                        zipf.write(
                            write_path, arcname=write_path.relative_to(project_dir)
                        )
                if remote_file:
                    mlrun.get_dataitem(filepath).upload(zipf.filename)

    def set_model_monitoring_credentials(
        self,
        access_key: str = None,
        endpoint_store_connection: str = None,
        stream_path: str = None,
    ):
        """Set the credentials that will be used by the project's model monitoring
        infrastructure functions.

        :param access_key:                Model Monitoring access key for managing user permissions
        :param access_key:                Model Monitoring access key for managing user permissions
        :param endpoint_store_connection: Endpoint store connection string
        :param stream_path:               Path to the model monitoring stream
        """

        secrets_dict = {}
        if access_key:
            secrets_dict[
                mlrun.common.schemas.model_monitoring.ProjectSecretKeys.ACCESS_KEY
            ] = access_key

        if endpoint_store_connection:
            secrets_dict[
                mlrun.common.schemas.model_monitoring.ProjectSecretKeys.ENDPOINT_STORE_CONNECTION
            ] = endpoint_store_connection

        if stream_path:
            if stream_path.startswith("kafka://") and "?topic" in stream_path:
                raise mlrun.errors.MLRunInvalidArgumentError(
                    "Custom kafka topic is not allowed"
                )
            secrets_dict[
                mlrun.common.schemas.model_monitoring.ProjectSecretKeys.STREAM_PATH
            ] = stream_path

        self.set_secrets(
            secrets=secrets_dict,
            provider=mlrun.common.schemas.SecretProviderName.kubernetes,
        )

    def run_function(
        self,
        function: typing.Union[str, mlrun.runtimes.BaseRuntime],
        handler: str = None,
        name: str = "",
        params: dict = None,
        hyperparams: dict = None,
        hyper_param_options: mlrun.model.HyperParamOptions = None,
        inputs: dict = None,
        outputs: list[str] = None,
        workdir: str = "",
        labels: dict = None,
        base_task: mlrun.model.RunTemplate = None,
        watch: bool = True,
        local: bool = None,
        verbose: bool = None,
        selector: str = None,
        auto_build: bool = None,
        schedule: typing.Union[str, mlrun.common.schemas.ScheduleCronTrigger] = None,
        artifact_path: str = None,
        notifications: list[mlrun.model.Notification] = None,
        returns: Optional[list[Union[str, dict[str, str]]]] = None,
        builder_env: Optional[dict] = None,
    ) -> typing.Union[mlrun.model.RunObject, kfp.dsl.ContainerOp]:
        """Run a local or remote task as part of a local/kubeflow pipeline

        example (use with project)::

            # create a project with two functions (local and from hub)
            project = mlrun.new_project(project_name, "./proj")
            project.set_function("mycode.py", "myfunc", image="mlrun/mlrun")
            project.set_function("hub://auto-trainer", "train")

            # run functions (refer to them by name)
            run1 = project.run_function("myfunc", params={"x": 7})
            run2 = project.run_function("train", params={"label_columns": LABELS},
                                                 inputs={"dataset":run1.outputs["data"]})

        :param function:        name of the function (in the project) or function object
        :param handler:         name of the function handler
        :param name:            execution name
        :param params:          input parameters (dict)
        :param hyperparams:     hyper parameters
        :param selector:        selection criteria for hyper params e.g. "max.accuracy"
        :param hyper_param_options:  hyper param options (selector, early stop, strategy, ..)
                                see: :py:class:`~mlrun.model.HyperParamOptions`
        :param inputs:          Input objects to pass to the handler. Type hints can be given so the input will be
                                parsed during runtime from `mlrun.DataItem` to the given type hint. The type hint can be
                                given in the key field of the dictionary after a colon, e.g: "<key> : <type_hint>".
        :param outputs:         list of outputs which can pass in the workflow
        :param workdir:         default input artifacts path
        :param labels:          labels to tag the job/run with ({key:val, ..})
        :param base_task:       task object to use as base
        :param watch:           watch/follow run log, True by default
        :param local:           run the function locally vs on the runtime/cluster
        :param verbose:         add verbose prints/logs
        :param auto_build:      when set to True and the function require build it will be built on the first
                                function run, use only if you dont plan on changing the build config between runs
        :param schedule:        ScheduleCronTrigger class instance or a standard crontab expression string
                                (which will be converted to the class using its `from_crontab` constructor),
                                see this link for help:
                                https://apscheduler.readthedocs.io/en/3.x/modules/triggers/cron.html#module-apscheduler.triggers.cron
        :param artifact_path:   path to store artifacts, when running in a workflow this will be set automatically
        :param notifications:   list of notifications to push when the run is completed
        :param returns:         List of log hints - configurations for how to log the returning values from the
                                handler's run (as artifacts or results). The list's length must be equal to the amount
                                of returning objects. A log hint may be given as:

                                * A string of the key to use to log the returning value as result or as an artifact. To
                                  specify The artifact type, it is possible to pass a string in the following structure:
                                  "<key> : <type>". Available artifact types can be seen in `mlrun.ArtifactType`. If no
                                  artifact type is specified, the object's default artifact type will be used.
                                * A dictionary of configurations to use when logging. Further info per object type and
                                  artifact type can be given there. The artifact key must appear in the dictionary as
                                  "key": "the_key".
        :param builder_env: env vars dict for source archive config/credentials e.g. builder_env={"GIT_TOKEN": token}
        :return: MLRun RunObject or KubeFlow containerOp
        """
        return run_function(
            function,
            handler=handler,
            name=name,
            params=params,
            hyperparams=hyperparams,
            hyper_param_options=hyper_param_options,
            inputs=inputs,
            outputs=outputs,
            workdir=workdir,
            labels=labels,
            base_task=base_task,
            watch=watch,
            local=local,
            verbose=verbose,
            selector=selector,
            project_object=self,
            auto_build=auto_build,
            schedule=schedule,
            artifact_path=artifact_path,
            notifications=notifications,
            returns=returns,
            builder_env=builder_env,
        )

    def build_function(
        self,
        function: typing.Union[str, mlrun.runtimes.BaseRuntime],
        with_mlrun: bool = None,
        skip_deployed: bool = False,
        image: str = None,
        base_image: str = None,
        commands: list = None,
        secret_name: str = None,
        requirements: typing.Union[str, list[str]] = None,
        mlrun_version_specifier: str = None,
        builder_env: dict = None,
        overwrite_build_params: bool = False,
        requirements_file: str = None,
        extra_args: str = None,
        force_build: bool = False,
    ) -> typing.Union[BuildStatus, kfp.dsl.ContainerOp]:
        """deploy ML function, build container with its dependencies

        :param function:            name of the function (in the project) or function object
        :param with_mlrun:          add the current mlrun package to the container build
        :param skip_deployed:       skip the build if we already have an image for the function
        :param image:               target image name/path
        :param base_image:          base image name/path (commands and source code will be added to it)
        :param commands:            list of docker build (RUN) commands e.g. ['pip install pandas']
        :param secret_name:         k8s secret for accessing the docker registry
        :param requirements:        list of python packages, defaults to None
        :param requirements_file:   pip requirements file path, defaults to None
        :param mlrun_version_specifier:  which mlrun package version to include (if not current)
        :param builder_env:         Kaniko builder pod env vars dict (for config/credentials)
            e.g. builder_env={"GIT_TOKEN": token}, does not work yet in KFP
        :param overwrite_build_params:  Overwrite existing build configuration (currently applies to
            requirements and commands)
            * False: The new params are merged with the existing
            * True: The existing params are replaced by the new ones
        :param extra_args:  A string containing additional builder arguments in the format of command-line options,
            e.g. extra_args="--skip-tls-verify --build-arg A=val"
        :param force_build:  force building the image, even when no changes were made
        """
        return build_function(
            function,
            with_mlrun=with_mlrun,
            skip_deployed=skip_deployed,
            image=image,
            base_image=base_image,
            commands=commands,
            secret_name=secret_name,
            requirements=requirements,
            requirements_file=requirements_file,
            mlrun_version_specifier=mlrun_version_specifier,
            builder_env=builder_env,
            project_object=self,
            overwrite_build_params=overwrite_build_params,
            extra_args=extra_args,
            force_build=force_build,
        )

    def build_config(
        self,
        image: str = None,
        set_as_default: bool = False,
        with_mlrun: bool = None,
        base_image: str = None,
        commands: list = None,
        secret_name: str = None,
        requirements: typing.Union[str, list[str]] = None,
        overwrite_build_params: bool = False,
        requirements_file: str = None,
        builder_env: dict = None,
        extra_args: str = None,
        source_code_target_dir: str = None,
    ):
        """specify builder configuration for the project

        :param image: target image name/path. If not specified the project's existing `default_image` name will be
            used. If not set, the `mlconf.default_project_image_name` value will be used
        :param set_as_default: set `image` to be the project's default image (default False)
        :param with_mlrun: add the current mlrun package to the container build
        :param base_image: base image name/path
        :param commands:   list of docker build (RUN) commands e.g. ['pip install pandas']
        :param secret_name:     k8s secret for accessing the docker registry
        :param requirements: a list of packages to install on the built image
        :param requirements_file: requirements file to install on the built image
        :param overwrite_build_params:  Overwrite existing build configuration (currently applies to
            requirements and commands)
            * False: The new params are merged with the existing
            * True: The existing params are replaced by the new ones
        :param builder_env: Kaniko builder pod env vars dict (for config/credentials)
            e.g. builder_env={"GIT_TOKEN": token}, does not work yet in KFP
        :param extra_args:  A string containing additional builder arguments in the format of command-line options,
            e.g. extra_args="--skip-tls-verify --build-arg A=val"
        :param source_code_target_dir: Path on the image where source code would be extracted
            (by default `/home/mlrun_code`)
        """
        if not overwrite_build_params:
            # TODO: change overwrite_build_params default to True in 1.8.0
            warnings.warn(
                "The `overwrite_build_params` parameter default will change from 'False' to 'True' in 1.8.0.",
                mlrun.utils.OverwriteBuildParamsWarning,
            )
        default_image_name = mlrun.mlconf.default_project_image_name.format(
            name=self.name
        )
        image = image or self.default_image or default_image_name

        self.spec.build.build_config(
            image=image,
            base_image=base_image,
            commands=commands,
            secret=secret_name,
            with_mlrun=with_mlrun,
            requirements=requirements,
            requirements_file=requirements_file,
            overwrite=overwrite_build_params,
            builder_env=builder_env,
            extra_args=extra_args,
            source_code_target_dir=source_code_target_dir,
        )

        if set_as_default and image != self.default_image:
            self.set_default_image(image)

    def build_image(
        self,
        image: str = None,
        set_as_default: bool = True,
        with_mlrun: bool = None,
        skip_deployed: bool = False,
        base_image: str = None,
        commands: list = None,
        secret_name: str = None,
        requirements: typing.Union[str, list[str]] = None,
        mlrun_version_specifier: str = None,
        builder_env: dict = None,
        overwrite_build_params: bool = False,
        requirements_file: str = None,
        extra_args: str = None,
        target_dir: str = None,
    ) -> typing.Union[BuildStatus, kfp.dsl.ContainerOp]:
        """Builder docker image for the project, based on the project's build config. Parameters allow to override
        the build config.
        If the project has a source configured and pull_at_runtime is not configured, this source will be cloned to the
        image built. The `target_dir` parameter allows specifying the target path where the code will be extracted.

        :param image: target image name/path. If not specified the project's existing `default_image` name will be
                        used. If not set, the `mlconf.default_project_image_name` value will be used
        :param set_as_default: set `image` to be the project's default image (default False)
        :param with_mlrun:      add the current mlrun package to the container build
        :param skip_deployed:   *Deprecated* parameter is ignored
        :param base_image:      base image name/path (commands and source code will be added to it) defaults to
                                mlrun.mlconf.default_base_image
        :param commands:        list of docker build (RUN) commands e.g. ['pip install pandas']
        :param secret_name:     k8s secret for accessing the docker registry
        :param requirements:    list of python packages, defaults to None
        :param requirements_file:  pip requirements file path, defaults to None
        :param mlrun_version_specifier:  which mlrun package version to include (if not current)
        :param builder_env:     Kaniko builder pod env vars dict (for config/credentials)
            e.g. builder_env={"GIT_TOKEN": token}, does not work yet in KFP
        :param overwrite_build_params:  Overwrite existing build configuration (currently applies to
            requirements and commands)
            * False: The new params are merged with the existing
            * True: The existing params are replaced by the new ones
        :param extra_args:  A string containing additional builder arguments in the format of command-line options,
            e.g. extra_args="--skip-tls-verify --build-arg A=val"
        :param target_dir: Path on the image where source code would be extracted (by default `/home/mlrun_code`)
        """
        if not base_image:
            base_image = mlrun.mlconf.default_base_image
            logger.info(
                "Base image not specified, using default base image",
                base_image=base_image,
            )

        if skip_deployed:
            warnings.warn(
                "The 'skip_deployed' parameter is deprecated and will be removed in 1.7.0. "
                "This parameter is ignored.",
                # TODO: remove in 1.7.0
                FutureWarning,
            )

        if not overwrite_build_params:
            # TODO: change overwrite_build_params default to True in 1.8.0
            warnings.warn(
                "The `overwrite_build_params` parameter default will change from 'False' to 'True' in 1.8.0.",
                mlrun.utils.OverwriteBuildParamsWarning,
            )

        # TODO: remove filter once overwrite_build_params default is changed to True in 1.8.0
        with warnings.catch_warnings():
            warnings.simplefilter(
                "ignore", category=mlrun.utils.OverwriteBuildParamsWarning
            )

            self.build_config(
                image=image,
                set_as_default=set_as_default,
                base_image=base_image,
                commands=commands,
                secret_name=secret_name,
                with_mlrun=with_mlrun,
                requirements=requirements,
                requirements_file=requirements_file,
                overwrite_build_params=overwrite_build_params,
            )

            function = mlrun.new_function("mlrun--project--image--builder", kind="job")

            if self.spec.source and not self.spec.load_source_on_run:
                function.with_source_archive(
                    source=self.spec.source,
                    target_dir=target_dir,
                    pull_at_runtime=False,
                )

            build = self.spec.build
            result = self.build_function(
                function=function,
                with_mlrun=build.with_mlrun,
                image=build.image,
                base_image=build.base_image,
                commands=build.commands,
                secret_name=build.secret,
                requirements=build.requirements,
                overwrite_build_params=overwrite_build_params,
                mlrun_version_specifier=mlrun_version_specifier,
                builder_env=builder_env,
                extra_args=extra_args,
                force_build=True,
            )

            # Get the enriched target dir from the function
            self.spec.build.source_code_target_dir = (
                function.spec.build.source_code_target_dir
            )

        try:
            mlrun.db.get_run_db(secrets=self._secrets).delete_function(
                name=function.metadata.name
            )
        except Exception as exc:
            logger.warning(
                f"Image was successfully built, but failed to delete temporary function {function.metadata.name}."
                " To remove the function, attempt to manually delete it.",
                exc=repr(exc),
            )

        return result

    def deploy_function(
        self,
        function: typing.Union[str, mlrun.runtimes.BaseRuntime],
        models: list = None,
        env: dict = None,
        tag: str = None,
        verbose: bool = None,
        builder_env: dict = None,
        mock: bool = None,
    ) -> typing.Union[DeployStatus, kfp.dsl.ContainerOp]:
        """deploy real-time (nuclio based) functions

        :param function:    name of the function (in the project) or function object
        :param models:      list of model items
        :param env:         dict of extra environment variables
        :param tag:         extra version tag
        :param verbose:     add verbose prints/logs
        :param builder_env: env vars dict for source archive config/credentials e.g. `builder_env={"GIT_TOKEN": token}`
        :param mock:        deploy mock server vs a real Nuclio function (for local simulations)
        """
        return deploy_function(
            function,
            models=models,
            env=env,
            tag=tag,
            verbose=verbose,
            builder_env=builder_env,
            project_object=self,
            mock=mock,
        )

    def get_artifact(self, key, tag=None, iter=None, tree=None):
        """Return an artifact object

        :param key: artifact key
        :param tag: version tag
        :param iter: iteration number (for hyper-param tasks)
        :param tree: the producer id (tree)
        :return: Artifact object
        """
        db = mlrun.db.get_run_db(secrets=self._secrets)
        artifact = db.read_artifact(
            key, tag, iter=iter, project=self.metadata.name, tree=tree
        )
        return dict_to_artifact(artifact)

    def list_artifacts(
        self,
        name=None,
        tag=None,
        labels: Optional[Union[dict[str, str], list[str]]] = None,
        since=None,
        until=None,
        iter: int = None,
        best_iteration: bool = False,
        kind: str = None,
        category: typing.Union[str, mlrun.common.schemas.ArtifactCategories] = None,
        tree: str = None,
    ) -> mlrun.lists.ArtifactList:
        """List artifacts filtered by various parameters.

        The returned result is an `ArtifactList` (list of dict), use `.to_objects()` to convert it to a list of
        RunObjects, `.show()` to view graphically in Jupyter, and `.to_df()` to convert to a DataFrame.

        Examples::

            # Get latest version of all artifacts in project
            latest_artifacts = project.list_artifacts('', tag='latest')
            # check different artifact versions for a specific artifact, return as objects list
            result_versions = project.list_artifacts('results', tag='*').to_objects()

        :param name: Name of artifacts to retrieve. Name with '~' prefix is used as a like query, and is not
            case-sensitive. This means that querying for ``~name`` may return artifacts named
            ``my_Name_1`` or ``surname``.
        :param tag: Return artifacts assigned this tag.
        :param labels: Return artifacts that have these labels. Labels can either be a dictionary {"label": "value"} or
            a list of "label=value" (match label key and value) or "label" (match just label key) strings.
        :param since: Not in use in :py:class:`HTTPRunDB`.
        :param until: Not in use in :py:class:`HTTPRunDB`.
        :param iter: Return artifacts from a specific iteration (where ``iter=0`` means the root iteration). If
            ``None`` (default) return artifacts from all iterations.
        :param best_iteration: Returns the artifact which belongs to the best iteration of a given run, in the case of
            artifacts generated from a hyper-param run. If only a single iteration exists, will return the artifact
            from that iteration. If using ``best_iter``, the ``iter`` parameter must not be used.
        :param kind: Return artifacts of the requested kind.
        :param category: Return artifacts of the requested category.
        :param tree: Return artifacts of the requested tree.
        """
        db = mlrun.db.get_run_db(secrets=self._secrets)
        return db.list_artifacts(
            name,
            self.metadata.name,
            tag,
            labels=labels,
            since=since,
            until=until,
            iter=iter,
            best_iteration=best_iteration,
            kind=kind,
            category=category,
            tree=tree,
        )

    def list_models(
        self,
        name=None,
        tag=None,
        labels: Optional[Union[dict[str, str], list[str]]] = None,
        since=None,
        until=None,
        iter: int = None,
        best_iteration: bool = False,
        tree: str = None,
    ):
        """List models in project, filtered by various parameters.

        Examples::

            # Get latest version of all models in project
            latest_models = project.list_models('', tag='latest')


        :param name: Name of artifacts to retrieve. Name with '~' prefix is used as a like query, and is not
            case-sensitive. This means that querying for ``~name`` may return artifacts named
            ``my_Name_1`` or ``surname``.
        :param tag: Return artifacts assigned this tag.
        :param labels: Return artifacts that have these labels. Labels can either be a dictionary {"label": "value"} or
            a list of "label=value" (match label key and value) or "label" (match just label key) strings.
        :param since: Not in use in :py:class:`HTTPRunDB`.
        :param until: Not in use in :py:class:`HTTPRunDB`.
        :param iter: Return artifacts from a specific iteration (where ``iter=0`` means the root iteration). If
            ``None`` (default) return artifacts from all iterations.
        :param best_iteration: Returns the artifact which belongs to the best iteration of a given run, in the case of
            artifacts generated from a hyper-param run. If only a single iteration exists, will return the artifact
            from that iteration. If using ``best_iter``, the ``iter`` parameter must not be used.
        :param tree: Return artifacts of the requested tree.
        """
        db = mlrun.db.get_run_db(secrets=self._secrets)
        return db.list_artifacts(
            name,
            self.metadata.name,
            tag,
            labels=labels,
            since=since,
            until=until,
            iter=iter,
            best_iteration=best_iteration,
            kind="model",
            tree=tree,
        ).to_objects()

    def list_functions(self, name=None, tag=None, labels=None):
        """Retrieve a list of functions, filtered by specific criteria.

        example::

            functions = project.list_functions(tag="latest")


        :param name: Return only functions with a specific name.
        :param tag: Return function versions with specific tags.
        :param labels: Return functions that have specific labels assigned to them.
        :returns: List of function objects.
        """
        db = mlrun.db.get_run_db(secrets=self._secrets)
        functions = db.list_functions(name, self.metadata.name, tag=tag, labels=labels)
        if functions:
            # convert dict to function objects
            return [mlrun.new_function(runtime=func) for func in functions]

    def list_model_monitoring_functions(
        self,
        name: Optional[str] = None,
        tag: Optional[str] = None,
        labels: Optional[list[str]] = None,
    ) -> Optional[list]:
        """
        Retrieve a list of all the model monitoring functions.
        Example::

            functions = project.list_model_monitoring_functions()

        :param name:    Return only functions with a specific name.
        :param tag:     Return function versions with specific tags.
        :param labels:  Return functions that have specific labels assigned to them.

        :returns: List of function objects.
        """

        model_monitoring_labels_list = [
            f"{mm_constants.ModelMonitoringAppLabel.KEY}={mm_constants.ModelMonitoringAppLabel.VAL}"
        ]
        if labels:
            model_monitoring_labels_list += labels
        return self.list_functions(
            name=name,
            tag=tag,
            labels=model_monitoring_labels_list,
        )

    def list_runs(
        self,
        name: Optional[str] = None,
        uid: Optional[Union[str, list[str]]] = None,
        labels: Optional[Union[str, list[str]]] = None,
        state: Optional[str] = None,
        sort: bool = True,
        last: int = 0,
        iter: bool = False,
        start_time_from: Optional[datetime.datetime] = None,
        start_time_to: Optional[datetime.datetime] = None,
        last_update_time_from: Optional[datetime.datetime] = None,
        last_update_time_to: Optional[datetime.datetime] = None,
        **kwargs,
    ) -> mlrun.lists.RunList:
        """Retrieve a list of runs, filtered by various options.

        The returned result is a `` (list of dict), use `.to_objects()` to convert it to a list of RunObjects,
        `.show()` to view graphically in Jupyter, `.to_df()` to convert to a DataFrame, and `compare()` to
        generate comparison table and PCP plot.

        Example::

            # return a list of runs matching the name and label and compare
            runs = project.list_runs(name='download', labels='owner=admin')
            runs.compare()

            # multi-label filter can also be provided
            runs = project.list_runs(name='download', labels=["kind=job", "owner=admin"])

            # If running in Jupyter, can use the .show() function to display the results
            project.list_runs(name='').show()


        :param name: Name of the run to retrieve.
        :param uid: Unique ID of the run.
        :param labels:  A list of labels to filter by. Label filters work by either filtering a specific value
                of a label (i.e. list("key=value")) or by looking for the existence of a given
                key (i.e. "key").
        :param state: List only runs whose state is specified.
        :param sort: Whether to sort the result according to their start time. Otherwise, results will be
            returned by their internal order in the DB (order will not be guaranteed).
        :param last: Deprecated - currently not used (will be removed in 1.8.0).
        :param iter: If ``True`` return runs from all iterations. Otherwise, return only runs whose ``iter`` is 0.
        :param start_time_from: Filter by run start time in ``[start_time_from, start_time_to]``.
        :param start_time_to: Filter by run start time in ``[start_time_from, start_time_to]``.
        :param last_update_time_from: Filter by run last update time in ``(last_update_time_from,
            last_update_time_to)``.
        :param last_update_time_to: Filter by run last update time in ``(last_update_time_from, last_update_time_to)``.
        """
        db = mlrun.db.get_run_db(secrets=self._secrets)
        return db.list_runs(
            name,
            uid,
            self.metadata.name,
            labels=labels,
            state=state,
            sort=sort,
            last=last,
            iter=iter,
            start_time_from=start_time_from,
            start_time_to=start_time_to,
            last_update_time_from=last_update_time_from,
            last_update_time_to=last_update_time_to,
            **kwargs,
        )

    def register_datastore_profile(self, profile: DatastoreProfile):
        private_body = DatastoreProfile2Json.get_json_private(profile)
        public_body = DatastoreProfile2Json.get_json_public(profile)
        # send project data to DB
        profile = mlrun.common.schemas.DatastoreProfile(
            name=profile.name,
            type=profile.type,
            object=public_body,
            private=private_body,
            project=self.name,
        )
        mlrun.db.get_run_db(secrets=self._secrets).store_datastore_profile(
            profile, self.name
        )

    def delete_datastore_profile(self, profile: str):
        mlrun.db.get_run_db(secrets=self._secrets).delete_datastore_profile(
            profile, self.name
        )

    def get_datastore_profile(self, profile: str) -> DatastoreProfile:
        return mlrun.db.get_run_db(secrets=self._secrets).get_datastore_profile(
            profile, self.name
        )

    def list_datastore_profiles(self) -> list[DatastoreProfile]:
        """
        Returns a list of datastore profiles associated with the project.
        The information excludes private details, showcasing only public data.
        """
        return mlrun.db.get_run_db(secrets=self._secrets).list_datastore_profiles(
            self.name
        )

    def get_custom_packagers(self) -> list[tuple[str, bool]]:
        """
        Get the custom packagers registered in the project.

        :return: A list of the custom packagers module paths.
        """
        # Return a copy so the user won't be able to edit the list by the reference returned (no need for deep copy as
        # tuples do not support item assignment):
        return self.spec.custom_packagers.copy()

    def add_custom_packager(self, packager: str, is_mandatory: bool):
        """
        Add a custom packager from the custom packagers list. All project's custom packagers are added to each project
        function.

        **Notice** that in order to run a function with the custom packagers included, you must set a source for the
        project (using the `project.set_source` method) with the parameter `pull_at_runtime=True` so the source code of
        the packagers will be able to be imported.

        :param packager:     The packager module path to add. For example, if a packager `MyPackager` is in the
                             project's source at my_module.py, then the module path is: "my_module.MyPackager".
        :param is_mandatory: Whether this packager must be collected during a run. If False, failing to collect it won't
                             raise an error during the packagers collection phase.
        """
        self.spec.add_custom_packager(packager=packager, is_mandatory=is_mandatory)

    def remove_custom_packager(self, packager: str):
        """
        Remove a custom packager from the custom packagers list.

        :param packager: The packager module path to remove.

        :raise MLRunInvalidArgumentError: In case the packager was not in the list.
        """
        self.spec.remove_custom_packager(packager=packager)

    def _run_authenticated_git_action(
        self,
        action: Callable,
        remote: str,
        args: list = [],
        kwargs: dict = {},
        secrets: Union[SecretsStore, dict] = None,
    ):
        """Run an arbitrary Git routine while the remote is enriched with secrets
        Enrichment of the remote URL is undone before this method returns
        If no secrets are provided, remote remains untouched

        :param action:  git callback that may require authentication
        :param remote:  git remote to be temporarily enriched with secrets
        :param args:    positional arguments to be passed along to action
        :param kwargs:  keyword arguments to be passed along to action
        :param secrets: dict or SecretsStore with Git credentials e.g. secrets={"GIT_TOKEN": token}
        """
        clean_remote = self.spec.repo.remotes[remote].url
        enriched_remote, is_remote_enriched = add_credentials_git_remote_url(
            clean_remote, secrets=secrets or {}
        )
        try:
            if is_remote_enriched:
                self.spec.repo.remotes[remote].set_url(enriched_remote, clean_remote)
            action(*args, **kwargs)
        except RuntimeError as e:
            raise mlrun.errors.MLRunRuntimeError(
                f"Failed to run Git action: {action}"
            ) from e
        finally:
            if is_remote_enriched:
                self.spec.repo.remotes[remote].set_url(clean_remote, enriched_remote)

    def _validate_file_path(self, file_path: str, param_name: str):
        """
        The function checks if the given file_path is a valid path.
        If the file_path is a relative path, it is completed by joining it with the self.spec.get_code_path()
        Otherwise, the file_path is used as is.
        Additionally, it checks if the resulting path exists as a file, unless the file_path is a remote URL.
        If the file_path has no suffix, it is considered invalid.

        :param file_path:   The file path to be validated
        :param param_name:  The name of the parameter that holds the file path
        """
        if not file_path:
            raise mlrun.errors.MLRunInvalidArgumentError(
                f"{param_name} must be provided."
            )

        # If file path is remote, verify it is a file URL
        if "://" in file_path:
            if pathlib.Path(file_path).suffix:
                return

            raise mlrun.errors.MLRunInvalidArgumentError(
                f"Invalid '{param_name}': '{file_path}'. Got a remote URL without a file suffix."
            )

        code_path = self.spec.get_code_path()

        # If the file path is a relative path, it is completed by joining it with the code_path.
        code_path_relative = not path.isabs(file_path) and not file_path.startswith(
            code_path
        )
        if code_path_relative:
            abs_path = path.join(code_path, file_path.lstrip("./"))
        else:
            abs_path = file_path

        if not path.isfile(abs_path):
            raise mlrun.errors.MLRunInvalidArgumentError(
                f"Invalid '{param_name}': '{file_path}'. Got a path to a non-existing file. "
                f"Path must be absolute or relative to the project code path i.e. "
                f"<project.spec.get_code_path()>/<{param_name}>)."
            )


def _set_as_current_default_project(project: MlrunProject):
    mlrun.mlconf.default_project = project.metadata.name
    pipeline_context.set(project)


def _init_function_from_dict(
    f: dict,
    project: MlrunProject,
    name: typing.Optional[str] = None,
) -> tuple[str, mlrun.runtimes.BaseRuntime]:
    name = name or f.get("name", "")
    url = f.get("url", "")
    kind = f.get("kind", "")
    image = f.get("image", None)
    handler = f.get("handler", None)
    with_repo = f.get("with_repo", False)
    requirements = f.get("requirements", None)
    requirements_file = f.get("requirements_file", None)
    tag = f.get("tag", None)

    has_module = _has_module(handler, kind)
    if not url and "spec" not in f and not has_module:
        # function must point to a file or a module or have a spec
        raise ValueError("Function missing a url or a spec or a module")

    relative_url = url
    url, in_context = project.get_item_absolute_path(url)

    if "spec" in f:
        if "spec" in f["spec"]:
            # Functions are stored in the project yaml as a dict with a spec key where the spec is the function
            func = new_function(name, runtime=f["spec"])
        else:
            func = new_function(name, runtime=f, tag=tag)

    elif not url and has_module:
        func = new_function(
            name, image=image, kind=kind or "job", handler=handler, tag=tag
        )

    elif is_yaml_path(url) or url.startswith("db://") or url.startswith("hub://"):
        func = import_function(url, new_name=name)
        if image:
            func.spec.image = image
        if tag:
            func.spec.tag = tag

    elif url.endswith(".ipynb"):
        # not defaulting kind to job here cause kind might come from magic annotations in the notebook
        func = code_to_function(
            name, filename=url, image=image, kind=kind, handler=handler, tag=tag
        )

    elif url.endswith(".py"):
        # when load_source_on_run is used we allow not providing image as code will be loaded pre-run. ML-4994
        if (
            not image
            and not project.default_image
            and kind != "local"
            and not project.spec.load_source_on_run
        ):
            raise ValueError(
                "image must be provided with py code files which do not "
                "run on 'local' engine kind"
            )
        if in_context and with_repo:
            func = new_function(
                name,
                command=relative_url,
                image=image,
                kind=kind or "job",
                handler=handler,
                tag=tag,
            )
        else:
            func = code_to_function(
                name,
                filename=url,
                image=image,
                kind=kind or "job",
                handler=handler,
                tag=tag,
            )

    else:
        raise ValueError(f"Unsupported function url:handler {url}:{handler} or no spec")

    if with_repo:
        # mark source to be enriched before run with project source (enrich_function_object)
        func.spec.build.source = "./"
    if requirements or requirements_file:
        func.with_requirements(
            requirements=requirements,
            requirements_file=requirements_file,
            overwrite=True,
        )

    return _init_function_from_obj(func, project)


def _init_function_from_obj(
    func: mlrun.runtimes.BaseRuntime,
    project: MlrunProject,
    name: typing.Optional[str] = None,
) -> tuple[str, mlrun.runtimes.BaseRuntime]:
    build = func.spec.build
    if project.spec.origin_url:
        origin = project.spec.origin_url
        try:
            if project.spec.repo:
                origin += "#" + project.spec.repo.head.commit.hexsha
        except Exception:
            pass
        build.code_origin = origin
    if project.metadata.name:
        func.metadata.project = project.metadata.name

    # TODO: deprecate project tag
    if project.spec.tag:
        func.metadata.tag = project.spec.tag

    if name:
        func.metadata.name = name
    return func.metadata.name, func


def _has_module(handler, kind):
    if not handler:
        return False
    return (
        kind in mlrun.runtimes.RuntimeKinds.nuclio_runtimes() and ":" in handler
    ) or "." in handler


def _is_imported_artifact(artifact):
    return artifact and isinstance(artifact, dict) and "import_from" in artifact<|MERGE_RESOLUTION|>--- conflicted
+++ resolved
@@ -25,7 +25,7 @@
 import warnings
 import zipfile
 from os import environ, makedirs, path
-from typing import Callable, Optional, Union
+from typing import Callable, Dict, List, Optional, Union
 
 import dotenv
 import git
@@ -46,7 +46,6 @@
 import mlrun.runtimes.utils
 import mlrun.utils.regex
 from mlrun.datastore.datastore_profile import DatastoreProfile, DatastoreProfile2Json
-from mlrun.runtimes.nuclio.function import RemoteRuntime
 
 from ..artifacts import Artifact, ArtifactProducer, DatasetArtifact, ModelArtifact
 from ..artifacts.manager import ArtifactManager, dict_to_artifact, extend_artifact_path
@@ -58,6 +57,7 @@
     PushToMonitoringWriter,
 )
 from ..run import code_to_function, get_object, import_function, new_function
+from ..runtimes.function import RemoteRuntime
 from ..secrets import SecretsStore
 from ..utils import (
     is_ipython,
@@ -580,36 +580,24 @@
 
 def _load_project_dir(context, name="", subpath=""):
     subpath_str = subpath or ""
-
-    # support both .yaml and .yml file extensions
-    project_file_path = path.join(context, subpath_str, "project.y*ml")
-    function_file_path = path.join(context, subpath_str, "function.y*ml")
+    fpath = path.join(context, subpath_str, "project.yaml")
     setup_file_path = path.join(context, subpath_str, "project_setup.py")
-
-    if project_files := glob.glob(project_file_path):
-        # if there are multiple project files, use the first one
-        project_file_path = project_files[0]
-        with open(project_file_path) as fp:
+    if path.isfile(fpath):
+        with open(fpath) as fp:
             data = fp.read()
             struct = yaml.load(data, Loader=yaml.FullLoader)
             project = _project_instance_from_struct(struct, name)
             project.spec.context = context
-    elif function_files := glob.glob(function_file_path):
-        function_path = function_files[0]
-        func = import_function(function_path)
-        function_file_name = path.basename(path.normpath(function_path))
+
+    elif path.isfile(path.join(context, subpath_str, "function.yaml")):
+        func = import_function(path.join(context, subpath_str, "function.yaml"))
         project = MlrunProject.from_dict(
             {
                 "metadata": {
                     "name": func.metadata.project,
                 },
                 "spec": {
-                    "functions": [
-                        {
-                            "url": function_file_name,
-                            "name": func.metadata.name,
-                        },
-                    ],
+                    "functions": [{"url": "function.yaml", "name": func.metadata.name}],
                 },
             }
         )
@@ -752,14 +740,14 @@
         origin_url=None,
         goals=None,
         load_source_on_run=None,
-        default_requirements: typing.Union[str, list[str]] = None,
+        default_requirements: typing.Union[str, typing.List[str]] = None,
         desired_state=mlrun.common.schemas.ProjectState.online.value,
         owner=None,
         disable_auto_mount=None,
         workdir=None,
         default_image=None,
         build=None,
-        custom_packagers: list[tuple[str, bool]] = None,
+        custom_packagers: typing.List[typing.Tuple[str, bool]] = None,
     ):
         self.repo = None
 
@@ -876,14 +864,14 @@
             del self._function_definitions[name]
 
     @property
-    def workflows(self) -> list[dict]:
+    def workflows(self) -> typing.List[dict]:
         """
         :returns: list of workflows specs dicts used in this project
         """
         return [workflow.to_dict() for workflow in self._workflows.values()]
 
     @workflows.setter
-    def workflows(self, workflows: list[typing.Union[dict, WorkflowSpec]]):
+    def workflows(self, workflows: typing.List[typing.Union[dict, WorkflowSpec]]):
         if not workflows:
             workflows = []
         if not isinstance(workflows, list):
@@ -999,7 +987,7 @@
         :raise MLRunInvalidArgumentError: In case the packager was not in the list.
         """
         # Look for the packager tuple in the list to remove it:
-        packager_tuple: tuple[str, bool] = None
+        packager_tuple: typing.Tuple[str, bool] = None
         for custom_packager in self.custom_packagers:
             if custom_packager[0] == packager:
                 packager_tuple = custom_packager
@@ -1050,8 +1038,8 @@
 
     def __init__(
         self,
-        metadata: Optional[Union[ProjectMetadata, dict]] = None,
-        spec: Optional[Union[ProjectSpec, dict]] = None,
+        metadata: Optional[Union[ProjectMetadata, Dict]] = None,
+        spec: Optional[Union[ProjectSpec, Dict]] = None,
     ):
         self.metadata: ProjectMetadata = metadata
         self.spec: ProjectSpec = spec
@@ -1252,17 +1240,10 @@
         self,
         name,
         workflow_path: str,
-<<<<<<< HEAD
-        embed=False,
-        engine=None,
-        args_schema: list[EntrypointParam] = None,
-        handler=None,
-=======
         embed: bool = False,
         engine: Optional[str] = None,
         args_schema: list[EntrypointParam] = None,
         handler: Optional[str] = None,
->>>>>>> bcb163bd
         schedule: typing.Union[str, mlrun.common.schemas.ScheduleCronTrigger] = None,
         ttl: Optional[int] = None,
         image: Optional[str] = None,
@@ -1306,7 +1287,7 @@
                 and not workflow_path.startswith(self.context)
             ):
                 workflow_path = path.join(self.context, workflow_path)
-            with open(workflow_path) as fp:
+            with open(workflow_path, "r") as fp:
                 txt = fp.read()
             workflow = {"name": name, "code": txt}
         else:
@@ -1433,7 +1414,7 @@
         self,
         url: str,
         check_path_in_context: bool = False,
-    ) -> tuple[str, bool]:
+    ) -> typing.Tuple[str, bool]:
         """
         Get the absolute path of the artifact or function file
         :param url:                   remote url, absolute path or relative path
@@ -1615,8 +1596,8 @@
         artifact_path=None,
         upload=None,
         labels=None,
-        inputs: list[Feature] = None,
-        outputs: list[Feature] = None,
+        inputs: typing.List[Feature] = None,
+        outputs: typing.List[Feature] = None,
         feature_vector: str = None,
         feature_weights: list = None,
         training_set=None,
@@ -1740,7 +1721,7 @@
             with tempfile.TemporaryDirectory() as temp_dir:
                 with zipfile.ZipFile(item_file, "r") as zf:
                     zf.extractall(temp_dir)
-                with open(f"{temp_dir}/_spec.yaml") as fp:
+                with open(f"{temp_dir}/_spec.yaml", "r") as fp:
                     data = fp.read()
                 spec = yaml.load(data, Loader=yaml.FullLoader)
                 artifact = get_artifact(spec)
@@ -1809,7 +1790,7 @@
         handler=None,
         with_repo: bool = None,
         tag: str = None,
-        requirements: typing.Union[str, list[str]] = None,
+        requirements: typing.Union[str, typing.List[str]] = None,
         requirements_file: str = "",
         **application_kwargs,
     ) -> mlrun.runtimes.BaseRuntime:
@@ -1879,7 +1860,7 @@
         handler: str = None,
         with_repo: bool = None,
         tag: str = None,
-        requirements: typing.Union[str, list[str]] = None,
+        requirements: typing.Union[str, typing.List[str]] = None,
         requirements_file: str = "",
         **application_kwargs,
     ) -> mlrun.runtimes.BaseRuntime:
@@ -1930,10 +1911,10 @@
         handler: str = None,
         with_repo: bool = None,
         tag: str = None,
-        requirements: typing.Union[str, list[str]] = None,
+        requirements: typing.Union[str, typing.List[str]] = None,
         requirements_file: str = "",
         **application_kwargs,
-    ) -> tuple[str, mlrun.runtimes.BaseRuntime, dict]:
+    ) -> typing.Tuple[str, mlrun.runtimes.BaseRuntime, dict]:
         function_object: RemoteRuntime = None
         kind = None
         if (isinstance(func, str) or func is None) and application_class is not None:
@@ -2037,7 +2018,7 @@
         handler: str = None,
         with_repo: bool = None,
         tag: str = None,
-        requirements: typing.Union[str, list[str]] = None,
+        requirements: typing.Union[str, typing.List[str]] = None,
         requirements_file: str = "",
     ) -> mlrun.runtimes.BaseRuntime:
         """update or add a function object to the project
@@ -2113,9 +2094,9 @@
         handler: str = None,
         with_repo: bool = None,
         tag: str = None,
-        requirements: typing.Union[str, list[str]] = None,
+        requirements: typing.Union[str, typing.List[str]] = None,
         requirements_file: str = "",
-    ) -> tuple[str, str, mlrun.runtimes.BaseRuntime, dict]:
+    ) -> typing.Tuple[str, str, mlrun.runtimes.BaseRuntime, dict]:
         if func is None and not _has_module(handler, kind):
             # if function path is not provided and it is not a module (no ".")
             # use the current notebook as default
@@ -2312,7 +2293,7 @@
         self.sync_functions()
         return FunctionsDict(self)
 
-    def get_function_names(self) -> list[str]:
+    def get_function_names(self) -> typing.List[str]:
         """get a list of all the project function names"""
         return [func["name"] for func in self.spec.functions]
 
@@ -2460,16 +2441,6 @@
             f = self.spec._function_definitions.get(name)
             if not f:
                 raise ValueError(f"function named {name} not found")
-            # If this function is already available locally, don't recreate it unless always=True
-            if (
-                isinstance(
-                    self.spec._function_objects.get(name, None),
-                    mlrun.runtimes.base.BaseRuntime,
-                )
-                and not always
-            ):
-                funcs[name] = self.spec._function_objects[name]
-                continue
             if hasattr(f, "to_dict"):
                 name, func = _init_function_from_obj(f, self, name)
             else:
@@ -2612,7 +2583,7 @@
         self,
         name: str = None,
         workflow_path: str = None,
-        arguments: dict[str, typing.Any] = None,
+        arguments: typing.Dict[str, typing.Any] = None,
         artifact_path: str = None,
         workflow_handler: typing.Union[str, typing.Callable] = None,
         namespace: str = None,
@@ -2627,7 +2598,7 @@
         timeout: int = None,
         source: str = None,
         cleanup_ttl: int = None,
-        notifications: list[mlrun.model.Notification] = None,
+        notifications: typing.List[mlrun.model.Notification] = None,
     ) -> _PipelineRunStatus:
         """Run a workflow using kubeflow pipelines
 
@@ -2897,7 +2868,7 @@
         hyperparams: dict = None,
         hyper_param_options: mlrun.model.HyperParamOptions = None,
         inputs: dict = None,
-        outputs: list[str] = None,
+        outputs: typing.List[str] = None,
         workdir: str = "",
         labels: dict = None,
         base_task: mlrun.model.RunTemplate = None,
@@ -2908,8 +2879,8 @@
         auto_build: bool = None,
         schedule: typing.Union[str, mlrun.common.schemas.ScheduleCronTrigger] = None,
         artifact_path: str = None,
-        notifications: list[mlrun.model.Notification] = None,
-        returns: Optional[list[Union[str, dict[str, str]]]] = None,
+        notifications: typing.List[mlrun.model.Notification] = None,
+        returns: Optional[List[Union[str, Dict[str, str]]]] = None,
         builder_env: Optional[dict] = None,
     ) -> typing.Union[mlrun.model.RunObject, kfp.dsl.ContainerOp]:
         """Run a local or remote task as part of a local/kubeflow pipeline
@@ -3000,7 +2971,7 @@
         base_image: str = None,
         commands: list = None,
         secret_name: str = None,
-        requirements: typing.Union[str, list[str]] = None,
+        requirements: typing.Union[str, typing.List[str]] = None,
         mlrun_version_specifier: str = None,
         builder_env: dict = None,
         overwrite_build_params: bool = False,
@@ -3056,7 +3027,7 @@
         base_image: str = None,
         commands: list = None,
         secret_name: str = None,
-        requirements: typing.Union[str, list[str]] = None,
+        requirements: typing.Union[str, typing.List[str]] = None,
         overwrite_build_params: bool = False,
         requirements_file: str = None,
         builder_env: dict = None,
@@ -3122,7 +3093,7 @@
         base_image: str = None,
         commands: list = None,
         secret_name: str = None,
-        requirements: typing.Union[str, list[str]] = None,
+        requirements: typing.Union[str, typing.List[str]] = None,
         mlrun_version_specifier: str = None,
         builder_env: dict = None,
         overwrite_build_params: bool = False,
@@ -3290,7 +3261,7 @@
         self,
         name=None,
         tag=None,
-        labels: Optional[Union[dict[str, str], list[str]]] = None,
+        labels: Optional[Union[Dict[str, str], List[str]]] = None,
         since=None,
         until=None,
         iter: int = None,
@@ -3347,7 +3318,7 @@
         self,
         name=None,
         tag=None,
-        labels: Optional[Union[dict[str, str], list[str]]] = None,
+        labels: Optional[Union[Dict[str, str], List[str]]] = None,
         since=None,
         until=None,
         iter: int = None,
@@ -3443,8 +3414,8 @@
     def list_runs(
         self,
         name: Optional[str] = None,
-        uid: Optional[Union[str, list[str]]] = None,
-        labels: Optional[Union[str, list[str]]] = None,
+        uid: Optional[Union[str, List[str]]] = None,
+        labels: Optional[Union[str, List[str]]] = None,
         state: Optional[str] = None,
         sort: bool = True,
         last: int = 0,
@@ -3532,7 +3503,7 @@
             profile, self.name
         )
 
-    def list_datastore_profiles(self) -> list[DatastoreProfile]:
+    def list_datastore_profiles(self) -> List[DatastoreProfile]:
         """
         Returns a list of datastore profiles associated with the project.
         The information excludes private details, showcasing only public data.
@@ -3541,7 +3512,7 @@
             self.name
         )
 
-    def get_custom_packagers(self) -> list[tuple[str, bool]]:
+    def get_custom_packagers(self) -> typing.List[typing.Tuple[str, bool]]:
         """
         Get the custom packagers registered in the project.
 
@@ -3664,7 +3635,7 @@
     f: dict,
     project: MlrunProject,
     name: typing.Optional[str] = None,
-) -> tuple[str, mlrun.runtimes.BaseRuntime]:
+) -> typing.Tuple[str, mlrun.runtimes.BaseRuntime]:
     name = name or f.get("name", "")
     url = f.get("url", "")
     kind = f.get("kind", "")
@@ -3759,7 +3730,7 @@
     func: mlrun.runtimes.BaseRuntime,
     project: MlrunProject,
     name: typing.Optional[str] = None,
-) -> tuple[str, mlrun.runtimes.BaseRuntime]:
+) -> typing.Tuple[str, mlrun.runtimes.BaseRuntime]:
     build = func.spec.build
     if project.spec.origin_url:
         origin = project.spec.origin_url
