# >=1.28.0,<1.29.0 botocore inside boto3 1.28.17 inside nuclio-jupyter 0.9.13
urllib3>=1.26.9, <1.27
GitPython~=3.1, >=3.1.41
aiohttp~=3.9
aiohttp-retry~=2.8
click~=8.1
# 3.0/3.2 iguazio system uses 1.0.1, but we needed >=1.6.0 to be compatible with k8s>=12.0 to fix scurity issue
# since the sdk is still mark as beta (and not stable) I'm limiting to only patch changes
kfp~=1.8
nest-asyncio~=1.0
ipython~=8.10
nuclio-jupyter~=0.9.16
numpy>=1.16.5, <1.27.0
# pandas 2.2 requires sqlalchemy 2
pandas>=1.2, <2.2
# used as a the engine for parquet files by pandas
# >=10 to resolve https://issues.apache.org/jira/browse/ARROW-16838 bug that is triggered by ingest (ML-3299)
# <15 to prevent bugs due to major upgrading
pyarrow>=10.0, <15
pyyaml~=5.1
requests~=2.31
# >=0.8.6 from kfp 1.6.0 (and still up until 1.8.10)
tabulate~=0.8.6
<<<<<<< HEAD
v3io~=0.6.2
=======
v3io~=0.6.4
>>>>>>> bcb163bd
# pydantic 1.10.8 fixes a bug with literal and typing-extension 4.6.0
# https://docs.pydantic.dev/latest/changelog/#v1108-2023-05-23
pydantic~=1.10, >=1.10.8
mergedeep~=1.3
v3io-frames~=0.10.12
semver~=3.0
dependency-injector~=4.41
# should be identical to gcs and s3fs.
fsspec==2023.9.2
v3iofs~=0.1.17
<<<<<<< HEAD
storey~=1.7.5
=======
storey~=1.6.20
>>>>>>> bcb163bd
inflection~=0.5.0
python-dotenv~=0.17.0
# older version of setuptools contains vulnerabilities, see `GHSA-r9hx-vwmv-q579`, so we limit to 65.5 and above
setuptools~=69.1
deprecated~=1.2
jinja2~=3.1, >=3.1.3
orjson~=3.9<|MERGE_RESOLUTION|>--- conflicted
+++ resolved
@@ -9,7 +9,7 @@
 kfp~=1.8
 nest-asyncio~=1.0
 ipython~=8.10
-nuclio-jupyter~=0.9.16
+nuclio-jupyter~=0.9.15
 numpy>=1.16.5, <1.27.0
 # pandas 2.2 requires sqlalchemy 2
 pandas>=1.2, <2.2
@@ -21,11 +21,7 @@
 requests~=2.31
 # >=0.8.6 from kfp 1.6.0 (and still up until 1.8.10)
 tabulate~=0.8.6
-<<<<<<< HEAD
-v3io~=0.6.2
-=======
 v3io~=0.6.4
->>>>>>> bcb163bd
 # pydantic 1.10.8 fixes a bug with literal and typing-extension 4.6.0
 # https://docs.pydantic.dev/latest/changelog/#v1108-2023-05-23
 pydantic~=1.10, >=1.10.8
@@ -36,15 +32,12 @@
 # should be identical to gcs and s3fs.
 fsspec==2023.9.2
 v3iofs~=0.1.17
-<<<<<<< HEAD
-storey~=1.7.5
-=======
 storey~=1.6.20
->>>>>>> bcb163bd
 inflection~=0.5.0
 python-dotenv~=0.17.0
 # older version of setuptools contains vulnerabilities, see `GHSA-r9hx-vwmv-q579`, so we limit to 65.5 and above
 setuptools~=69.1
 deprecated~=1.2
 jinja2~=3.1, >=3.1.3
+anyio~=3.7
 orjson~=3.9